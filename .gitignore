--- conflicted
+++ resolved
@@ -84,9 +84,5 @@
 # Ignore for black
 core/submodules
 
-<<<<<<< HEAD
-.vscode/
-=======
 # Installer
-installer/target
->>>>>>> 201b84d0
+installer/target