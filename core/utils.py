--- conflicted
+++ resolved
@@ -7,7 +7,7 @@
 from enum import Enum
 from io import BytesIO
 from pathlib import Path
-from typing import Any, Callable, Coroutine, Dict, List, Literal, Optional, Tuple, Union
+from typing import Any, Callable, Coroutine, Dict, List, Optional, Tuple, Union
 import struct
 import json
 
@@ -17,17 +17,15 @@
 from tqdm import tqdm
 
 from core.thread import ThreadWithReturnValue
-<<<<<<< HEAD
-from .types import PyTorchModelBase, PyTorchModelStage, ImageFormats
-=======
 from core.types import (
     ControlNetQueueEntry,
     ImageFormats,
     Img2ImgQueueEntry,
     InpaintQueueEntry,
     Txt2ImgQueueEntry,
+    PyTorchModelBase,
+    PyTorchModelStage,
 )
->>>>>>> abc74b23
 
 logger = logging.getLogger(__name__)
 
