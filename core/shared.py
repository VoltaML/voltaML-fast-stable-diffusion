--- conflicted
+++ resolved
@@ -1,10 +1,6 @@
 import asyncio
 from concurrent.futures import ThreadPoolExecutor
-<<<<<<< HEAD
-from typing import TYPE_CHECKING, Union, List
-=======
-from typing import TYPE_CHECKING, Optional, Union
->>>>>>> 900fb42d
+from typing import TYPE_CHECKING, Union, Optional, List
 
 if TYPE_CHECKING:
     from uvicorn import Server
