--- conflicted
+++ resolved
@@ -1,25 +1,19 @@
 from .autocast_utils import autocast, without_autocast
 from .context_manager import inference_context, InferenceContext
 from .pytorch_optimizations import optimize_model
-<<<<<<< HEAD
 from .upcast import upcast_vae
 from .offload import ensure_correct_device, unload_all
-=======
 from .hypertile import is_hypertile_available, hypertile
->>>>>>> 68e62c4b
 
 __all__ = [
     "optimize_model",
     "without_autocast",
     "autocast",
-<<<<<<< HEAD
     "upcast_vae",
     "ensure_correct_device",
     "unload_all",
-=======
     "inference_context",
     "InferenceContext",
     "is_hypertile_available",
     "hypertile",
->>>>>>> 68e62c4b
 ]