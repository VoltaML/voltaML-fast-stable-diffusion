--- conflicted
+++ resolved
@@ -75,12 +75,8 @@
         self.requires_safety_checker: bool
         self.safety_checker: Any = None
         self.image_encoder: Any
-<<<<<<< HEAD
         self.final_offload_hook: Any = None
         self.controlnet: Optional[ControlNetModel]
-=======
-        self.controlnet: Optional[ControlNetModel] = None
->>>>>>> 02272f0e
 
         self.current_controlnet: str = ""
 
@@ -91,19 +87,6 @@
 
         if autoload:
             self.load()
-
-    def create_pipe(self) -> StableDiffusionLongPromptWeightingPipeline:
-        return StableDiffusionLongPromptWeightingPipeline(
-            parent=self,
-            vae=self.vae,
-            unet=self.unet,  # type: ignore
-            text_encoder=self.text_encoder,
-            tokenizer=self.tokenizer,
-            scheduler=self.scheduler,
-            feature_extractor=self.feature_extractor,
-            safety_checker=self.safety_checker,
-            final_offload_hook=self.final_offload_hook,
-        )
 
     def load(self):
         "Load the model from HuggingFace"
@@ -262,9 +245,6 @@
         "Create a pipeline -- useful for reducing backend clutter."
         self.manage_optional_components(target_controlnet=controlnet or "")
 
-<<<<<<< HEAD
-        total_images: List[Image.Image] = []
-=======
         pipe = StableDiffusionLongPromptWeightingPipeline(
             parent=self,
             vae=self.vae,
@@ -272,30 +252,22 @@
             text_encoder=self.text_encoder,
             tokenizer=self.tokenizer,
             scheduler=self.scheduler,
+            final_offload_hook=self.final_offload_hook,
             controlnet=self.controlnet,
         )
->>>>>>> 02272f0e
 
         if config.api.device_type == "directml":
             generator = torch.Generator().manual_seed(seed)  # type: ignore
         else:
             generator = torch.Generator(config.api.device).manual_seed(seed)  # type: ignore
 
-<<<<<<< HEAD
-        pipe = self.create_pipe()
-
-        if job.data.scheduler:
-=======
         if scheduler:
->>>>>>> 02272f0e
             change_scheduler(
                 model=pipe,
                 scheduler=scheduler[0],  # type: ignore
                 use_karras_sigmas=scheduler[1],
             )
 
-<<<<<<< HEAD
-=======
         return pipe, generator
 
     def txt2img(self, job: Txt2ImgQueueEntry) -> List[Image.Image]:
@@ -312,7 +284,6 @@
 
         total_images: List[Image.Image] = []
 
->>>>>>> 02272f0e
         for _ in range(job.data.batch_count):
             output_type = "pil"
 
@@ -389,13 +360,7 @@
     def img2img(self, job: Img2ImgQueueEntry) -> List[Image.Image]:
         "Generate an image from an image"
 
-<<<<<<< HEAD
-        self.manage_optional_components()
-
-        pipe = self.create_pipe()
-=======
         from core.shared_dependent import progress
->>>>>>> 02272f0e
 
         task = progress.add_task("Image2Image", total=job.data.batch_count, completed=0)
 
@@ -456,29 +421,7 @@
     def inpaint(self, job: InpaintQueueEntry) -> List[Image.Image]:
         "Generate an image from an image"
 
-<<<<<<< HEAD
-        self.manage_optional_components()
-
-        if self.unet.config["in_channels"] == 9:
-            pipe = StableDiffusionInpaintPipeline(
-                vae=self.vae,
-                unet=self.unet,  # type: ignore
-                text_encoder=self.text_encoder,
-                tokenizer=self.tokenizer,
-                scheduler=self.scheduler,
-                feature_extractor=self.feature_extractor,
-                safety_checker=self.safety_checker,
-                requires_safety_checker=False,
-            )
-        elif self.unet.config["in_channels"] == 4:
-            pipe = self.create_pipe()
-        else:
-            raise ValueError(
-                f"Invalid in_channels: {self.unet.in_channels}, expected 4 or 9"
-            )
-=======
         from core.shared_dependent import progress
->>>>>>> 02272f0e
 
         task = progress.add_task("Inpaint", total=job.data.batch_count, completed=0)
 
@@ -498,52 +441,6 @@
         total_images: List[Image.Image] = []
 
         for _ in range(job.data.batch_count):
-<<<<<<< HEAD
-            if isinstance(pipe, StableDiffusionInpaintPipeline):
-                (
-                    prompt_embeds,
-                    _,
-                    negative_prompt_embeds,
-                    _,
-                ) = get_weighted_text_embeddings(
-                    pipe=self,  # type: ignore
-                    prompt=job.data.prompt,
-                    uncond_prompt=job.data.negative_prompt,
-                )
-
-                data = pipe(
-                    prompt_embeds=prompt_embeds,
-                    image=input_image,
-                    mask_image=input_mask_image,
-                    num_inference_steps=job.data.steps,
-                    guidance_scale=job.data.guidance_scale,
-                    negative_prompt_embeds=negative_prompt_embeds,
-                    output_type="pil",
-                    generator=generator,
-                    callback=inpaint_callback,
-                    return_dict=False,
-                    num_images_per_prompt=job.data.batch_size,
-                    width=job.data.width,
-                    height=job.data.height,
-                )
-            else:
-                data = pipe.inpaint(
-                    prompt=job.data.prompt,
-                    image=input_image,
-                    mask_image=input_mask_image,
-                    num_inference_steps=job.data.steps,
-                    guidance_scale=job.data.guidance_scale,
-                    self_attention_scale=job.data.self_attention_scale,
-                    negative_prompt=job.data.negative_prompt,
-                    output_type="pil",
-                    generator=generator,
-                    callback=inpaint_callback,
-                    return_dict=False,
-                    num_images_per_prompt=job.data.batch_size,
-                    width=job.data.width,
-                    height=job.data.height,
-                )
-=======
             data = pipe.inpaint(
                 prompt=job.data.prompt,
                 image=input_image,
@@ -560,7 +457,6 @@
                 width=job.data.width,
                 height=job.data.height,
             )
->>>>>>> 02272f0e
 
             if not data:
                 raise ValueError("No data returned from pipeline")
@@ -621,16 +517,6 @@
             input_image = image_to_controlnet_input(input_image, job.data)
             logger.debug(f"Preprocessed image size: {input_image.size}")
 
-<<<<<<< HEAD
-        # Preprocess the prompt
-        prompt_embeds, _, negative_embeds, _ = get_weighted_text_embeddings(
-            pipe=self,  # type: ignore # implements same protocol, but doesn't inherit
-            prompt=job.data.prompt,
-            uncond_prompt=job.data.negative_prompt,
-        )
-
-=======
->>>>>>> 02272f0e
         total_images: List[Image.Image] = [input_image]
 
         for _ in range(job.data.batch_count):
