--- conflicted
+++ resolved
@@ -21,10 +21,7 @@
 from api.websockets import Data
 from api.websockets.notification import Notification
 from core.config import config
-<<<<<<< HEAD
-from core.flags import HighResFixFlag, DeepshrinkFlag, ScalecrafterFlag
-=======
->>>>>>> e0b1f1dc
+from core.flags import DeepshrinkFlag, ScalecrafterFlag
 from core.inference.base_model import InferenceModel
 from core.inference.functions import (
     convert_vaept_to_diffusers,
@@ -319,20 +316,7 @@
             scalecrafter = ScalecrafterFlag.from_dict(job.flags["scalecrafter"])
 
         for _ in tqdm(range(job.data.batch_count), desc="Queue", position=1):
-<<<<<<< HEAD
-            output_type = (
-                "latent"
-                if (
-                    "highres_fix" in job.flags
-                    and HighResFixFlag(**job.flags["highres_fix"]).mode == "latent"
-                )
-                else "pil"
-            )
-
             data = pipe(
-=======
-            data = pipe.text2img(
->>>>>>> e0b1f1dc
                 generator=generator,
                 prompt=job.data.prompt,
                 height=job.data.height,
@@ -350,83 +334,7 @@
                 scalecrafter=scalecrafter,
             )
 
-<<<<<<< HEAD
-            if "highres_fix" in job.flags:
-                flag = job.flags["highres_fix"]
-                flag = HighResFixFlag.from_dict(flag)
-
-                if flag.mode == "latent":
-                    latents = data[0]  # type: ignore
-                    assert isinstance(latents, (torch.Tensor, torch.FloatTensor))
-
-                    latents = scale_latents(
-                        latents=latents,
-                        scale=flag.scale,
-                        latent_scale_mode=flag.latent_scale_mode,
-                    )
-
-                    data = pipe(
-                        generator=generator,
-                        prompt=job.data.prompt,
-                        image=latents,
-                        height=latents.shape[2] * 8,
-                        width=latents.shape[3] * 8,
-                        num_inference_steps=flag.steps,
-                        guidance_scale=job.data.guidance_scale,
-                        self_attention_scale=job.data.self_attention_scale,
-                        negative_prompt=job.data.negative_prompt,
-                        output_type="pil",
-                        callback=callback,
-                        strength=flag.strength,
-                        return_dict=False,
-                        num_images_per_prompt=job.data.batch_size,
-                        seed=job.data.seed,
-                        prompt_expansion_settings=job.data.prompt_to_prompt_settings,
-                    )
-
-                else:
-                    from core.shared_dependent import gpu
-
-                    images = data[0]  # type: ignore
-                    assert isinstance(images, List)
-
-                    upscaled_images = []
-                    for image in images:
-                        output: tuple[Image.Image, float] = gpu.upscale(
-                            UpscaleQueueEntry(
-                                data=UpscaleData(
-                                    id=job.data.id,
-                                    # FastAPI validation error, we need to do this so that we can pass in a PIL image
-                                    image=image,  # type: ignore
-                                    upscale_factor=flag.scale,
-                                ),
-                                model=flag.image_upscaler,
-                                save_image=False,
-                            )
-                        )
-                        upscaled_images.append(output[0])
-
-                    data = pipe(
-                        generator=generator,
-                        prompt=job.data.prompt,
-                        image=upscaled_images[0],
-                        height=int(flag.scale * job.data.height),
-                        width=int(flag.scale * job.data.width),
-                        num_inference_steps=flag.steps,
-                        guidance_scale=job.data.guidance_scale,
-                        self_attention_scale=job.data.self_attention_scale,
-                        negative_prompt=job.data.negative_prompt,
-                        output_type="pil",
-                        callback=callback,
-                        strength=flag.strength,
-                        return_dict=False,
-                        num_images_per_prompt=job.data.batch_size,
-                        seed=job.data.seed,
-                        prompt_expansion_settings=job.data.prompt_to_prompt_settings,
-                    )
-=======
             images: Union[List[Image.Image], torch.Tensor] = data[0]  # type: ignore
->>>>>>> e0b1f1dc
 
             if not isinstance(images, List):
                 total_images = images
