--- conflicted
+++ resolved
@@ -74,13 +74,9 @@
 
         self.current_controlnet: str = ""
 
-<<<<<<< HEAD
         self.vae_path: str = "default"
-        self.loras: List[str] = []
-=======
         self.loras: List[Tuple[str, float]] = []
         self.unload_loras: List[str] = []
->>>>>>> 97371aeb
         self.textual_inversions: List[str] = []
 
         if autoload:
@@ -170,15 +166,13 @@
             if self.controlnet is not None:
                 del self.controlnet
 
-<<<<<<< HEAD
         if hasattr(self, "original_vae"):
             del self.original_vae  # type: ignore
-=======
+
         if hasattr(self, "lora_injector"):
             from ..lora import uninstall_lora_hook
 
             uninstall_lora_hook(self)
->>>>>>> 97371aeb
 
         self.memory_cleanup()
 
