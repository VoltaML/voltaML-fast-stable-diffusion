--- conflicted
+++ resolved
@@ -174,20 +174,18 @@
                 else:
                     raise FileNotFoundError(f"{vae} is not a valid path")
 
-<<<<<<< HEAD
         # Check if text_encoder has v_offload_device, because it always
         # gets wholly offloaded instead of being sequentially offloaded
         if hasattr(self.text_encoder, "v_offload_device"):
             from core.optimizations.offload import set_offload
 
             self.vae = set_offload(self.vae, torch.device(config.api.device))  # type: ignore
-=======
+
         if isinstance(self.vae, AutoencoderKL):
             if config.api.vae_slicing:
                 self.vae.enable_slicing()
             if config.api.vae_tiling:
                 self.vae.enable_tiling()
->>>>>>> 5c2389b4
 
         logger.info(f"Successfully changed vae to {vae} of type {type(self.vae)}")
 
