import logging
from pathlib import Path
from typing import Any, List, Optional, Tuple, Union

import torch
from diffusers import (
    AutoencoderKL,
    ControlNetModel,
    StableDiffusionPipeline,
    UNet2DConditionModel,
)
from PIL import Image, ImageOps
<<<<<<< HEAD
from transformers.models.clip.modeling_clip import (
    CLIPTextModel,
    CLIPTextModelWithProjection,
)
=======
from tqdm import tqdm
from transformers.models.clip.modeling_clip import CLIPTextModel
>>>>>>> 1b10bcc2
from transformers.models.clip.tokenization_clip import CLIPTokenizer

from api import websocket_manager
from api.websockets import Data
from api.websockets.notification import Notification
from core.config import config
from core.flags import HighResFixFlag
from core.inference.base_model import InferenceModel
from core.inference.functions import convert_vaept_to_diffusers, load_pytorch_pipeline
from core.inference.pytorch.pipeline import StableDiffusionLongPromptWeightingPipeline
from core.inference.utilities import (
    change_scheduler,
    image_to_controlnet_input,
    scale_latents,
)
from core.inference_callbacks import (
    controlnet_callback,
    img2img_callback,
    inpaint_callback,
    txt2img_callback,
)
from core.types import (
    Backend,
    ControlNetQueueEntry,
    Img2ImgQueueEntry,
    InpaintQueueEntry,
    Job,
    Txt2ImgQueueEntry,
)
from core.utils import convert_images_to_base64_grid, convert_to_image, resize

logger = logging.getLogger(__name__)


class PyTorchStableDiffusion(InferenceModel):
    "High level model wrapper for PyTorch models"

    def __init__(
        self,
        model_id: str,
        device: Union[str, torch.device] = "cuda",
        autoload: bool = True,
        bare: bool = False,
    ) -> None:
        super().__init__(model_id, device)

        self.backend: Backend = "PyTorch"
        self.bare: bool = bare

        # Components
        self.vae: AutoencoderKL
        self.unet: UNet2DConditionModel
        self.text_encoder: CLIPTextModel
        self.text_encoder_2: CLIPTextModelWithProjection = None  # type: ignore
        self.tokenizer: CLIPTokenizer
        self.tokenizer_2: CLIPTokenizer = None  # type: ignore
        self.scheduler: Any
        self.feature_extractor: Any = None
        self.requires_safety_checker: bool
        self.safety_checker: Any = None
        self.image_encoder: Any
        self.final_offload_hook: Any = None
        self.controlnet: Optional[ControlNetModel] = None

        self.current_controlnet: str = ""

        self.vae_path: str = "default"
        self.unload_loras: List[str] = []
        self.unload_lycoris: List[str] = []
        self.textual_inversions: List[str] = []

        if autoload:
            self.load()

    def load(self):
        "Load the model from HuggingFace"

        logger.info(f"Loading {self.model_id} with {config.api.data_type}")

        pipe = load_pytorch_pipeline(
            self.model_id,
            device=self.device,
            optimize=not self.bare,
        )

        self.vae = pipe.vae  # type: ignore
        self.unet = pipe.unet  # type: ignore
        self.text_encoder = pipe.text_encoder  # type: ignore
        self.tokenizer = pipe.tokenizer  # type: ignore
        self.scheduler = pipe.scheduler  # type: ignore
        self.feature_extractor = pipe.feature_extractor  # type: ignore
        self.requires_safety_checker = False  # type: ignore
        self.safety_checker = pipe.safety_checker  # type: ignore
        if hasattr(pipe, "final_offload_hook"):
            self.final_offload_hook = pipe.final_offload_hook

        if not self.bare:
            # Autoload textual inversions
            for textural_inversion in config.api.autoloaded_textual_inversions:
                try:
                    self.load_textual_inversion(textural_inversion)
                except Exception as e:  # pylint: disable=broad-except
                    logger.warning(
                        f"Failed to load textual inversion {textural_inversion}: {e}"
                    )
                    websocket_manager.broadcast_sync(
                        Notification(
                            severity="error",
                            message=f"Failed to load textual inversion: {textural_inversion}",
                            title="Autoload Error",
                        )
                    )

        # Free up memory
        del pipe
        self.memory_cleanup()

    def change_vae(self, vae: str) -> None:
        "Change the vae to the one specified"

        if self.vae_path == "default":
            setattr(self, "original_vae", self.vae)

        old_vae = getattr(self, "original_vae")
        if vae == "default":
            self.vae = old_vae
        else:
            # Why the fuck do you think that's constant pylint?
            # Are you mentally insane?
            if Path(vae).is_dir():
                self.vae = AutoencoderKL.from_pretrained(vae)  # type: ignore
            else:
                self.vae = convert_vaept_to_diffusers(vae).to(
                    device=old_vae.device, dtype=old_vae.dtype
                )
        # This is at the end 'cause I've read horror stories about pythons prefetch system
        self.vae_path = vae

    def unload(self) -> None:
        "Unload the model from memory"

        del (
            self.vae,
            self.unet,
            self.text_encoder,
            self.tokenizer,
            self.scheduler,
            self.feature_extractor,
            self.requires_safety_checker,
            self.safety_checker,
        )

        if hasattr(self, "image_encoder"):
            if self.image_encoder is not None:
                del self.image_encoder

        if hasattr(self, "controlnet"):
            if self.controlnet is not None:
                del self.controlnet

        if hasattr(self, "original_vae"):
            del self.original_vae  # type: ignore

        if hasattr(self, "lora_injector"):
            from ..injectables import uninstall_lora_hook

            uninstall_lora_hook(self)

        self.memory_cleanup()

    def manage_optional_components(
        self,
        *,
        variations: bool = False,
        target_controlnet: str = "",
    ) -> None:
        "Cleanup old components"

        from ..injectables import load_lora_utilities

        load_lora_utilities(self)

        if not variations:
            self.image_encoder = None

        if self.current_controlnet != target_controlnet:
            logging.debug(f"Old: {self.current_controlnet}, New: {target_controlnet}")
            logging.debug("Cached controlnet not found, loading new one")

            # Cleanup old controlnet
            self.controlnet = None
            self.memory_cleanup()

            if not target_controlnet:
                self.current_controlnet = target_controlnet
                return

            # Load new controlnet if needed
            cn = ControlNetModel.from_pretrained(
                target_controlnet,
                resume_download=True,
                torch_dtype=config.api.dtype,
            )

            assert isinstance(cn, ControlNetModel)
            try:
                cn.enable_xformers_memory_efficient_attention()
                logger.info("Optimization: Enabled xformers memory efficient attention")
            except ModuleNotFoundError:
                logger.info(
                    "Optimization: xformers not available, enabling attention slicing instead"
                )

            cn.to(self.device)
            self.controlnet = cn
            self.current_controlnet = target_controlnet
        else:
            logger.debug("No change in controlnet mode")

        # Clean memory
        self.memory_cleanup()

    def create_pipe(
        self,
        controlnet: Optional[str] = "",
        seed: Optional[int] = -1,
        scheduler: Optional[Tuple[Any, bool]] = None,
    ) -> Tuple[StableDiffusionLongPromptWeightingPipeline, torch.Generator]:
        "Create a pipeline -- useful for reducing backend clutter."
        self.manage_optional_components(target_controlnet=controlnet or "")

        pipe = StableDiffusionLongPromptWeightingPipeline(
            parent=self,
            vae=self.vae,
            unet=self.unet,
            text_encoder=self.text_encoder,
            tokenizer=self.tokenizer,
            scheduler=self.scheduler,
            final_offload_hook=self.final_offload_hook,
            controlnet=self.controlnet,
        )

        if config.api.device_type == "directml":
            generator = torch.Generator().manual_seed(seed)  # type: ignore
        else:
            generator = torch.Generator(config.api.device).manual_seed(seed)  # type: ignore

        if scheduler:
            change_scheduler(
                model=pipe,
                scheduler=scheduler[0],  # type: ignore
                use_karras_sigmas=scheduler[1],
            )

        return pipe, generator

    def txt2img(self, job: Txt2ImgQueueEntry) -> List[Image.Image]:
        "Generate an image from a prompt"

        pipe, generator = self.create_pipe(
            seed=job.data.seed,
            scheduler=(job.data.scheduler, job.data.use_karras_sigmas),
        )

        total_images: List[Image.Image] = []

        for _ in tqdm(range(job.data.batch_count), desc="Queue", position=1):
            output_type = "pil"

            if "highres_fix" in job.flags:
                output_type = "latent"

            data = pipe.text2img(
                prompt=job.data.prompt,
                height=job.data.height,
                width=job.data.width,
                num_inference_steps=job.data.steps,
                guidance_scale=job.data.guidance_scale,
                self_attention_scale=job.data.self_attention_scale,
                negative_prompt=job.data.negative_prompt,
                output_type=output_type,
                generator=generator,
                callback=txt2img_callback,
                num_images_per_prompt=job.data.batch_size,
            )

            if output_type == "latent":
                latents = data[0]  # type: ignore
                assert isinstance(latents, (torch.Tensor, torch.FloatTensor))

                flag = job.flags["highres_fix"]
                flag = HighResFixFlag.from_dict(flag)

                latents = scale_latents(
                    latents=latents,
                    scale=flag.scale,
                    latent_scale_mode=flag.latent_scale_mode,
                )

                self.memory_cleanup()

                data = pipe.img2img(
                    prompt=job.data.prompt,
                    image=latents,
                    num_inference_steps=flag.steps,
                    guidance_scale=job.data.guidance_scale,
                    self_attention_scale=job.data.self_attention_scale,
                    negative_prompt=job.data.negative_prompt,
                    output_type="pil",
                    generator=generator,
                    callback=txt2img_callback,
                    strength=flag.strength,
                    return_dict=False,
                    num_images_per_prompt=job.data.batch_size,
                )

            images: list[Image.Image] = data[0]  # type: ignore

            total_images.extend(images)

        websocket_manager.broadcast_sync(
            data=Data(
                data_type="txt2img",
                data={
                    "progress": 0,
                    "current_step": 0,
                    "total_steps": 0,
                    "image": convert_images_to_base64_grid(
                        total_images, quality=90, image_format="webp"
                    ),
                },
            )
        )

        return total_images

    def img2img(self, job: Img2ImgQueueEntry) -> List[Image.Image]:
        "Generate an image from an image"

        pipe, generator = self.create_pipe(
            seed=job.data.seed,
            scheduler=(job.data.scheduler, job.data.use_karras_sigmas),
        )

        # Preprocess the image
        input_image = convert_to_image(job.data.image)
        input_image = resize(input_image, job.data.width, job.data.height)

        total_images: List[Image.Image] = []

        for _ in tqdm(range(job.data.batch_count), desc="Queue", position=1):
            data = pipe.img2img(
                prompt=job.data.prompt,
                image=input_image,
                num_inference_steps=job.data.steps,
                guidance_scale=job.data.guidance_scale,
                self_attention_scale=job.data.self_attention_scale,
                negative_prompt=job.data.negative_prompt,
                output_type="pil",
                generator=generator,
                callback=img2img_callback,
                strength=job.data.strength,
                return_dict=False,
                num_images_per_prompt=job.data.batch_size,
            )

            if not data:
                raise ValueError("No data returned from pipeline")

            images = data[0]
            assert isinstance(images, List)

            total_images.extend(images)

        websocket_manager.broadcast_sync(
            data=Data(
                data_type="img2img",
                data={
                    "progress": 0,
                    "current_step": 0,
                    "total_steps": 0,
                    "image": convert_images_to_base64_grid(
                        total_images, quality=90, image_format="webp"
                    ),
                },
            )
        )

        return total_images

    def inpaint(self, job: InpaintQueueEntry) -> List[Image.Image]:
        "Generate an image from an image"

        pipe, generator = self.create_pipe(
            seed=job.data.seed,
            scheduler=(job.data.scheduler, job.data.use_karras_sigmas),
        )

        # Preprocess images
        input_image = convert_to_image(job.data.image).convert("RGB")
        input_image = resize(input_image, job.data.width, job.data.height)

        input_mask_image = convert_to_image(job.data.mask_image).convert("RGB")
        input_mask_image = ImageOps.invert(input_mask_image)
        input_mask_image = resize(input_mask_image, job.data.width, job.data.height)

        total_images: List[Image.Image] = []

        for _ in tqdm(range(job.data.batch_count), desc="Queue", position=1):
            data = pipe.inpaint(
                prompt=job.data.prompt,
                image=input_image,
                mask_image=input_mask_image,
                num_inference_steps=job.data.steps,
                guidance_scale=job.data.guidance_scale,
                self_attention_scale=job.data.self_attention_scale,
                negative_prompt=job.data.negative_prompt,
                output_type="pil",
                generator=generator,
                callback=inpaint_callback,
                return_dict=False,
                num_images_per_prompt=job.data.batch_size,
                width=job.data.width,
                height=job.data.height,
            )

            if not data:
                raise ValueError("No data returned from pipeline")

            images = data[0]
            assert isinstance(images, List)

            total_images.extend(images)

        websocket_manager.broadcast_sync(
            data=Data(
                data_type="inpainting",
                data={
                    "progress": 0,
                    "current_step": 0,
                    "total_steps": 0,
                    "image": convert_images_to_base64_grid(
                        total_images, quality=90, image_format="webp"
                    ),
                },
            )
        )

        return total_images

    def controlnet2img(self, job: ControlNetQueueEntry) -> List[Image.Image]:
        "Generate an image from an image and controlnet conditioning"

        if config.api.trace_model is True:
            raise ValueError(
                "ControlNet is not available with traced UNet, please disable tracing and reload the model."
            )

        logger.debug(f"Requested ControlNet: {job.data.controlnet}")
        pipe, generator = self.create_pipe(
            controlnet=job.data.controlnet,
            seed=job.data.seed,
            scheduler=(job.data.scheduler, job.data.use_karras_sigmas),
        )

        # Preprocess the image
        input_image = convert_to_image(job.data.image)
        input_image = resize(input_image, job.data.width, job.data.height)

        # Preprocess the image if needed
        if not job.data.is_preprocessed:
            input_image = image_to_controlnet_input(input_image, job.data)
            logger.debug(f"Preprocessed image size: {input_image.size}")

        total_images: List[Image.Image] = [input_image]

        for _ in tqdm(range(job.data.batch_count), desc="Queue", position=1):
            data = pipe(
                prompt=job.data.prompt,
                negative_prompt=job.data.negative_prompt,
                image=input_image,
                num_inference_steps=job.data.steps,
                guidance_scale=job.data.guidance_scale,
                output_type="pil",
                generator=generator,
                callback=controlnet_callback,
                return_dict=False,
                num_images_per_prompt=job.data.batch_size,
                controlnet_conditioning_scale=job.data.controlnet_conditioning_scale,
                height=job.data.height,
                width=job.data.width,
            )

            images = data[0]  # type: ignore
            assert isinstance(images, List)

            total_images.extend(images)  # type: ignore

        websocket_manager.broadcast_sync(
            data=Data(
                data_type="controlnet",
                data={
                    "progress": 0,
                    "current_step": 0,
                    "total_steps": 0,
                    "image": convert_images_to_base64_grid(
                        total_images
                        if job.data.return_preprocessed
                        else total_images[1:],
                        quality=90,
                        image_format="webp",
                    ),
                },
            )
        )

        return total_images

    def generate(self, job: Job):
        "Generate images from the queue"

        logging.info(f"Adding job {job.data.id} to queue")
        self.memory_cleanup()

        try:
            if isinstance(job, Txt2ImgQueueEntry):
                images = self.txt2img(job)
            elif isinstance(job, Img2ImgQueueEntry):
                images = self.img2img(job)
            elif isinstance(job, InpaintQueueEntry):
                images = self.inpaint(job)
            elif isinstance(job, ControlNetQueueEntry):
                images = self.controlnet2img(job)
            else:
                raise ValueError("Invalid job type for this pipeline")
        except Exception as e:
            self.memory_cleanup()
            raise e
        if len(self.unload_loras) != 0:
            for l in self.unload_loras:
                try:
                    self.lora_injector.remove_lora(l)  # type: ignore
                    logger.debug(f"Unloading LoRA: {l}")
                except KeyError:
                    pass
            self.unload_loras.clear()
        if len(self.unload_lycoris) != 0:  # type: ignore
            for l in self.unload_lycoris:  # type: ignore
                try:
                    self.lora_injector.remove_lycoris(l)  # type: ignore
                    logger.debug(f"Unloading LyCORIS: {l}")
                except KeyError:
                    pass

        # Clean memory and return images
        self.memory_cleanup()
        return images

    def save(self, path: str = "converted", safetensors: bool = False):
        "Dump current pipeline to specified path"

        pipe = StableDiffusionPipeline(
            vae=self.vae,
            unet=self.unet,
            text_encoder=self.text_encoder,
            tokenizer=self.tokenizer,
            scheduler=self.scheduler,
            feature_extractor=self.feature_extractor,
            requires_safety_checker=self.requires_safety_checker,
            safety_checker=self.safety_checker,
        )

        pipe.save_pretrained(path, safe_serialization=safetensors)

    def load_textual_inversion(self, textual_inversion: str):
        "Inject a textual inversion model into the pipeline"

        logger.info(
            f"Loading textual inversion model {textual_inversion} onto {self.model_id}..."
        )

        if any(textual_inversion in l for l in self.textual_inversions):
            logger.info(
                f"Textual inversion model {textual_inversion} already loaded onto {self.model_id}"
            )
            return

        pipe = StableDiffusionLongPromptWeightingPipeline(
            parent=self,
            vae=self.vae,
            unet=self.unet,
            text_encoder=self.text_encoder,
            tokenizer=self.tokenizer,
            scheduler=self.scheduler,
            controlnet=self.controlnet,
        )

        token = Path(textual_inversion).stem
        logger.info(f"Loading token {token} for textual inversion model")

        pipe.load_textual_inversion(textual_inversion, token=token)

        self.textual_inversions.append(textual_inversion)
        logger.info(f"Textual inversion model {textual_inversion} loaded successfully")
        logger.debug(f"All added tokens: {self.tokenizer.added_tokens_encoder}")

    def tokenize(self, text: str):
        "Return the vocabulary of the tokenizer"

        return [i.replace("</w>", "") for i in self.tokenizer.tokenize(text=text)]<|MERGE_RESOLUTION|>--- conflicted
+++ resolved
@@ -10,15 +10,11 @@
     UNet2DConditionModel,
 )
 from PIL import Image, ImageOps
-<<<<<<< HEAD
+from tqdm import tqdm
 from transformers.models.clip.modeling_clip import (
     CLIPTextModel,
     CLIPTextModelWithProjection,
 )
-=======
-from tqdm import tqdm
-from transformers.models.clip.modeling_clip import CLIPTextModel
->>>>>>> 1b10bcc2
 from transformers.models.clip.tokenization_clip import CLIPTokenizer
 
 from api import websocket_manager
