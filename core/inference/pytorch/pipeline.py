# HuggingFace example pipeline taken from https://github.com/huggingface/diffusers/blob/main/examples/community/lpw_stable_diffusion.py

from contextlib import ExitStack
from typing import Any, Callable, Dict, List, Literal, Optional, Union

import PIL
from PIL import Image
import torch
<<<<<<< HEAD
from diffusers import LMSDiscreteScheduler, SchedulerMixin, StableDiffusionPipeline
from diffusers.models import (
    AutoencoderKL,
    ControlNetModel,
    UNet2DConditionModel,
    T2IAdapter,
    MultiAdapter,
)
from diffusers.pipelines.stable_diffusion import StableDiffusionPipelineOutput
=======
from diffusers.models.autoencoder_kl import AutoencoderKL
from diffusers.models.controlnet import ControlNetModel
from diffusers.models.unet_2d_condition import UNet2DConditionModel
from diffusers.pipelines.stable_diffusion.pipeline_output import (
    StableDiffusionPipelineOutput,
)
from diffusers.pipelines.stable_diffusion.pipeline_stable_diffusion import (
    StableDiffusionPipeline,
)
from diffusers.schedulers.scheduling_lms_discrete import LMSDiscreteScheduler
from diffusers.schedulers.scheduling_utils import SchedulerMixin
>>>>>>> 69002274
from diffusers.utils import logging
from tqdm import tqdm
from transformers.models.clip import CLIPTextModel, CLIPTokenizer

from core.config import config
from core.inference.utilities import (
    full_vae,
    get_timesteps,
    get_weighted_text_embeddings,
    numpy_to_pil,
    pad_tensor,
    prepare_extra_step_kwargs,
    prepare_image,
    prepare_latents,
    prepare_mask_and_masked_image,
    prepare_mask_latents,
    preprocess_image,
    preprocess_adapter_image,
)
from core.optimizations import upcast_vae, ensure_correct_device, unload_all
from core.inference.utilities.philox import PhiloxGenerator
from core.optimizations import inference_context
from core.scheduling import KdiffusionSchedulerAdapter

from .sag import CrossAttnStoreProcessor, pred_epsilon, pred_x0, sag_masking

# ------------------------------------------------------------------------------

logger = logging.get_logger(__name__)


class StableDiffusionLongPromptWeightingPipeline(StableDiffusionPipeline):
    r"""
    Pipeline for text-to-image generation using Stable Diffusion without tokens length limit, and support parsing
    weighting in prompt.

    This model inherits from [`DiffusionPipeline`]. Check the superclass documentation for the generic methods the
    library implements for all the pipelines (such as downloading or saving, running on a particular device, etc.)

    Args:
        vae ([`AutoencoderKL`]):
            Variational Auto-Encoder (VAE) Model to encode and decode images to and from latent representations.
        text_encoder ([`CLIPTextModel`]):
            Frozen text-encoder. Stable Diffusion uses the text portion of
            [CLIP](https://huggingface.co/docs/transformers/model_doc/clip#transformers.CLIPTextModel), specifically
            the [clip-vit-large-patch14](https://huggingface.co/openai/clip-vit-large-patch14) variant.
        tokenizer (`CLIPTokenizer`):
            Tokenizer of class
            [CLIPTokenizer](https://huggingface.co/docs/transformers/v4.21.0/en/model_doc/clip#transformers.CLIPTokenizer).
        unet ([`UNet2DConditionModel`]): Conditional U-Net architecture to denoise the encoded image latents.
        scheduler ([`SchedulerMixin`]):
            A scheduler to be used in combination with `unet` to denoise the encoded image latents. Can be one of
            [`DDIMScheduler`], [`LMSDiscreteScheduler`], or [`PNDMScheduler`].
        safety_checker ([`StableDiffusionSafetyChecker`]):
            Classification module that estimates whether generated images could be considered offensive or harmful.
            Please, refer to the [model card](https://huggingface.co/CompVis/stable-diffusion-v1-4) for details.
        feature_extractor ([`CLIPFeatureExtractor`]):
            Model that extracts features from generated images to be used as inputs for the `safety_checker`.
    """

    def __init__(
        self,
        vae: AutoencoderKL,
        text_encoder: CLIPTextModel,
        tokenizer: CLIPTokenizer,
        unet: UNet2DConditionModel,
        scheduler: SchedulerMixin,
        safety_checker: Any = None,
        feature_extractor: Any = None,
        requires_safety_checker: bool = False,
        controlnet: Optional[ControlNetModel] = None,
    ):
        super().__init__(
            vae=vae,
            text_encoder=text_encoder,
            tokenizer=tokenizer,
            unet=unet,
            scheduler=scheduler,  # type: ignore
            safety_checker=None,  # type: ignore
            feature_extractor=None,  # type: ignore
            requires_safety_checker=False,
        )
        self.__init__additional__()

        self.parent: Any
        self.vae: AutoencoderKL
        self.text_encoder: CLIPTextModel
        self.tokenizer: CLIPTokenizer
        self.unet: UNet2DConditionModel
        self.scheduler: LMSDiscreteScheduler
        if controlnet is not None:
            self.controlnet: Optional[ControlNetModel] = controlnet

    def __init__additional__(self):
        if not hasattr(self, "vae_scale_factor"):
            setattr(
                self,
                "vae_scale_factor",
                2 ** (len(self.vae.config.block_out_channels) - 1),  # type: ignore
            )

    @property
    def _execution_device(self):
        r"""
        Returns the device on which the pipeline's models will be executed. After calling
        `pipeline.enable_sequential_cpu_offload()` the execution device can only be inferred from Accelerate's module
        hooks.
        """
        if self.device != torch.device("meta") and not hasattr(self.unet, "offload_device"):  # type: ignore
            return self.device
        return getattr(self.unet, "offload_device", self.device)

    def _default_height_width(self, height, width, image):
        if image is None:
            return height, width

        # NOTE: It is possible that a list of images have different
        # dimensions for each image, so just checking the first image
        # is not _exactly_ correct, but it is simple.
        while isinstance(image, list):
            image = image[0]

        if height is None:
            if isinstance(image, Image.Image):
                height = image.height
            elif isinstance(image, torch.Tensor):
                height = image.shape[-2]

            # round down to nearest multiple of `self.adapter.downscale_factor`
            if hasattr(self, "adapter") and self.adapter is not None:
                height = (
                    height // self.adapter.downscale_factor
                ) * self.adapter.downscale_factor

        if width is None:
            if isinstance(image, Image.Image):
                width = image.width
            elif isinstance(image, torch.Tensor):
                width = image.shape[-1]

            # round down to nearest multiple of `self.adapter.downscale_factor`
            if hasattr(self, "adapter") and self.adapter is not None:
                width = (
                    width // self.adapter.downscale_factor
                ) * self.adapter.downscale_factor

        return height, width

    def _encode_prompt(
        self,
        prompt,
        dtype,
        num_images_per_prompt,
        do_classifier_free_guidance,
        negative_prompt,
        max_embeddings_multiples,
        seed,
        prompt_expansion_settings: Optional[Dict] = None,
    ):
        r"""
        Encodes the prompt into text encoder hidden states.

        Args:
            prompt (`str` or `list(int)`):
                prompt to be encoded
            device: (`torch.device`):
                torch device
            num_images_per_prompt (`int`):
                number of images that should be generated per prompt
            do_classifier_free_guidance (`bool`):
                whether to use classifier free guidance or not
            negative_prompt (`str` or `List[str]`):
                The prompt or prompts not to guide the image generation. Ignored when not using guidance (i.e., ignored
                if `guidance_scale` is less than `1`).
            max_embeddings_multiples (`int`, *optional*, defaults to `3`):
                The max multiple length of prompt embeddings compared to the max output length of text encoder.
        """
        batch_size = len(prompt) if isinstance(prompt, list) else 1

        ensure_correct_device(self.text_encoder)

        prompt = self.maybe_convert_prompt(prompt, self.tokenizer)
        logger.debug(f"Post textual prompt: {prompt}")

        negative_prompt = self.maybe_convert_prompt(negative_prompt, self.tokenizer)
        logger.debug(f"Post textual negative_prompt: {negative_prompt}")

        if negative_prompt is None:
            negative_prompt = [""] * batch_size
        elif isinstance(negative_prompt, str):
            negative_prompt = [negative_prompt] * batch_size
        if batch_size != len(negative_prompt):
            raise ValueError(
                f"`negative_prompt`: {negative_prompt} has batch size {len(negative_prompt)}, but `prompt`:"
                f" {prompt} has batch size {batch_size}. Please make sure that passed `negative_prompt` matches"
                " the batch size of `prompt`."
            )

        text_embeddings, _, uncond_embeddings, _ = get_weighted_text_embeddings(
            pipe=self.parent,
            prompt=prompt,
            uncond_prompt=negative_prompt if do_classifier_free_guidance else None,
            max_embeddings_multiples=max_embeddings_multiples,
            seed=seed,
            prompt_expansion_settings=prompt_expansion_settings,
        )
        bs_embed, seq_len, _ = text_embeddings.shape
        text_embeddings = text_embeddings.repeat(1, num_images_per_prompt, 1)
        text_embeddings = text_embeddings.view(
            bs_embed * num_images_per_prompt, seq_len, -1
        )

        if do_classifier_free_guidance:
            bs_embed, seq_len, _ = uncond_embeddings.shape  # type: ignore
            uncond_embeddings = uncond_embeddings.repeat(1, num_images_per_prompt, 1)  # type: ignore
            uncond_embeddings = uncond_embeddings.view(
                bs_embed * num_images_per_prompt, seq_len, -1
            )
            text_embeddings = torch.cat([uncond_embeddings, text_embeddings])

        return text_embeddings.to(dtype=dtype)

    def _check_inputs(self, prompt, strength, callback_steps):
        if not isinstance(prompt, str) and not isinstance(prompt, list):
            raise ValueError(
                f"`prompt` has to be of type `str` or `list` but is {type(prompt)}"
            )

        if strength < 0 or strength > 1:
            raise ValueError(
                f"The value of strength should in [0.0, 1.0] but is {strength}"
            )

        if (callback_steps is None) or (
            callback_steps is not None
            and (not isinstance(callback_steps, int) or callback_steps <= 0)
        ):
            raise ValueError(
                f"`callback_steps` has to be a positive integer but is {callback_steps} of type"
                f" {type(callback_steps)}."
            )

    def _decode_latents(self, latents, height, width):
        # Should improve compatibility with radeon cards
        if config.api.upcast_vae:
            upcast_vae(self.vae)
            latents = latents.to(
                next(iter(self.vae.post_quant_conv.parameters())).dtype
            )

        latents = 1 / 0.18215 * latents
        image = self.vae.decode(latents).sample  # type: ignore
        image = (image / 2 + 0.5).clamp(0, 1)
        # we always cast to float32 as this does not cause significant overhead and is compatible with bfloat16
        image = image.cpu().permute(0, 2, 3, 1).float().numpy()
        img = image[:, :height, :width, :]
        return img

    @torch.no_grad()
    def __call__(
        self,
        prompt: Union[str, List[str]],
        generator: Union[PhiloxGenerator, torch.Generator],
        negative_prompt: Optional[Union[str, List[str]]] = None,
        image: Union[torch.FloatTensor, PIL.Image.Image] = None,  # type: ignore
        mask_image: Union[torch.FloatTensor, PIL.Image.Image] = None,  # type: ignore
        height: int = 512,
        width: int = 512,
        controlnet_conditioning_scale: Optional[float] = 1.0,
        guess_mode: Optional[bool] = False,
        num_inference_steps: int = 50,
        guidance_scale: float = 7.5,
        self_attention_scale: float = 0.0,
        strength: float = 0.8,
        num_images_per_prompt: Optional[int] = 1,
        eta: float = 0.0,
        latents: Optional[torch.FloatTensor] = None,
        max_embeddings_multiples: Optional[int] = 100,
        output_type: Literal["pil", "latent"] = "pil",
        return_dict: bool = True,
        callback: Optional[Callable[[int, int, torch.FloatTensor], None]] = None,
        is_cancelled_callback: Optional[Callable[[], bool]] = None,
        callback_steps: int = 1,
        seed: int = 0,
        prompt_expansion_settings: Optional[Dict] = None,
        adapter_conditioning_scale: Union[float, List[float]] = 1.0,
        adapter_conditioning_factor: float = 1.0,
    ):
        r"""
        Function invoked when calling the pipeline for generation.

        Args:
            prompt (`str` or `List[str]`):
                The prompt or prompts to guide the image generation.
            negative_prompt (`str` or `List[str]`, *optional*):
                The prompt or prompts not to guide the image generation. Ignored when not using guidance (i.e., ignored
                if `guidance_scale` is less than `1`).
            image (`torch.FloatTensor` or `PIL.Image.Image`):
                `Image`, or tensor representing an image batch, that will be used as the starting point for the
                process.
            mask_image (`torch.FloatTensor` or `PIL.Image.Image`):
                `Image`, or tensor representing an image batch, to mask `image`. White pixels in the mask will be
                replaced by noise and therefore repainted, while black pixels will be preserved. If `mask_image` is a
                PIL image, it will be converted to a single channel (luminance) before use. If it's a tensor, it should
                contain one color channel (L) instead of 3, so the expected shape would be `(B, H, W, 1)`.
            height (`int`, *optional*, defaults to 512):
                The height in pixels of the generated image.
            width (`int`, *optional*, defaults to 512):
                The width in pixels of the generated image.
            num_inference_steps (`int`, *optional*, defaults to 50):
                The number of denoising steps. More denoising steps usually lead to a higher quality image at the
                expense of slower inference.
            guidance_scale (`float`, *optional*, defaults to 7.5):
                Guidance scale as defined in [Classifier-Free Diffusion Guidance](https://arxiv.org/abs/2207.12598).
                `guidance_scale` is defined as `w` of equation 2. of [Imagen
                Paper](https://arxiv.org/pdf/2205.11487.pdf). Guidance scale is enabled by setting `guidance_scale >
                1`. Higher guidance scale encourages to generate images that are closely linked to the text `prompt`,
                usually at the expense of lower image quality.
            strength (`float`, *optional*, defaults to 0.8):
                Conceptually, indicates how much to transform the reference `image`. Must be between 0 and 1.
                `image` will be used as a starting point, adding more noise to it the larger the `strength`. The
                number of denoising steps depends on the amount of noise initially added. When `strength` is 1, added
                noise will be maximum and the denoising process will run for the full number of iterations specified in
                `num_inference_steps`. A value of 1, therefore, essentially ignores `image`.
            num_images_per_prompt (`int`, *optional*, defaults to 1):
                The number of images to generate per prompt.
            eta (`float`, *optional*, defaults to 0.0):
                Corresponds to parameter eta (η) in the DDIM paper: https://arxiv.org/abs/2010.02502. Only applies to
                [`schedulers.DDIMScheduler`], will be ignored for others.
            generator (`torch.Generator`, *optional*):
                A [torch generator](https://pytorch.org/docs/stable/generated/torch.Generator.html) to make generation
                deterministic.
            latents (`torch.FloatTensor`, *optional*):
                Pre-generated noisy latents, sampled from a Gaussian distribution, to be used as inputs for image
                generation. Can be used to tweak the same generation with different prompts. If not provided, a latents
                tensor will ge generated by sampling using the supplied random `generator`.
            max_embeddings_multiples (`int`, *optional*, defaults to `100`):
                The max multiple length of prompt embeddings compared to the max output length of text encoder.
            output_type (`str`, *optional*, defaults to `"pil"`):
                The output format of the generate image. Choose between
                [PIL](https://pillow.readthedocs.io/en/stable/): `PIL.Image.Image` or `np.array`.
            return_dict (`bool`, *optional*, defaults to `True`):
                Whether or not to return a [`~pipelines.stable_diffusion.StableDiffusionPipelineOutput`] instead of a
                plain tuple.
            callback (`Callable`, *optional*):
                A function that will be called every `callback_steps` steps during inference. The function will be
                called with the following arguments: `callback(step: int, timestep: int, latents: torch.FloatTensor)`.
            is_cancelled_callback (`Callable`, *optional*):
                A function that will be called every `callback_steps` steps during inference. If the function returns
                `True`, the inference will be cancelled.
            callback_steps (`int`, *optional*, defaults to 1):
                The frequency at which the `callback` function will be called. If not specified, the callback will be
                called at every step.

        Returns:
            `None` if cancelled by `is_cancelled_callback`,
            [`~pipelines.stable_diffusion.StableDiffusionPipelineOutput`] or `tuple`:
            [`~pipelines.stable_diffusion.StableDiffusionPipelineOutput`] if `return_dict` is True, otherwise a `tuple.
            When returning a tuple, the first element is a list with the generated images, and the second element is a
            list of `bool`s denoting whether the corresponding generated image likely represents "not-safe-for-work"
            (nsfw) content, according to the `safety_checker`.
        """

        with inference_context(self.unet, self.vae, height, width) as inf:
            # 0. Modify unet and vae to the (optionally) modified versions from inf
            self.unet = inf.unet  # type: ignore
            self.vae = inf.vae  # type: ignore

            height, width = self._default_height_width(height, width, image)

            # 1. Check inputs. Raise error if not correct
            self._check_inputs(prompt, strength, callback_steps)
            if hasattr(self, "controlnet"):
                global_pool_conditions = self.controlnet.config.global_pool_conditions  # type: ignore
                guess_mode = guess_mode or global_pool_conditions

            num_channels_unet = self.unet.config.in_channels  # type: ignore

            # 2. Define call parameters
            batch_size = 1 if isinstance(prompt, str) else len(prompt)
            device = self._execution_device
            # here `guidance_scale` is defined analog to the guidance weight `w` of equation (2)
            # of the Imagen paper: https://arxiv.org/pdf/2205.11487.pdf . `guidance_scale = 1`
            # corresponds to doing no classifier free guidance.
            do_classifier_free_guidance = guidance_scale > 1.0
            split_latents_into_two = (
                config.api.dont_merge_latents and do_classifier_free_guidance
            )
            do_self_attention_guidance = self_attention_scale > 0.0 and not isinstance(
                self.scheduler, KdiffusionSchedulerAdapter
            )

            # 3. Encode input prompt
            text_embeddings = self._encode_prompt(
                prompt,
                self.unet.dtype,
                num_images_per_prompt,
                do_classifier_free_guidance,
                negative_prompt,
                max_embeddings_multiples,
                seed,
                prompt_expansion_settings=prompt_expansion_settings,
            ).to(device)
            dtype = text_embeddings.dtype

            adapter_input = None  # type: ignore
            if hasattr(self, "adapter"):
                if isinstance(self.adapter, MultiAdapter):
                    adapter_input: list = []  # type: ignore

                    if not isinstance(adapter_conditioning_scale, list):
                        adapter_conditioning_scale = [
                            adapter_conditioning_scale * len(image)
                        ]

                    for oi in image:
                        oi = preprocess_adapter_image(oi, height, width)
                        oi = oi.to(device, dtype)
                        adapter_input.append(oi)  # type: ignore
                else:
                    adapter_input: torch.Tensor = preprocess_adapter_image(  # type: ignore
                        adapter_input, height, width
                    )
                    adapter_input.to(device, dtype)

            # 4. Preprocess image and mask
            if isinstance(image, PIL.Image.Image):  # type: ignore
                width, height = image.size  # type: ignore
                if not hasattr(self, "controlnet"):
                    image = preprocess_image(image)
                else:
                    image = prepare_image(
                        image,
                        width,
                        height,
                        batch_size,
                        num_images_per_prompt,
                        device,
                        dtype,
                    )
            if image is not None:
                image = image.to(device=self.device, dtype=dtype)
            if mask_image is not None:
                mask, masked_image, _ = prepare_mask_and_masked_image(
                    image, mask_image, height, width
                )
                mask, masked_image_latents = prepare_mask_latents(
                    mask,
                    masked_image,
                    batch_size * num_images_per_prompt,  # type: ignore
                    height,
                    width,
                    dtype,
                    device,
                    do_classifier_free_guidance,
                    self.vae,
                    self.vae_scale_factor,
                    self.vae.config.scaling_factor,  # type: ignore
                    generator=generator,
                )
            else:
                mask = None

            # 5. set timesteps
            self.scheduler.set_timesteps(num_inference_steps, device=device)  # type: ignore
            timesteps, num_inference_steps = get_timesteps(
                self.scheduler,
                num_inference_steps,
                strength,
                device,
                image is None or hasattr(self, "controlnet"),
            )
            if isinstance(self.scheduler, KdiffusionSchedulerAdapter):
                self.scheduler.timesteps = timesteps
                self.scheduler.steps = num_inference_steps
            latent_timestep = timesteps[:1].repeat(batch_size * num_images_per_prompt)  # type: ignore

            # 6. Prepare latent variables
            latents, image_latents, noise = prepare_latents(
                self,
                image if not hasattr(self, "controlnet") else None,
                latent_timestep,
                batch_size * num_images_per_prompt,  # type: ignore
                height,
                width,
                dtype,
                device,
                generator,
                latents,
                latent_channels=None if mask is None else self.vae.config.latent_channels,  # type: ignore
            )

            # 7. Prepare extra step kwargs. TODO: Logic should ideally just be moved out of the pipeline
            extra_step_kwargs = prepare_extra_step_kwargs(self.scheduler, eta, generator)  # type: ignore

            if hasattr(self, "adapter"):
                if isinstance(self.adapter, MultiAdapter):
                    adapter_state = self.adapter(
                        adapter_input, adapter_conditioning_scale
                    )
                    for k, v in enumerate(adapter_state):
                        adapter_state[k] = v
                else:
                    adapter_state = self.adapter(adapter_input)
                    for k, v in enumerate(adapter_state):
                        adapter_state[k] = v * adapter_conditioning_scale
                if num_images_per_prompt > 1:  # type: ignore
                    for k, v in enumerate(adapter_state):
                        adapter_state[k] = v.repeat(num_images_per_prompt, 1, 1, 1)
                if do_classifier_free_guidance:
                    for k, v in enumerate(adapter_state):
                        adapter_state[k] = torch.cat([v] * 2, dim=0)

            controlnet_keep = []
            if hasattr(self, "controlnet"):
                for i in range(len(timesteps)):
                    controlnet_keep.append(
                        1.0
                        - float(
                            i / len(timesteps) < 0.0 or (i + 1) / len(timesteps) > 1.0
                        )
                    )

            if do_self_attention_guidance:
                store_processor = CrossAttnStoreProcessor()
                self.unet.mid_block.attentions[0].transformer_blocks[0].attn1.processor = store_processor  # type: ignore

            map_size = None

            def get_map_size(_, __, output):
                nonlocal map_size
                map_size = output[0].shape[
                    -2:
                ]  # output.sample.shape[-2:] in older diffusers

            cutoff = num_inference_steps * adapter_conditioning_factor
            # 8. Denoising loop
            j = 0

            def do_denoise(
                x: torch.Tensor,
                t: torch.IntTensor,
                call: Callable[..., torch.Tensor],
                change_source: Callable[[Callable], None],
            ):
                nonlocal j
                # expand the latents if we are doing classifier free guidance
                latent_model_input = (
                    torch.cat([x] * 2) if do_classifier_free_guidance and not split_latents_into_two else x  # type: ignore
                )
                latent_model_input = self.scheduler.scale_model_input(latent_model_input, t)  # type: ignore

                if num_channels_unet == 9:
                    latent_model_input = torch.cat([latent_model_input, mask, masked_image_latents], dim=1)  # type: ignore

                # predict the noise residual
                down_intrablock_additional_residuals = None
                if hasattr(self, "adapter") and self.adapter is not None:
                    if j < cutoff:
                        assert adapter_state is not None
                        down_intrablock_additional_residuals = [
                            state.clone() for state in adapter_state
                        ]

                down_block_res_samples, mid_block_res_sample = None, None
                if hasattr(self, "controlnet") and self.controlnet is not None:
                    if guess_mode and do_classifier_free_guidance:
                        # Infer ControlNet only for the conditional batch.
                        control_model_input = x
                        control_model_input = self.scheduler.scale_model_input(control_model_input, t).half()  # type: ignore
                        controlnet_prompt_embeds = text_embeddings.chunk(2)[1]
                    else:
                        control_model_input = latent_model_input
                        controlnet_prompt_embeds = text_embeddings

                    cond_scale = controlnet_conditioning_scale * controlnet_keep[i]

                    change_source(self.controlnet)
                    (
                        down_block_res_samples,
                        mid_block_res_sample,
                    ) = call(
                        control_model_input,
                        t,
                        cond=controlnet_prompt_embeds,
                        controlnet_cond=image,
                        conditioning_scale=cond_scale,
                        guess_mode=guess_mode,
                        return_dict=False,
                    )

                    if guess_mode and do_classifier_free_guidance:
                        # Infered ControlNet only for the conditional batch.
                        # To apply the output of ControlNet to both the unconditional and conditional batches,
                        # add 0 to the unconditional batch to keep it unchanged.
                        down_block_res_samples = [
                            torch.cat([torch.zeros_like(d), d])
                            for d in down_block_res_samples
                        ]
                        mid_block_res_sample = torch.cat(
                            [
                                torch.zeros_like(mid_block_res_sample),
                                mid_block_res_sample,
                            ]
                        )

                change_source(self.unet)
                if split_latents_into_two and do_classifier_free_guidance:
                    uncond, cond = text_embeddings.chunk(2)
                    uncond_down, cond_down = down_block_res_samples.chunk(2)
                    uncond_mid, cond_mid = mid_block_res_sample.chunk(2)
                    uncond_intra, cond_intra = None, None
                    if down_intrablock_additional_residuals is not None:
                        uncond_intra, cond_intra = [], []
                        for s in down_intrablock_additional_residuals:
                            unc, cnd = s.chunk(2)
                            uncond_intra.append(unc)
                            cond_intra.append(cnd)
                    noise_pred_text = call(
                        latent_model_input,
                        t,
                        cond=cond,
                        down_block_additional_residuals=cond_down,
                        mid_block_additional_residual=cond_mid,
                        down_intrablock_additional_residuals=cond_intra,
                    )
                    noise_pred_uncond = call(
                        latent_model_input,
                        t,
                        cond=uncond,
                        down_block_additional_residuals=uncond_down,
                        mid_block_additional_residual=uncond_mid,
                        down_intrablock_additional_residuals=uncond_intra,
                    )
                else:
                    noise_pred = call(  # type: ignore
                        latent_model_input,
                        t,
                        cond=text_embeddings,
                        down_block_additional_residuals=down_block_res_samples,
                        mid_block_additional_residual=mid_block_res_sample,
                        down_intrablock_additional_residuals=down_intrablock_additional_residuals,
                    )

                # perform guidance
                if do_classifier_free_guidance:
                    if not split_latents_into_two:
                        noise_pred_uncond, noise_pred_text = noise_pred.chunk(2)  # type: ignore
                    noise_pred = noise_pred_uncond + guidance_scale * (  # type: ignore
                        noise_pred_text - noise_pred_uncond  # type: ignore
                    )  # type: ignore

                if do_self_attention_guidance:
                    if do_classifier_free_guidance:
                        pred = pred_x0(self, x, noise_pred_uncond, t)  # type: ignore
                        uncond_attn, cond_attn = store_processor.attention_probs.chunk(2)  # type: ignore
                        degraded_latents = sag_masking(
                            self, pred, uncond_attn, map_size, t, pred_epsilon(self, x, noise_pred_uncond, t)  # type: ignore
                        )
                        uncond_emb, _ = text_embeddings.chunk(2)
                        # predict the noise residual
                        # this probably could have been done better but honestly fuck this
                        degraded_prep = call(  # type: ignore
                            degraded_latents.to(dtype=self.unet.dtype),
                            t,
                            cond=uncond_emb,
                        )
                        noise_pred += self_attention_scale * (noise_pred_uncond - degraded_prep)  # type: ignore
                    else:
                        pred = pred_x0(self, x, noise_pred, t)  # type: ignore
                        cond_attn = store_processor.attention_probs  # type: ignore
                        degraded_latents = sag_masking(
                            self,
                            pred,
                            cond_attn,
                            map_size,
                            t,
                            pred_epsilon(self, x, noise_pred, t),  # type: ignore
                        )
                        # predict the noise residual
                        degraded_prep = call(  # type: ignore
                            degraded_latents.to(dtype=self.unet.dtype),
                            t,
                            cond=text_embeddings,
                        )
                        noise_pred += self_attention_scale * (noise_pred - degraded_prep)  # type: ignore

                if not isinstance(self.scheduler, KdiffusionSchedulerAdapter):
                    # compute the previous noisy sample x_t -> x_t-1
                    x = self.scheduler.step(  # type: ignore
                        noise_pred, t.to(noise_pred.device), x.to(noise_pred.device), **extra_step_kwargs  # type: ignore
                    ).prev_sample  # type: ignore
                else:
                    x = noise_pred  # type: ignore

                if mask is not None and num_channels_unet == 4:
                    # masking
                    init_latents_proper = image_latents[:1]  # type: ignore
                    init_mask = mask[:1]
                    init_mask = pad_tensor(init_mask, 8, (x.shape[2], x.shape[3]))

                    if i < len(timesteps) - 1:
                        noise_timestep = timesteps[i + 1]
                        init_latents_proper = self.scheduler.add_noise(
                            init_latents_proper, noise, torch.tensor([noise_timestep])  # type: ignore
                        )

                    x = (1 - init_mask) * init_latents_proper + init_mask * x  # type: ignore
                return x

            # 8. Denoising loop
            ensure_correct_device(self.unet)
            with ExitStack() as gs:
                if do_self_attention_guidance:
                    gs.enter_context(self.unet.mid_block.attentions[0].register_forward_hook(get_map_size))  # type: ignore

                if isinstance(self.scheduler, KdiffusionSchedulerAdapter):
                    latents = self.scheduler.do_inference(
                        latents,  # type: ignore
                        generator=generator,
                        call=self.unet,  # type: ignore
                        apply_model=do_denoise,
                        callback=callback,
                        callback_steps=callback_steps,
                    )
                else:
                    s = self.unet

                    def change(src):
                        nonlocal s
                        s = src

                    def _call(*args, **kwargs):
                        if len(args) == 3:
                            encoder_hidden_states = args[-1]
                            args = args[:2]
                        if kwargs.get("cond", None) is not None:
                            encoder_hidden_states = kwargs.pop("cond")
                        return s(
                            *args,
                            encoder_hidden_states=encoder_hidden_states,  # type: ignore
                            return_dict=True,
                            **kwargs,
                        )[0]

                    for i, t in enumerate(tqdm(timesteps, desc="PyTorch")):
                        latents = do_denoise(latents, t, _call, change)  # type: ignore

                        # call the callback, if provided
                        if i % callback_steps == 0:
                            if callback is not None:
                                callback(i, t, latents)  # type: ignore
                            if (
                                is_cancelled_callback is not None
                                and is_cancelled_callback()
                            ):
                                return None

            # 9. Post-processing
            if output_type == "latent":
                unload_all()
                return latents, False

            ensure_correct_device(self.vae)
            image = full_vae(latents, overwrite=lambda sample: self.vae.decode(sample).sample, height=height, width=width)  # type: ignore

            # 11. Convert to PIL
            if output_type == "pil":
                image = numpy_to_pil(image)

            unload_all()

            if not return_dict:
                return image, False

            return StableDiffusionPipelineOutput(
                images=image, nsfw_content_detected=False  # type: ignore
            )

    def text2img(
        self,
        prompt: Union[str, List[str]],
        generator: Union[PhiloxGenerator, torch.Generator],
        negative_prompt: Optional[Union[str, List[str]]] = None,
        height: int = 512,
        width: int = 512,
        num_inference_steps: int = 50,
        guidance_scale: float = 7.5,
        self_attention_scale: float = 0.0,
        num_images_per_prompt: Optional[int] = 1,
        eta: float = 0.0,
        latents: Optional[torch.FloatTensor] = None,
        max_embeddings_multiples: Optional[int] = 100,
        output_type: Literal["pil", "latent"] = "pil",
        return_dict: bool = True,
        callback: Optional[Callable[[int, int, torch.FloatTensor], None]] = None,
        is_cancelled_callback: Optional[Callable[[], bool]] = None,
        callback_steps: int = 1,
        seed: int = 1,
        prompt_expansion_settings: Optional[Dict] = None,
    ):
        r"""
        Function for text-to-image generation.
        Args:
            prompt (`str` or `List[str]`):
                The prompt or prompts to guide the image generation.
            negative_prompt (`str` or `List[str]`, *optional*):
                The prompt or prompts not to guide the image generation. Ignored when not using guidance (i.e., ignored
                if `guidance_scale` is less than `1`).
            height (`int`, *optional*, defaults to 512):
                The height in pixels of the generated image.
            width (`int`, *optional*, defaults to 512):
                The width in pixels of the generated image.
            num_inference_steps (`int`, *optional*, defaults to 50):
                The number of denoising steps. More denoising steps usually lead to a higher quality image at the
                expense of slower inference.
            guidance_scale (`float`, *optional*, defaults to 7.5):
                Guidance scale as defined in [Classifier-Free Diffusion Guidance](https://arxiv.org/abs/2207.12598).
                `guidance_scale` is defined as `w` of equation 2. of [Imagen
                Paper](https://arxiv.org/pdf/2205.11487.pdf). Guidance scale is enabled by setting `guidance_scale >
                1`. Higher guidance scale encourages to generate images that are closely linked to the text `prompt`,
                usually at the expense of lower image quality.
            num_images_per_prompt (`int`, *optional*, defaults to 1):
                The number of images to generate per prompt.
            eta (`float`, *optional*, defaults to 0.0):
                Corresponds to parameter eta (η) in the DDIM paper: https://arxiv.org/abs/2010.02502. Only applies to
                [`schedulers.DDIMScheduler`], will be ignored for others.
            generator (`torch.Generator`, *optional*):
                A [torch generator](https://pytorch.org/docs/stable/generated/torch.Generator.html) to make generation
                deterministic.
            latents (`torch.FloatTensor`, *optional*):
                Pre-generated noisy latents, sampled from a Gaussian distribution, to be used as inputs for image
                generation. Can be used to tweak the same generation with different prompts. If not provided, a latents
                tensor will ge generated by sampling using the supplied random `generator`.
            max_embeddings_multiples (`int`, *optional*, defaults to `100`):
                The max multiple length of prompt embeddings compared to the max output length of text encoder.
            output_type (`str`, *optional*, defaults to `"pil"`):
                The output format of the generate image. Choose between
                [PIL](https://pillow.readthedocs.io/en/stable/): `PIL.Image.Image` or `np.array`.
            return_dict (`bool`, *optional*, defaults to `True`):
                Whether or not to return a [`~pipelines.stable_diffusion.StableDiffusionPipelineOutput`] instead of a
                plain tuple.
            callback (`Callable`, *optional*):
                A function that will be called every `callback_steps` steps during inference. The function will be
                called with the following arguments: `callback(step: int, timestep: int, latents: torch.FloatTensor)`.
            is_cancelled_callback (`Callable`, *optional*):
                A function that will be called every `callback_steps` steps during inference. If the function returns
                `True`, the inference will be cancelled.
            callback_steps (`int`, *optional*, defaults to 1):
                The frequency at which the `callback` function will be called. If not specified, the callback will be
                called at every step.
        Returns:
            [`~pipelines.stable_diffusion.StableDiffusionPipelineOutput`] or `tuple`:
            [`~pipelines.stable_diffusion.StableDiffusionPipelineOutput`] if `return_dict` is True, otherwise a `tuple.
            When returning a tuple, the first element is a list with the generated images, and the second element is a
            list of `bool`s denoting whether the corresponding generated image likely represents "not-safe-for-work"
            (nsfw) content, according to the `safety_checker`.
        """
        return self.__call__(
            prompt=prompt,
            generator=generator,
            negative_prompt=negative_prompt,
            height=height,
            width=width,
            num_inference_steps=num_inference_steps,
            guidance_scale=guidance_scale,
            self_attention_scale=self_attention_scale,
            num_images_per_prompt=num_images_per_prompt,
            eta=eta,
            latents=latents,
            max_embeddings_multiples=max_embeddings_multiples,
            output_type=output_type,
            return_dict=return_dict,
            callback=callback,
            is_cancelled_callback=is_cancelled_callback,
            callback_steps=callback_steps,
            seed=seed,
            prompt_expansion_settings=prompt_expansion_settings,
        )

    def img2img(
        self,
        image: Union[torch.FloatTensor, PIL.Image.Image],  # type: ignore
        prompt: Union[str, List[str]],
        generator: Union[PhiloxGenerator, torch.Generator],
        height: int = 512,
        width: int = 512,
        negative_prompt: Optional[Union[str, List[str]]] = None,
        strength: float = 0.8,
        num_inference_steps: Optional[int] = 50,
        guidance_scale: Optional[float] = 7.5,
        self_attention_scale: float = 0.0,
        num_images_per_prompt: Optional[int] = 1,
        eta: Optional[float] = 0.0,
        max_embeddings_multiples: Optional[int] = 100,
        output_type: Literal["pil", "latent"] = "pil",
        return_dict: bool = True,
        callback: Optional[Callable[[int, int, torch.FloatTensor], None]] = None,
        is_cancelled_callback: Optional[Callable[[], bool]] = None,
        callback_steps: int = 1,
        seed: int = 1,
        prompt_expansion_settings: Optional[Dict] = None,
    ):
        r"""
        Function for image-to-image generation.
        Args:
            image (`torch.FloatTensor` or `PIL.Image.Image`):
                `Image`, or tensor representing an image batch, that will be used as the starting point for the
                process.
            prompt (`str` or `List[str]`):
                The prompt or prompts to guide the image generation.
            negative_prompt (`str` or `List[str]`, *optional*):
                The prompt or prompts not to guide the image generation. Ignored when not using guidance (i.e., ignored
                if `guidance_scale` is less than `1`).
            strength (`float`, *optional*, defaults to 0.8):
                Conceptually, indicates how much to transform the reference `image`. Must be between 0 and 1.
                `image` will be used as a starting point, adding more noise to it the larger the `strength`. The
                number of denoising steps depends on the amount of noise initially added. When `strength` is 1, added
                noise will be maximum and the denoising process will run for the full number of iterations specified in
                `num_inference_steps`. A value of 1, therefore, essentially ignores `image`.
            num_inference_steps (`int`, *optional*, defaults to 50):
                The number of denoising steps. More denoising steps usually lead to a higher quality image at the
                expense of slower inference. This parameter will be modulated by `strength`.
            guidance_scale (`float`, *optional*, defaults to 7.5):
                Guidance scale as defined in [Classifier-Free Diffusion Guidance](https://arxiv.org/abs/2207.12598).
                `guidance_scale` is defined as `w` of equation 2. of [Imagen
                Paper](https://arxiv.org/pdf/2205.11487.pdf). Guidance scale is enabled by setting `guidance_scale >
                1`. Higher guidance scale encourages to generate images that are closely linked to the text `prompt`,
                usually at the expense of lower image quality.
            num_images_per_prompt (`int`, *optional*, defaults to 1):
                The number of images to generate per prompt.
            eta (`float`, *optional*, defaults to 0.0):
                Corresponds to parameter eta (η) in the DDIM paper: https://arxiv.org/abs/2010.02502. Only applies to
                [`schedulers.DDIMScheduler`], will be ignored for others.
            generator (`torch.Generator`, *optional*):
                A [torch generator](https://pytorch.org/docs/stable/generated/torch.Generator.html) to make generation
                deterministic.
            max_embeddings_multiples (`int`, *optional*, defaults to `100`):
                The max multiple length of prompt embeddings compared to the max output length of text encoder.
            output_type (`str`, *optional*, defaults to `"pil"`):
                The output format of the generate image. Choose between
                [PIL](https://pillow.readthedocs.io/en/stable/): `PIL.Image.Image` or `np.array`.
            return_dict (`bool`, *optional*, defaults to `True`):
                Whether or not to return a [`~pipelines.stable_diffusion.StableDiffusionPipelineOutput`] instead of a
                plain tuple.
            callback (`Callable`, *optional*):
                A function that will be called every `callback_steps` steps during inference. The function will be
                called with the following arguments: `callback(step: int, timestep: int, latents: torch.FloatTensor)`.
            is_cancelled_callback (`Callable`, *optional*):
                A function that will be called every `callback_steps` steps during inference. If the function returns
                `True`, the inference will be cancelled.
            callback_steps (`int`, *optional*, defaults to 1):
                The frequency at which the `callback` function will be called. If not specified, the callback will be
                called at every step.
        Returns:
            [`~pipelines.stable_diffusion.StableDiffusionPipelineOutput`] or `tuple`:
            [`~pipelines.stable_diffusion.StableDiffusionPipelineOutput`] if `return_dict` is True, otherwise a `tuple.
            When returning a tuple, the first element is a list with the generated images, and the second element is a
            list of `bool`s denoting whether the corresponding generated image likely represents "not-safe-for-work"
            (nsfw) content, according to the `safety_checker`.
        """
        return self.__call__(
            prompt=prompt,
            generator=generator,
            negative_prompt=negative_prompt,
            image=image,
            height=height,
            width=width,
            num_inference_steps=num_inference_steps,  # type: ignore
            guidance_scale=guidance_scale,  # type: ignore
            self_attention_scale=self_attention_scale,
            strength=strength,
            num_images_per_prompt=num_images_per_prompt,
            eta=eta,  # type: ignore
            max_embeddings_multiples=max_embeddings_multiples,
            output_type=output_type,
            return_dict=return_dict,
            callback=callback,
            is_cancelled_callback=is_cancelled_callback,
            callback_steps=callback_steps,
            seed=seed,
            prompt_expansion_settings=prompt_expansion_settings,
        )

    def inpaint(
        self,
        image: Union[torch.FloatTensor, PIL.Image.Image],  # type: ignore
        mask_image: Union[torch.FloatTensor, PIL.Image.Image],  # type: ignore
        prompt: Union[str, List[str]],
        generator: Union[PhiloxGenerator, torch.Generator],
        negative_prompt: Optional[Union[str, List[str]]] = None,
        strength: float = 0.8,
        num_inference_steps: Optional[int] = 50,
        guidance_scale: Optional[float] = 7.5,
        self_attention_scale: float = 0.0,
        num_images_per_prompt: Optional[int] = 1,
        eta: Optional[float] = 0.0,
        max_embeddings_multiples: Optional[int] = 100,
        output_type: Literal["pil", "latent"] = "pil",
        return_dict: bool = True,
        callback: Optional[Callable[[int, int, torch.FloatTensor], None]] = None,
        is_cancelled_callback: Optional[Callable[[], bool]] = None,
        callback_steps: int = 1,
        width: int = 512,
        height: int = 512,
        seed: int = 1,
        prompt_expansion_settings: Optional[Dict] = None,
    ):
        r"""
        Function for inpaint.
        Args:
            image (`torch.FloatTensor` or `PIL.Image.Image`):
                `Image`, or tensor representing an image batch, that will be used as the starting point for the
                process. This is the image whose masked region will be inpainted.
            mask_image (`torch.FloatTensor` or `PIL.Image.Image`):
                `Image`, or tensor representing an image batch, to mask `image`. White pixels in the mask will be
                replaced by noise and therefore repainted, while black pixels will be preserved. If `mask_image` is a
                PIL image, it will be converted to a single channel (luminance) before use. If it's a tensor, it should
                contain one color channel (L) instead of 3, so the expected shape would be `(B, H, W, 1)`.
            prompt (`str` or `List[str]`):
                The prompt or prompts to guide the image generation.
            negative_prompt (`str` or `List[str]`, *optional*):
                The prompt or prompts not to guide the image generation. Ignored when not using guidance (i.e., ignored
                if `guidance_scale` is less than `1`).
            strength (`float`, *optional*, defaults to 0.8):
                Conceptually, indicates how much to inpaint the masked area. Must be between 0 and 1. When `strength`
                is 1, the denoising process will be run on the masked area for the full number of iterations specified
                in `num_inference_steps`. `image` will be used as a reference for the masked area, adding more
                noise to that region the larger the `strength`. If `strength` is 0, no inpainting will occur.
            num_inference_steps (`int`, *optional*, defaults to 50):
                The reference number of denoising steps. More denoising steps usually lead to a higher quality image at
                the expense of slower inference. This parameter will be modulated by `strength`, as explained above.
            guidance_scale (`float`, *optional*, defaults to 7.5):
                Guidance scale as defined in [Classifier-Free Diffusion Guidance](https://arxiv.org/abs/2207.12598).
                `guidance_scale` is defined as `w` of equation 2. of [Imagen
                Paper](https://arxiv.org/pdf/2205.11487.pdf). Guidance scale is enabled by setting `guidance_scale >
                1`. Higher guidance scale encourages to generate images that are closely linked to the text `prompt`,
                usually at the expense of lower image quality.
            num_images_per_prompt (`int`, *optional*, defaults to 1):
                The number of images to generate per prompt.
            eta (`float`, *optional*, defaults to 0.0):
                Corresponds to parameter eta (η) in the DDIM paper: https://arxiv.org/abs/2010.02502. Only applies to
                [`schedulers.DDIMScheduler`], will be ignored for others.
            generator (`torch.Generator`, *optional*):
                A [torch generator](https://pytorch.org/docs/stable/generated/torch.Generator.html) to make generation
                deterministic.
            max_embeddings_multiples (`int`, *optional*, defaults to `100`):
                The max multiple length of prompt embeddings compared to the max output length of text encoder.
            output_type (`str`, *optional*, defaults to `"pil"`):
                The output format of the generate image. Choose between
                [PIL](https://pillow.readthedocs.io/en/stable/): `PIL.Image.Image` or `np.array`.
            return_dict (`bool`, *optional*, defaults to `True`):
                Whether or not to return a [`~pipelines.stable_diffusion.StableDiffusionPipelineOutput`] instead of a
                plain tuple.
            callback (`Callable`, *optional*):
                A function that will be called every `callback_steps` steps during inference. The function will be
                called with the following arguments: `callback(step: int, timestep: int, latents: torch.FloatTensor)`.
            is_cancelled_callback (`Callable`, *optional*):
                A function that will be called every `callback_steps` steps during inference. If the function returns
                `True`, the inference will be cancelled.
            callback_steps (`int`, *optional*, defaults to 1):
                The frequency at which the `callback` function will be called. If not specified, the callback will be
                called at every step.
            width (`int`, *optional*, defaults to 512):
                The width of the generated image.
            height (`int`, *optional*, defaults to 512):
                The height of the generated image.
        Returns:
            [`~pipelines.stable_diffusion.StableDiffusionPipelineOutput`] or `tuple`:
            [`~pipelines.stable_diffusion.StableDiffusionPipelineOutput`] if `return_dict` is True, otherwise a `tuple.
            When returning a tuple, the first element is a list with the generated images, and the second element is a
            list of `bool`s denoting whether the corresponding generated image likely represents "not-safe-for-work"
            (nsfw) content, according to the `safety_checker`.
        """
        return self.__call__(
            prompt=prompt,
            generator=generator,
            negative_prompt=negative_prompt,
            image=image,
            mask_image=mask_image,
            num_inference_steps=num_inference_steps,  # type: ignore
            guidance_scale=guidance_scale,  # type: ignore
            self_attention_scale=self_attention_scale,
            strength=strength,
            num_images_per_prompt=num_images_per_prompt,
            eta=eta,  # type: ignore
            max_embeddings_multiples=max_embeddings_multiples,
            output_type=output_type,
            return_dict=return_dict,
            callback=callback,
            is_cancelled_callback=is_cancelled_callback,
            callback_steps=callback_steps,
            width=width,
            height=height,
            seed=seed,
            prompt_expansion_settings=prompt_expansion_settings,
        )<|MERGE_RESOLUTION|>--- conflicted
+++ resolved
@@ -4,19 +4,8 @@
 from typing import Any, Callable, Dict, List, Literal, Optional, Union
 
 import PIL
-from PIL import Image
 import torch
-<<<<<<< HEAD
-from diffusers import LMSDiscreteScheduler, SchedulerMixin, StableDiffusionPipeline
-from diffusers.models import (
-    AutoencoderKL,
-    ControlNetModel,
-    UNet2DConditionModel,
-    T2IAdapter,
-    MultiAdapter,
-)
-from diffusers.pipelines.stable_diffusion import StableDiffusionPipelineOutput
-=======
+from diffusers.models.adapter import MultiAdapter
 from diffusers.models.autoencoder_kl import AutoencoderKL
 from diffusers.models.controlnet import ControlNetModel
 from diffusers.models.unet_2d_condition import UNet2DConditionModel
@@ -28,8 +17,8 @@
 )
 from diffusers.schedulers.scheduling_lms_discrete import LMSDiscreteScheduler
 from diffusers.schedulers.scheduling_utils import SchedulerMixin
->>>>>>> 69002274
 from diffusers.utils import logging
+from PIL import Image
 from tqdm import tqdm
 from transformers.models.clip import CLIPTextModel, CLIPTokenizer
 
@@ -45,12 +34,16 @@
     prepare_latents,
     prepare_mask_and_masked_image,
     prepare_mask_latents,
+    preprocess_adapter_image,
     preprocess_image,
-    preprocess_adapter_image,
 )
-from core.optimizations import upcast_vae, ensure_correct_device, unload_all
 from core.inference.utilities.philox import PhiloxGenerator
-from core.optimizations import inference_context
+from core.optimizations import (
+    ensure_correct_device,
+    inference_context,
+    unload_all,
+    upcast_vae,
+)
 from core.scheduling import KdiffusionSchedulerAdapter
 
 from .sag import CrossAttnStoreProcessor, pred_epsilon, pred_x0, sag_masking
@@ -446,7 +439,7 @@
 
                     for oi in image:
                         oi = preprocess_adapter_image(oi, height, width)
-                        oi = oi.to(device, dtype)
+                        oi = oi.to(device, dtype)  # type: ignore
                         adapter_input.append(oi)  # type: ignore
                 else:
                     adapter_input: torch.Tensor = preprocess_adapter_image(  # type: ignore
@@ -638,8 +631,8 @@
                 change_source(self.unet)
                 if split_latents_into_two and do_classifier_free_guidance:
                     uncond, cond = text_embeddings.chunk(2)
-                    uncond_down, cond_down = down_block_res_samples.chunk(2)
-                    uncond_mid, cond_mid = mid_block_res_sample.chunk(2)
+                    uncond_down, cond_down = down_block_res_samples.chunk(2)  # type: ignore
+                    uncond_mid, cond_mid = mid_block_res_sample.chunk(2)  # type: ignore
                     uncond_intra, cond_intra = None, None
                     if down_intrablock_additional_residuals is not None:
                         uncond_intra, cond_intra = [], []
