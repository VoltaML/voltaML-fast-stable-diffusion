# HuggingFace example pipeline taken from https://github.com/huggingface/diffusers/blob/main/examples/community/lpw_stable_diffusion.py

from contextlib import ExitStack
from typing import Any, Callable, List, Literal, Optional, Union

import PIL
import torch
from diffusers import LMSDiscreteScheduler, SchedulerMixin, StableDiffusionPipeline
from diffusers.models import AutoencoderKL, ControlNetModel, UNet2DConditionModel
from diffusers.pipelines.stable_diffusion import StableDiffusionPipelineOutput
from diffusers.utils import logging
from tqdm import tqdm
from transformers.models.clip import CLIPTextModel, CLIPTokenizer

from core.inference.utilities import (
    full_vae,
    get_timesteps,
    get_weighted_text_embeddings,
    numpy_to_pil,
    pad_tensor,
    prepare_extra_step_kwargs,
    prepare_image,
    prepare_latents,
    prepare_mask_and_masked_image,
    prepare_mask_latents,
    preprocess_image,
)
<<<<<<< HEAD
from core.optimizations import autocast, upcast_vae, ensure_correct_device, unload_all
=======
from core.inference.utilities.philox import PhiloxGenerator
from core.optimizations import inference_context
from core.scheduling import KdiffusionSchedulerAdapter
>>>>>>> 68e62c4b

from .sag import CrossAttnStoreProcessor, pred_epsilon, pred_x0, sag_masking

# ------------------------------------------------------------------------------

logger = logging.get_logger(__name__)  # pylint: disable=invalid-name


class StableDiffusionLongPromptWeightingPipeline(StableDiffusionPipeline):
    r"""
    Pipeline for text-to-image generation using Stable Diffusion without tokens length limit, and support parsing
    weighting in prompt.

    This model inherits from [`DiffusionPipeline`]. Check the superclass documentation for the generic methods the
    library implements for all the pipelines (such as downloading or saving, running on a particular device, etc.)

    Args:
        vae ([`AutoencoderKL`]):
            Variational Auto-Encoder (VAE) Model to encode and decode images to and from latent representations.
        text_encoder ([`CLIPTextModel`]):
            Frozen text-encoder. Stable Diffusion uses the text portion of
            [CLIP](https://huggingface.co/docs/transformers/model_doc/clip#transformers.CLIPTextModel), specifically
            the [clip-vit-large-patch14](https://huggingface.co/openai/clip-vit-large-patch14) variant.
        tokenizer (`CLIPTokenizer`):
            Tokenizer of class
            [CLIPTokenizer](https://huggingface.co/docs/transformers/v4.21.0/en/model_doc/clip#transformers.CLIPTokenizer).
        unet ([`UNet2DConditionModel`]): Conditional U-Net architecture to denoise the encoded image latents.
        scheduler ([`SchedulerMixin`]):
            A scheduler to be used in combination with `unet` to denoise the encoded image latents. Can be one of
            [`DDIMScheduler`], [`LMSDiscreteScheduler`], or [`PNDMScheduler`].
        safety_checker ([`StableDiffusionSafetyChecker`]):
            Classification module that estimates whether generated images could be considered offensive or harmful.
            Please, refer to the [model card](https://huggingface.co/CompVis/stable-diffusion-v1-4) for details.
        feature_extractor ([`CLIPFeatureExtractor`]):
            Model that extracts features from generated images to be used as inputs for the `safety_checker`.
    """

    def __init__(
        self,
        vae: AutoencoderKL,
        text_encoder: CLIPTextModel,
        tokenizer: CLIPTokenizer,
        unet: UNet2DConditionModel,
        scheduler: SchedulerMixin,
        safety_checker: Any = None,  # pylint: disable=unused-argument
        feature_extractor: Any = None,  # pylint: disable=unused-argument
        requires_safety_checker: bool = False,  # pylint: disable=unused-argument
        controlnet: Optional[ControlNetModel] = None,
    ):
        super().__init__(
            vae=vae,
            text_encoder=text_encoder,
            tokenizer=tokenizer,
            unet=unet,
            scheduler=scheduler,  # type: ignore
            safety_checker=None,  # type: ignore
            feature_extractor=None,  # type: ignore
            requires_safety_checker=False,
        )
        self.__init__additional__()

        self.parent: Any
        self.vae: AutoencoderKL
        self.text_encoder: CLIPTextModel
        self.tokenizer: CLIPTokenizer
        self.unet: UNet2DConditionModel
        self.scheduler: LMSDiscreteScheduler
        self.controlnet: Optional[ControlNetModel] = controlnet

    def __init__additional__(self):
        if not hasattr(self, "vae_scale_factor"):
            setattr(
                self,
                "vae_scale_factor",
                2 ** (len(self.vae.config.block_out_channels) - 1),  # type: ignore
            )

    @property
    def _execution_device(self):
        r"""
        Returns the device on which the pipeline's models will be executed. After calling
        `pipeline.enable_sequential_cpu_offload()` the execution device can only be inferred from Accelerate's module
        hooks.
        """
        if self.device != torch.device("meta") and not hasattr(self.unet, "offload_device"):  # type: ignore
            return self.device
        return getattr(self.unet, "offload_device", self.device)

    def _encode_prompt(
        self,
        prompt,
<<<<<<< HEAD
=======
        dtype,
>>>>>>> 68e62c4b
        num_images_per_prompt,
        do_classifier_free_guidance,
        negative_prompt,
        max_embeddings_multiples,
    ):
        r"""
        Encodes the prompt into text encoder hidden states.

        Args:
            prompt (`str` or `list(int)`):
                prompt to be encoded
            device: (`torch.device`):
                torch device
            num_images_per_prompt (`int`):
                number of images that should be generated per prompt
            do_classifier_free_guidance (`bool`):
                whether to use classifier free guidance or not
            negative_prompt (`str` or `List[str]`):
                The prompt or prompts not to guide the image generation. Ignored when not using guidance (i.e., ignored
                if `guidance_scale` is less than `1`).
            max_embeddings_multiples (`int`, *optional*, defaults to `3`):
                The max multiple length of prompt embeddings compared to the max output length of text encoder.
        """
        batch_size = len(prompt) if isinstance(prompt, list) else 1

        ensure_correct_device(self.text_encoder)

        prompt = self.maybe_convert_prompt(prompt, self.tokenizer)
        logger.debug(f"Post textual prompt: {prompt}")

        negative_prompt = self.maybe_convert_prompt(negative_prompt, self.tokenizer)
        logger.debug(f"Post textual negative_prompt: {negative_prompt}")

        if negative_prompt is None:
            negative_prompt = [""] * batch_size
        elif isinstance(negative_prompt, str):
            negative_prompt = [negative_prompt] * batch_size
        if batch_size != len(negative_prompt):
            raise ValueError(
                f"`negative_prompt`: {negative_prompt} has batch size {len(negative_prompt)}, but `prompt`:"
                f" {prompt} has batch size {batch_size}. Please make sure that passed `negative_prompt` matches"
                " the batch size of `prompt`."
            )

        text_embeddings, _, uncond_embeddings, _ = get_weighted_text_embeddings(
            pipe=self.parent,
            prompt=prompt,
            uncond_prompt=negative_prompt if do_classifier_free_guidance else None,
            max_embeddings_multiples=max_embeddings_multiples,
        )
        bs_embed, seq_len, _ = text_embeddings.shape
        text_embeddings = text_embeddings.repeat(1, num_images_per_prompt, 1)
        text_embeddings = text_embeddings.view(
            bs_embed * num_images_per_prompt, seq_len, -1
        )

        if do_classifier_free_guidance:
            bs_embed, seq_len, _ = uncond_embeddings.shape  # type: ignore
            uncond_embeddings = uncond_embeddings.repeat(1, num_images_per_prompt, 1)  # type: ignore
            uncond_embeddings = uncond_embeddings.view(
                bs_embed * num_images_per_prompt, seq_len, -1
            )
            text_embeddings = torch.cat([uncond_embeddings, text_embeddings])

        return text_embeddings.to(dtype=dtype)

    def _check_inputs(self, prompt, strength, callback_steps):
        if not isinstance(prompt, str) and not isinstance(prompt, list):
            raise ValueError(
                f"`prompt` has to be of type `str` or `list` but is {type(prompt)}"
            )

        if strength < 0 or strength > 1:
            raise ValueError(
                f"The value of strength should in [0.0, 1.0] but is {strength}"
            )

        if (callback_steps is None) or (
            callback_steps is not None
            and (not isinstance(callback_steps, int) or callback_steps <= 0)
        ):
            raise ValueError(
                f"`callback_steps` has to be a positive integer but is {callback_steps} of type"
                f" {type(callback_steps)}."
            )

    def _decode_latents(self, latents, height, width):
        # Should improve compatibility with radeon cards
        if config.api.upcast_vae:
            upcast_vae(self.vae)
            latents = latents.to(
                next(iter(self.vae.post_quant_conv.parameters())).dtype
            )

        latents = 1 / 0.18215 * latents
        image = self.vae.decode(latents).sample  # type: ignore
        image = (image / 2 + 0.5).clamp(0, 1)
        # we always cast to float32 as this does not cause significant overhead and is compatible with bfloat16
        image = image.cpu().permute(0, 2, 3, 1).float().numpy()
        img = image[:, :height, :width, :]
        return img

    @torch.no_grad()
    def __call__(
        self,
        prompt: Union[str, List[str]],
        generator: Union[PhiloxGenerator, torch.Generator],
        negative_prompt: Optional[Union[str, List[str]]] = None,
        image: Union[torch.FloatTensor, PIL.Image.Image] = None,  # type: ignore
        mask_image: Union[torch.FloatTensor, PIL.Image.Image] = None,  # type: ignore
        height: int = 512,
        width: int = 512,
        controlnet_conditioning_scale: Optional[float] = 1.0,
        guess_mode: Optional[bool] = False,
        num_inference_steps: int = 50,
        guidance_scale: float = 7.5,
        self_attention_scale: float = 0.0,
        strength: float = 0.8,
        num_images_per_prompt: Optional[int] = 1,
        eta: float = 0.0,
        latents: Optional[torch.FloatTensor] = None,
        max_embeddings_multiples: Optional[int] = 100,
        output_type: Literal["pil", "latent"] = "pil",
        return_dict: bool = True,
        callback: Optional[Callable[[int, int, torch.FloatTensor], None]] = None,
        is_cancelled_callback: Optional[Callable[[], bool]] = None,
        callback_steps: int = 1,
    ):
        r"""
        Function invoked when calling the pipeline for generation.

        Args:
            prompt (`str` or `List[str]`):
                The prompt or prompts to guide the image generation.
            negative_prompt (`str` or `List[str]`, *optional*):
                The prompt or prompts not to guide the image generation. Ignored when not using guidance (i.e., ignored
                if `guidance_scale` is less than `1`).
            image (`torch.FloatTensor` or `PIL.Image.Image`):
                `Image`, or tensor representing an image batch, that will be used as the starting point for the
                process.
            mask_image (`torch.FloatTensor` or `PIL.Image.Image`):
                `Image`, or tensor representing an image batch, to mask `image`. White pixels in the mask will be
                replaced by noise and therefore repainted, while black pixels will be preserved. If `mask_image` is a
                PIL image, it will be converted to a single channel (luminance) before use. If it's a tensor, it should
                contain one color channel (L) instead of 3, so the expected shape would be `(B, H, W, 1)`.
            height (`int`, *optional*, defaults to 512):
                The height in pixels of the generated image.
            width (`int`, *optional*, defaults to 512):
                The width in pixels of the generated image.
            num_inference_steps (`int`, *optional*, defaults to 50):
                The number of denoising steps. More denoising steps usually lead to a higher quality image at the
                expense of slower inference.
            guidance_scale (`float`, *optional*, defaults to 7.5):
                Guidance scale as defined in [Classifier-Free Diffusion Guidance](https://arxiv.org/abs/2207.12598).
                `guidance_scale` is defined as `w` of equation 2. of [Imagen
                Paper](https://arxiv.org/pdf/2205.11487.pdf). Guidance scale is enabled by setting `guidance_scale >
                1`. Higher guidance scale encourages to generate images that are closely linked to the text `prompt`,
                usually at the expense of lower image quality.
            strength (`float`, *optional*, defaults to 0.8):
                Conceptually, indicates how much to transform the reference `image`. Must be between 0 and 1.
                `image` will be used as a starting point, adding more noise to it the larger the `strength`. The
                number of denoising steps depends on the amount of noise initially added. When `strength` is 1, added
                noise will be maximum and the denoising process will run for the full number of iterations specified in
                `num_inference_steps`. A value of 1, therefore, essentially ignores `image`.
            num_images_per_prompt (`int`, *optional*, defaults to 1):
                The number of images to generate per prompt.
            eta (`float`, *optional*, defaults to 0.0):
                Corresponds to parameter eta (η) in the DDIM paper: https://arxiv.org/abs/2010.02502. Only applies to
                [`schedulers.DDIMScheduler`], will be ignored for others.
            generator (`torch.Generator`, *optional*):
                A [torch generator](https://pytorch.org/docs/stable/generated/torch.Generator.html) to make generation
                deterministic.
            latents (`torch.FloatTensor`, *optional*):
                Pre-generated noisy latents, sampled from a Gaussian distribution, to be used as inputs for image
                generation. Can be used to tweak the same generation with different prompts. If not provided, a latents
                tensor will ge generated by sampling using the supplied random `generator`.
            max_embeddings_multiples (`int`, *optional*, defaults to `100`):
                The max multiple length of prompt embeddings compared to the max output length of text encoder.
            output_type (`str`, *optional*, defaults to `"pil"`):
                The output format of the generate image. Choose between
                [PIL](https://pillow.readthedocs.io/en/stable/): `PIL.Image.Image` or `np.array`.
            return_dict (`bool`, *optional*, defaults to `True`):
                Whether or not to return a [`~pipelines.stable_diffusion.StableDiffusionPipelineOutput`] instead of a
                plain tuple.
            callback (`Callable`, *optional*):
                A function that will be called every `callback_steps` steps during inference. The function will be
                called with the following arguments: `callback(step: int, timestep: int, latents: torch.FloatTensor)`.
            is_cancelled_callback (`Callable`, *optional*):
                A function that will be called every `callback_steps` steps during inference. If the function returns
                `True`, the inference will be cancelled.
            callback_steps (`int`, *optional*, defaults to 1):
                The frequency at which the `callback` function will be called. If not specified, the callback will be
                called at every step.

        Returns:
            `None` if cancelled by `is_cancelled_callback`,
            [`~pipelines.stable_diffusion.StableDiffusionPipelineOutput`] or `tuple`:
            [`~pipelines.stable_diffusion.StableDiffusionPipelineOutput`] if `return_dict` is True, otherwise a `tuple.
            When returning a tuple, the first element is a list with the generated images, and the second element is a
            list of `bool`s denoting whether the corresponding generated image likely represents "not-safe-for-work"
            (nsfw) content, according to the `safety_checker`.
        """

        with inference_context(self.unet, self.vae, height, width) as inf:
            # 0. Modify unet and vae to the (optionally) modified versions from inf
            self.unet = inf.unet  # type: ignore
            self.vae = inf.vae  # type: ignore

            # 1. Check inputs. Raise error if not correct
            self._check_inputs(prompt, strength, callback_steps)
            if self.controlnet is not None:
                global_pool_conditions = self.controlnet.config.global_pool_conditions  # type: ignore
                guess_mode = guess_mode or global_pool_conditions

            num_channels_unet = self.unet.config.in_channels  # type: ignore

            # 2. Define call parameters
            batch_size = 1 if isinstance(prompt, str) else len(prompt)
            device = self._execution_device
            # here `guidance_scale` is defined analog to the guidance weight `w` of equation (2)
            # of the Imagen paper: https://arxiv.org/pdf/2205.11487.pdf . `guidance_scale = 1`
            # corresponds to doing no classifier free guidance.
            do_classifier_free_guidance = guidance_scale > 1.0

            do_self_attention_guidance = self_attention_scale > 0.0

            # 3. Encode input prompt
            text_embeddings = self._encode_prompt(
                prompt,
<<<<<<< HEAD
=======
                self.unet.dtype,
>>>>>>> 68e62c4b
                num_images_per_prompt,
                do_classifier_free_guidance,
                negative_prompt,
                max_embeddings_multiples,
            ).to(device)
            dtype = text_embeddings.dtype

            # 4. Preprocess image and mask
            if isinstance(image, PIL.Image.Image):  # type: ignore
                width, height = image.size  # type: ignore
                if self.controlnet is None:
                    image = preprocess_image(image)
                else:
                    image = prepare_image(
                        image,
                        width,
                        height,
                        batch_size,
                        num_images_per_prompt,
                        device,
                        dtype,
                    )
            if image is not None:
                image = image.to(device=self.device, dtype=dtype)
            if mask_image is not None:
                mask, masked_image, _ = prepare_mask_and_masked_image(
                    image, mask_image, height, width
                )
                mask, masked_image_latents = prepare_mask_latents(
                    mask,
                    masked_image,
                    batch_size * num_images_per_prompt,  # type: ignore
                    height,
                    width,
                    dtype,
                    device,
                    do_classifier_free_guidance,
                    self.vae,
                    self.vae_scale_factor,
                    self.vae.config.scaling_factor,  # type: ignore
                    generator=generator,
                )
            else:
                mask = None

            # 5. set timesteps
            self.scheduler.set_timesteps(num_inference_steps, device=device)  # type: ignore
            timesteps, num_inference_steps = get_timesteps(
                self.scheduler,
                num_inference_steps,
                strength,
                device,
                image is None or self.controlnet is not None,
            )
            if isinstance(self.scheduler, KdiffusionSchedulerAdapter):
                self.scheduler.timesteps = timesteps
                self.scheduler.steps = num_inference_steps
            latent_timestep = timesteps[:1].repeat(batch_size * num_images_per_prompt)  # type: ignore

            # 6. Prepare latent variables
            latents, image_latents, noise = prepare_latents(
                self,
                image if self.controlnet is None else None,
                latent_timestep,
                batch_size * num_images_per_prompt,  # type: ignore
                height,
                width,
                dtype,
                device,
                generator,
                latents,
                latent_channels=None if mask is None else self.vae.config.latent_channels,  # type: ignore
            )

            # 7. Prepare extra step kwargs. TODO: Logic should ideally just be moved out of the pipeline
            extra_step_kwargs = prepare_extra_step_kwargs(self.scheduler, eta, generator)  # type: ignore

            controlnet_keep = []
            if self.controlnet is not None:
                for i in range(len(timesteps)):
                    controlnet_keep.append(
                        1.0
                        - float(
                            i / len(timesteps) < 0.0 or (i + 1) / len(timesteps) > 1.0
                        )
                    )

            if do_self_attention_guidance:
                store_processor = CrossAttnStoreProcessor()
                self.unet.mid_block.attentions[0].transformer_blocks[0].attn1.processor = store_processor  # type: ignore

            map_size = None

            def get_map_size(_, __, output):
                nonlocal map_size
                map_size = output[0].shape[
                    -2:
                ]  # output.sample.shape[-2:] in older diffusers

<<<<<<< HEAD
            # 8. Denoising loop
            ensure_correct_device(self.unet)
            with ExitStack() as gs:
                if do_self_attention_guidance:
                    gs.enter_context(self.unet.mid_block.attentions[0].register_forward_hook(get_map_size))  # type: ignore
=======
            def do_denoise(
                x: torch.Tensor,
                t: torch.IntTensor,
                call: Callable,
            ):
                # expand the latents if we are doing classifier free guidance
                latent_model_input = (
                    torch.cat([x] * 2) if do_classifier_free_guidance else x  # type: ignore
                )
                latent_model_input = self.scheduler.scale_model_input(latent_model_input, t)  # type: ignore

                if num_channels_unet == 9:
                    latent_model_input = torch.cat([latent_model_input, mask, masked_image_latents], dim=1)  # type: ignore
>>>>>>> 68e62c4b

                # predict the noise residual
                if self.controlnet is None:
                    noise_pred = call(  # type: ignore
                        latent_model_input,
                        t,
                        cond=text_embeddings,
                    )
                else:
                    if guess_mode and do_classifier_free_guidance:
                        # Infer ControlNet only for the conditional batch.
                        control_model_input = x
                        control_model_input = self.scheduler.scale_model_input(control_model_input, t).half()  # type: ignore
                        controlnet_prompt_embeds = text_embeddings.chunk(2)[1]
                    else:
                        control_model_input = latent_model_input
                        controlnet_prompt_embeds = text_embeddings

                    cond_scale = controlnet_conditioning_scale * controlnet_keep[i]

                    (
                        down_block_res_samples,
                        mid_block_res_sample,
                    ) = self.controlnet(
                        control_model_input,
                        t,
                        encoder_hidden_states=controlnet_prompt_embeds,
                        controlnet_cond=image,
                        conditioning_scale=cond_scale,
                        guess_mode=guess_mode,
                        return_dict=False,
                    )

                    if guess_mode and do_classifier_free_guidance:
                        # Infered ControlNet only for the conditional batch.
                        # To apply the output of ControlNet to both the unconditional and conditional batches,
                        # add 0 to the unconditional batch to keep it unchanged.
                        down_block_res_samples = [
                            torch.cat([torch.zeros_like(d), d])
                            for d in down_block_res_samples
                        ]
                        mid_block_res_sample = torch.cat(
                            [
                                torch.zeros_like(mid_block_res_sample),
                                mid_block_res_sample,
                            ]
                        )
                    noise_pred = call(  # type: ignore
                        latent_model_input,
                        t,
                        cond=text_embeddings,
                        down_block_additional_residuals=down_block_res_samples,
                        mid_block_additional_residual=mid_block_res_sample,
                    )

                # perform guidance
                if do_classifier_free_guidance:
                    noise_pred_uncond, noise_pred_text = noise_pred.chunk(2)
                    noise_pred = noise_pred_uncond + guidance_scale * (
                        noise_pred_text - noise_pred_uncond
                    )

                if do_self_attention_guidance:
                    if do_classifier_free_guidance:
                        pred = pred_x0(self, x, noise_pred_uncond, t)  # type: ignore
                        uncond_attn, cond_attn = store_processor.attention_probs.chunk(2)  # type: ignore
                        degraded_latents = sag_masking(
                            self, pred, uncond_attn, map_size, t, pred_epsilon(self, x, noise_pred_uncond, t)  # type: ignore
                        )
                        uncond_emb, _ = text_embeddings.chunk(2)
                        # predict the noise residual
                        # this probably could have been done better but honestly fuck this
                        degraded_prep = call(  # type: ignore
                            degraded_latents.to(dtype=self.unet.dtype),
                            t,
                            cond=uncond_emb,
                        )
                        noise_pred += self_attention_scale * (noise_pred_uncond - degraded_prep)  # type: ignore
                    else:
                        pred = pred_x0(self, x, noise_pred, t)
                        cond_attn = store_processor.attention_probs  # type: ignore
                        degraded_latents = sag_masking(
                            self,
                            pred,
                            cond_attn,
                            map_size,
                            t,
                            pred_epsilon(self, x, noise_pred, t),
                        )
                        # predict the noise residual
                        degraded_prep = call(  # type: ignore
                            degraded_latents.to(dtype=self.unet.dtype),
                            t,
                            cond=text_embeddings,
                        )
                        noise_pred += self_attention_scale * (noise_pred - degraded_prep)  # type: ignore

                if not isinstance(self.scheduler, KdiffusionSchedulerAdapter):
                    # compute the previous noisy sample x_t -> x_t-1
                    x = self.scheduler.step(  # type: ignore
                        noise_pred, t.to(noise_pred.device), x.to(noise_pred.device), **extra_step_kwargs  # type: ignore
                    ).prev_sample  # type: ignore
                else:
                    x = noise_pred

                if mask is not None and num_channels_unet == 4:
                    # masking
                    init_latents_proper = image_latents[:1]  # type: ignore
                    init_mask = mask[:1]
                    init_mask = pad_tensor(init_mask, 8, (x.shape[2], x.shape[3]))

                    if i < len(timesteps) - 1:
                        noise_timestep = timesteps[i + 1]
                        init_latents_proper = self.scheduler.add_noise(
                            init_latents_proper, noise, torch.tensor([noise_timestep])  # type: ignore
                        )

                    x = (1 - init_mask) * init_latents_proper + init_mask * x  # type: ignore
                return x

            # 8. Denoising loop
            with ExitStack() as gs:
                if do_self_attention_guidance:
                    gs.enter_context(self.unet.mid_block.attentions[0].register_forward_hook(get_map_size))  # type: ignore

                if isinstance(self.scheduler, KdiffusionSchedulerAdapter):
                    latents = self.scheduler.do_inference(
                        latents,  # type: ignore
                        generator=generator,
                        call=self.unet,  # type: ignore
                        apply_model=do_denoise,
                        callback=callback,
                        callback_steps=callback_steps,
                    )
                else:

                    def _call(*args, **kwargs):
                        if len(args) == 3:
                            encoder_hidden_states = args[-1]
                            args = args[:2]
                        if kwargs.get("cond", None) is not None:
                            encoder_hidden_states = kwargs.pop("cond")
                        return self.unet(
                            *args,
                            encoder_hidden_states=encoder_hidden_states,  # type: ignore
                            return_dict=True,
                            **kwargs,
                        )[0]

                    for i, t in enumerate(tqdm(timesteps, desc="PyTorch")):
                        latents = do_denoise(latents, t, _call)  # type: ignore

                        # call the callback, if provided
                        if i % callback_steps == 0:
                            if callback is not None:
                                callback(i, t, latents)  # type: ignore
                            if (
                                is_cancelled_callback is not None
                                and is_cancelled_callback()
                            ):
                                return None

            # 9. Post-processing
            if output_type == "latent":
                unload_all()
                return latents, False

            image = full_vae(latents, overwrite=lambda sample: self.vae.decode(sample).sample, height=height, width=width)  # type: ignore

            # 11. Convert to PIL
            if output_type == "pil":
                image = numpy_to_pil(image)

            unload_all()

            if not return_dict:
                return image, False

            return StableDiffusionPipelineOutput(
                images=image, nsfw_content_detected=False  # type: ignore
            )

    def text2img(
        self,
        prompt: Union[str, List[str]],
        generator: Union[PhiloxGenerator, torch.Generator],
        negative_prompt: Optional[Union[str, List[str]]] = None,
        height: int = 512,
        width: int = 512,
        num_inference_steps: int = 50,
        guidance_scale: float = 7.5,
        self_attention_scale: float = 0.0,
        num_images_per_prompt: Optional[int] = 1,
        eta: float = 0.0,
        latents: Optional[torch.FloatTensor] = None,
        max_embeddings_multiples: Optional[int] = 100,
        output_type: Literal["pil", "latent"] = "pil",
        return_dict: bool = True,
        callback: Optional[Callable[[int, int, torch.FloatTensor], None]] = None,
        is_cancelled_callback: Optional[Callable[[], bool]] = None,
        callback_steps: int = 1,
    ):
        r"""
        Function for text-to-image generation.
        Args:
            prompt (`str` or `List[str]`):
                The prompt or prompts to guide the image generation.
            negative_prompt (`str` or `List[str]`, *optional*):
                The prompt or prompts not to guide the image generation. Ignored when not using guidance (i.e., ignored
                if `guidance_scale` is less than `1`).
            height (`int`, *optional*, defaults to 512):
                The height in pixels of the generated image.
            width (`int`, *optional*, defaults to 512):
                The width in pixels of the generated image.
            num_inference_steps (`int`, *optional*, defaults to 50):
                The number of denoising steps. More denoising steps usually lead to a higher quality image at the
                expense of slower inference.
            guidance_scale (`float`, *optional*, defaults to 7.5):
                Guidance scale as defined in [Classifier-Free Diffusion Guidance](https://arxiv.org/abs/2207.12598).
                `guidance_scale` is defined as `w` of equation 2. of [Imagen
                Paper](https://arxiv.org/pdf/2205.11487.pdf). Guidance scale is enabled by setting `guidance_scale >
                1`. Higher guidance scale encourages to generate images that are closely linked to the text `prompt`,
                usually at the expense of lower image quality.
            num_images_per_prompt (`int`, *optional*, defaults to 1):
                The number of images to generate per prompt.
            eta (`float`, *optional*, defaults to 0.0):
                Corresponds to parameter eta (η) in the DDIM paper: https://arxiv.org/abs/2010.02502. Only applies to
                [`schedulers.DDIMScheduler`], will be ignored for others.
            generator (`torch.Generator`, *optional*):
                A [torch generator](https://pytorch.org/docs/stable/generated/torch.Generator.html) to make generation
                deterministic.
            latents (`torch.FloatTensor`, *optional*):
                Pre-generated noisy latents, sampled from a Gaussian distribution, to be used as inputs for image
                generation. Can be used to tweak the same generation with different prompts. If not provided, a latents
                tensor will ge generated by sampling using the supplied random `generator`.
            max_embeddings_multiples (`int`, *optional*, defaults to `100`):
                The max multiple length of prompt embeddings compared to the max output length of text encoder.
            output_type (`str`, *optional*, defaults to `"pil"`):
                The output format of the generate image. Choose between
                [PIL](https://pillow.readthedocs.io/en/stable/): `PIL.Image.Image` or `np.array`.
            return_dict (`bool`, *optional*, defaults to `True`):
                Whether or not to return a [`~pipelines.stable_diffusion.StableDiffusionPipelineOutput`] instead of a
                plain tuple.
            callback (`Callable`, *optional*):
                A function that will be called every `callback_steps` steps during inference. The function will be
                called with the following arguments: `callback(step: int, timestep: int, latents: torch.FloatTensor)`.
            is_cancelled_callback (`Callable`, *optional*):
                A function that will be called every `callback_steps` steps during inference. If the function returns
                `True`, the inference will be cancelled.
            callback_steps (`int`, *optional*, defaults to 1):
                The frequency at which the `callback` function will be called. If not specified, the callback will be
                called at every step.
        Returns:
            [`~pipelines.stable_diffusion.StableDiffusionPipelineOutput`] or `tuple`:
            [`~pipelines.stable_diffusion.StableDiffusionPipelineOutput`] if `return_dict` is True, otherwise a `tuple.
            When returning a tuple, the first element is a list with the generated images, and the second element is a
            list of `bool`s denoting whether the corresponding generated image likely represents "not-safe-for-work"
            (nsfw) content, according to the `safety_checker`.
        """
        return self(
            prompt=prompt,
            generator=generator,
            negative_prompt=negative_prompt,
            height=height,
            width=width,
            num_inference_steps=num_inference_steps,
            guidance_scale=guidance_scale,
            self_attention_scale=self_attention_scale,
            num_images_per_prompt=num_images_per_prompt,
            eta=eta,
            latents=latents,
            max_embeddings_multiples=max_embeddings_multiples,
            output_type=output_type,
            return_dict=return_dict,
            callback=callback,
            is_cancelled_callback=is_cancelled_callback,
            callback_steps=callback_steps,
        )

    def img2img(
        self,
        image: Union[torch.FloatTensor, PIL.Image.Image],  # type: ignore
        prompt: Union[str, List[str]],
        generator: Union[PhiloxGenerator, torch.Generator],
        height: int = 512,
        width: int = 512,
        negative_prompt: Optional[Union[str, List[str]]] = None,
        strength: float = 0.8,
        num_inference_steps: Optional[int] = 50,
        guidance_scale: Optional[float] = 7.5,
        self_attention_scale: float = 0.0,
        num_images_per_prompt: Optional[int] = 1,
        eta: Optional[float] = 0.0,
        max_embeddings_multiples: Optional[int] = 100,
        output_type: Literal["pil", "latent"] = "pil",
        return_dict: bool = True,
        callback: Optional[Callable[[int, int, torch.FloatTensor], None]] = None,
        is_cancelled_callback: Optional[Callable[[], bool]] = None,
        callback_steps: int = 1,
    ):
        r"""
        Function for image-to-image generation.
        Args:
            image (`torch.FloatTensor` or `PIL.Image.Image`):
                `Image`, or tensor representing an image batch, that will be used as the starting point for the
                process.
            prompt (`str` or `List[str]`):
                The prompt or prompts to guide the image generation.
            negative_prompt (`str` or `List[str]`, *optional*):
                The prompt or prompts not to guide the image generation. Ignored when not using guidance (i.e., ignored
                if `guidance_scale` is less than `1`).
            strength (`float`, *optional*, defaults to 0.8):
                Conceptually, indicates how much to transform the reference `image`. Must be between 0 and 1.
                `image` will be used as a starting point, adding more noise to it the larger the `strength`. The
                number of denoising steps depends on the amount of noise initially added. When `strength` is 1, added
                noise will be maximum and the denoising process will run for the full number of iterations specified in
                `num_inference_steps`. A value of 1, therefore, essentially ignores `image`.
            num_inference_steps (`int`, *optional*, defaults to 50):
                The number of denoising steps. More denoising steps usually lead to a higher quality image at the
                expense of slower inference. This parameter will be modulated by `strength`.
            guidance_scale (`float`, *optional*, defaults to 7.5):
                Guidance scale as defined in [Classifier-Free Diffusion Guidance](https://arxiv.org/abs/2207.12598).
                `guidance_scale` is defined as `w` of equation 2. of [Imagen
                Paper](https://arxiv.org/pdf/2205.11487.pdf). Guidance scale is enabled by setting `guidance_scale >
                1`. Higher guidance scale encourages to generate images that are closely linked to the text `prompt`,
                usually at the expense of lower image quality.
            num_images_per_prompt (`int`, *optional*, defaults to 1):
                The number of images to generate per prompt.
            eta (`float`, *optional*, defaults to 0.0):
                Corresponds to parameter eta (η) in the DDIM paper: https://arxiv.org/abs/2010.02502. Only applies to
                [`schedulers.DDIMScheduler`], will be ignored for others.
            generator (`torch.Generator`, *optional*):
                A [torch generator](https://pytorch.org/docs/stable/generated/torch.Generator.html) to make generation
                deterministic.
            max_embeddings_multiples (`int`, *optional*, defaults to `100`):
                The max multiple length of prompt embeddings compared to the max output length of text encoder.
            output_type (`str`, *optional*, defaults to `"pil"`):
                The output format of the generate image. Choose between
                [PIL](https://pillow.readthedocs.io/en/stable/): `PIL.Image.Image` or `np.array`.
            return_dict (`bool`, *optional*, defaults to `True`):
                Whether or not to return a [`~pipelines.stable_diffusion.StableDiffusionPipelineOutput`] instead of a
                plain tuple.
            callback (`Callable`, *optional*):
                A function that will be called every `callback_steps` steps during inference. The function will be
                called with the following arguments: `callback(step: int, timestep: int, latents: torch.FloatTensor)`.
            is_cancelled_callback (`Callable`, *optional*):
                A function that will be called every `callback_steps` steps during inference. If the function returns
                `True`, the inference will be cancelled.
            callback_steps (`int`, *optional*, defaults to 1):
                The frequency at which the `callback` function will be called. If not specified, the callback will be
                called at every step.
        Returns:
            [`~pipelines.stable_diffusion.StableDiffusionPipelineOutput`] or `tuple`:
            [`~pipelines.stable_diffusion.StableDiffusionPipelineOutput`] if `return_dict` is True, otherwise a `tuple.
            When returning a tuple, the first element is a list with the generated images, and the second element is a
            list of `bool`s denoting whether the corresponding generated image likely represents "not-safe-for-work"
            (nsfw) content, according to the `safety_checker`.
        """
        return self.__call__(  # pylint: disable=unnecessary-dunder-call
            prompt=prompt,
            generator=generator,
            negative_prompt=negative_prompt,
            image=image,
            height=height,
            width=width,
            num_inference_steps=num_inference_steps,  # type: ignore
            guidance_scale=guidance_scale,  # type: ignore
            self_attention_scale=self_attention_scale,
            strength=strength,
            num_images_per_prompt=num_images_per_prompt,
            eta=eta,  # type: ignore
            max_embeddings_multiples=max_embeddings_multiples,
            output_type=output_type,
            return_dict=return_dict,
            callback=callback,
            is_cancelled_callback=is_cancelled_callback,
            callback_steps=callback_steps,
        )

    def inpaint(
        self,
        image: Union[torch.FloatTensor, PIL.Image.Image],  # type: ignore
        mask_image: Union[torch.FloatTensor, PIL.Image.Image],  # type: ignore
        prompt: Union[str, List[str]],
        generator: Union[PhiloxGenerator, torch.Generator],
        negative_prompt: Optional[Union[str, List[str]]] = None,
        strength: float = 0.8,
        num_inference_steps: Optional[int] = 50,
        guidance_scale: Optional[float] = 7.5,
        self_attention_scale: float = 0.0,
        num_images_per_prompt: Optional[int] = 1,
        eta: Optional[float] = 0.0,
        max_embeddings_multiples: Optional[int] = 100,
        output_type: Literal["pil", "latent"] = "pil",
        return_dict: bool = True,
        callback: Optional[Callable[[int, int, torch.FloatTensor], None]] = None,
        is_cancelled_callback: Optional[Callable[[], bool]] = None,
        callback_steps: int = 1,
        width: int = 512,
        height: int = 512,
    ):
        r"""
        Function for inpaint.
        Args:
            image (`torch.FloatTensor` or `PIL.Image.Image`):
                `Image`, or tensor representing an image batch, that will be used as the starting point for the
                process. This is the image whose masked region will be inpainted.
            mask_image (`torch.FloatTensor` or `PIL.Image.Image`):
                `Image`, or tensor representing an image batch, to mask `image`. White pixels in the mask will be
                replaced by noise and therefore repainted, while black pixels will be preserved. If `mask_image` is a
                PIL image, it will be converted to a single channel (luminance) before use. If it's a tensor, it should
                contain one color channel (L) instead of 3, so the expected shape would be `(B, H, W, 1)`.
            prompt (`str` or `List[str]`):
                The prompt or prompts to guide the image generation.
            negative_prompt (`str` or `List[str]`, *optional*):
                The prompt or prompts not to guide the image generation. Ignored when not using guidance (i.e., ignored
                if `guidance_scale` is less than `1`).
            strength (`float`, *optional*, defaults to 0.8):
                Conceptually, indicates how much to inpaint the masked area. Must be between 0 and 1. When `strength`
                is 1, the denoising process will be run on the masked area for the full number of iterations specified
                in `num_inference_steps`. `image` will be used as a reference for the masked area, adding more
                noise to that region the larger the `strength`. If `strength` is 0, no inpainting will occur.
            num_inference_steps (`int`, *optional*, defaults to 50):
                The reference number of denoising steps. More denoising steps usually lead to a higher quality image at
                the expense of slower inference. This parameter will be modulated by `strength`, as explained above.
            guidance_scale (`float`, *optional*, defaults to 7.5):
                Guidance scale as defined in [Classifier-Free Diffusion Guidance](https://arxiv.org/abs/2207.12598).
                `guidance_scale` is defined as `w` of equation 2. of [Imagen
                Paper](https://arxiv.org/pdf/2205.11487.pdf). Guidance scale is enabled by setting `guidance_scale >
                1`. Higher guidance scale encourages to generate images that are closely linked to the text `prompt`,
                usually at the expense of lower image quality.
            num_images_per_prompt (`int`, *optional*, defaults to 1):
                The number of images to generate per prompt.
            eta (`float`, *optional*, defaults to 0.0):
                Corresponds to parameter eta (η) in the DDIM paper: https://arxiv.org/abs/2010.02502. Only applies to
                [`schedulers.DDIMScheduler`], will be ignored for others.
            generator (`torch.Generator`, *optional*):
                A [torch generator](https://pytorch.org/docs/stable/generated/torch.Generator.html) to make generation
                deterministic.
            max_embeddings_multiples (`int`, *optional*, defaults to `100`):
                The max multiple length of prompt embeddings compared to the max output length of text encoder.
            output_type (`str`, *optional*, defaults to `"pil"`):
                The output format of the generate image. Choose between
                [PIL](https://pillow.readthedocs.io/en/stable/): `PIL.Image.Image` or `np.array`.
            return_dict (`bool`, *optional*, defaults to `True`):
                Whether or not to return a [`~pipelines.stable_diffusion.StableDiffusionPipelineOutput`] instead of a
                plain tuple.
            callback (`Callable`, *optional*):
                A function that will be called every `callback_steps` steps during inference. The function will be
                called with the following arguments: `callback(step: int, timestep: int, latents: torch.FloatTensor)`.
            is_cancelled_callback (`Callable`, *optional*):
                A function that will be called every `callback_steps` steps during inference. If the function returns
                `True`, the inference will be cancelled.
            callback_steps (`int`, *optional*, defaults to 1):
                The frequency at which the `callback` function will be called. If not specified, the callback will be
                called at every step.
            width (`int`, *optional*, defaults to 512):
                The width of the generated image.
            height (`int`, *optional*, defaults to 512):
                The height of the generated image.
        Returns:
            [`~pipelines.stable_diffusion.StableDiffusionPipelineOutput`] or `tuple`:
            [`~pipelines.stable_diffusion.StableDiffusionPipelineOutput`] if `return_dict` is True, otherwise a `tuple.
            When returning a tuple, the first element is a list with the generated images, and the second element is a
            list of `bool`s denoting whether the corresponding generated image likely represents "not-safe-for-work"
            (nsfw) content, according to the `safety_checker`.
        """
        return self.__call__(  # pylint: disable=unnecessary-dunder-call
            prompt=prompt,
            generator=generator,
            negative_prompt=negative_prompt,
            image=image,
            mask_image=mask_image,
            num_inference_steps=num_inference_steps,  # type: ignore
            guidance_scale=guidance_scale,  # type: ignore
            self_attention_scale=self_attention_scale,
            strength=strength,
            num_images_per_prompt=num_images_per_prompt,
            eta=eta,  # type: ignore
            max_embeddings_multiples=max_embeddings_multiples,
            output_type=output_type,
            return_dict=return_dict,
            callback=callback,
            is_cancelled_callback=is_cancelled_callback,
            callback_steps=callback_steps,
            width=width,
            height=height,
        )<|MERGE_RESOLUTION|>--- conflicted
+++ resolved
@@ -25,13 +25,10 @@
     prepare_mask_latents,
     preprocess_image,
 )
-<<<<<<< HEAD
 from core.optimizations import autocast, upcast_vae, ensure_correct_device, unload_all
-=======
 from core.inference.utilities.philox import PhiloxGenerator
 from core.optimizations import inference_context
 from core.scheduling import KdiffusionSchedulerAdapter
->>>>>>> 68e62c4b
 
 from .sag import CrossAttnStoreProcessor, pred_epsilon, pred_x0, sag_masking
 
@@ -123,10 +120,7 @@
     def _encode_prompt(
         self,
         prompt,
-<<<<<<< HEAD
-=======
         dtype,
->>>>>>> 68e62c4b
         num_images_per_prompt,
         do_classifier_free_guidance,
         negative_prompt,
@@ -356,10 +350,7 @@
             # 3. Encode input prompt
             text_embeddings = self._encode_prompt(
                 prompt,
-<<<<<<< HEAD
-=======
                 self.unet.dtype,
->>>>>>> 68e62c4b
                 num_images_per_prompt,
                 do_classifier_free_guidance,
                 negative_prompt,
@@ -459,13 +450,6 @@
                     -2:
                 ]  # output.sample.shape[-2:] in older diffusers
 
-<<<<<<< HEAD
-            # 8. Denoising loop
-            ensure_correct_device(self.unet)
-            with ExitStack() as gs:
-                if do_self_attention_guidance:
-                    gs.enter_context(self.unet.mid_block.attentions[0].register_forward_hook(get_map_size))  # type: ignore
-=======
             def do_denoise(
                 x: torch.Tensor,
                 t: torch.IntTensor,
@@ -479,7 +463,6 @@
 
                 if num_channels_unet == 9:
                     latent_model_input = torch.cat([latent_model_input, mask, masked_image_latents], dim=1)  # type: ignore
->>>>>>> 68e62c4b
 
                 # predict the noise residual
                 if self.controlnet is None:
@@ -601,6 +584,7 @@
                 return x
 
             # 8. Denoising loop
+            ensure_correct_device(self.unet)
             with ExitStack() as gs:
                 if do_self_attention_guidance:
                     gs.enter_context(self.unet.mid_block.attentions[0].register_forward_hook(get_map_size))  # type: ignore
