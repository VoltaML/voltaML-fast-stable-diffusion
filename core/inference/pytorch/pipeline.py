--- conflicted
+++ resolved
@@ -26,13 +26,9 @@
     prepare_mask_latents,
     preprocess_image,
 )
-<<<<<<< HEAD
+from core.inference.utilities.philox import PhiloxGenerator
 from core.optimizations import inference_context
-=======
-from core.inference.utilities.philox import PhiloxGenerator
-from core.optimizations import autocast
 from core.scheduling import KdiffusionSchedulerAdapter
->>>>>>> c9680e39
 
 from .sag import CrossAttnStoreProcessor, pred_epsilon, pred_x0, sag_masking
 
