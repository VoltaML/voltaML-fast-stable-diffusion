--- conflicted
+++ resolved
@@ -690,11 +690,7 @@
 
             # 11. Convert to PIL
             if output_type == "pil":
-<<<<<<< HEAD
-                image = numpy_to_pil(image)  # type: ignore
-=======
                 converted_image = numpy_to_pil(converted_image)
->>>>>>> 39b078b4
 
             unload_all()
 
