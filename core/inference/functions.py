--- conflicted
+++ resolved
@@ -15,9 +15,6 @@
     renew_vae_attention_paths,
     renew_vae_resnet_paths,
 )
-<<<<<<< HEAD
-from diffusers.utils.constants import DIFFUSERS_CACHE, HUGGINGFACE_CO_RESOLVE_ENDPOINT
-=======
 from diffusers.schedulers.scheduling_utils import SCHEDULER_CONFIG_NAME
 from diffusers.utils.constants import (
     CONFIG_NAME,
@@ -29,7 +26,6 @@
 from diffusers.utils.hub_utils import HF_HUB_OFFLINE
 from huggingface_hub import model_info  # type: ignore
 from huggingface_hub._snapshot_download import snapshot_download
->>>>>>> 68e62c4b
 from huggingface_hub.file_download import hf_hub_download
 from huggingface_hub.hf_api import ModelInfo
 from huggingface_hub.utils._errors import (
@@ -278,8 +274,6 @@
     return config_dict
 
 
-<<<<<<< HEAD
-=======
 def download_model(
     pretrained_model_name: str,
     cache_dir: Path = Path(DIFFUSERS_CACHE),
@@ -338,7 +332,6 @@
         )
 
 
->>>>>>> 68e62c4b
 def is_safetensors_compatible(info: ModelInfo) -> bool:
     "Check if the model is compatible with safetensors"
 
@@ -390,12 +383,8 @@
         # cl.__init__ = partialmethod(cl.__init__, requires_safety_checker=False)  # type: ignore
         try:
             pipe = download_from_original_stable_diffusion_ckpt(
-<<<<<<< HEAD
-                checkpoint_path=str(get_full_model_path(model_id_or_path)),
-=======
                 str(get_full_model_path(model_id_or_path)),
                 pipeline_class=cl,  # type: ignore
->>>>>>> 68e62c4b
                 from_safetensors=use_safetensors,
                 extract_ema=True,
                 load_safety_checker=False,
@@ -403,12 +392,8 @@
             )
         except KeyError:
             pipe = download_from_original_stable_diffusion_ckpt(
-<<<<<<< HEAD
-                checkpoint_path=str(get_full_model_path(model_id_or_path)),
-=======
                 str(get_full_model_path(model_id_or_path)),
                 pipeline_class=cl,  # type: ignore
->>>>>>> 68e62c4b
                 from_safetensors=use_safetensors,
                 extract_ema=False,
                 load_safety_checker=False,
