import io
import json
import logging
import os
<<<<<<< HEAD
=======
from functools import partialmethod
from importlib.util import find_spec
>>>>>>> 94160fc7
from pathlib import Path
from typing import Any, Dict, Tuple, Union, Optional

import requests
import torch
from diffusers import (
    AutoencoderKL,
    DiffusionPipeline,
    StableDiffusionPipeline,
    StableDiffusionXLPipeline,
)
from diffusers.pipelines.stable_diffusion.convert_from_ckpt import (
    assign_to_checkpoint,
    conv_attn_to_linear,
    create_vae_diffusers_config,
    download_from_original_stable_diffusion_ckpt,
    renew_vae_attention_paths,
    renew_vae_resnet_paths,
)
from diffusers.schedulers.scheduling_utils import SCHEDULER_CONFIG_NAME
from diffusers.utils.constants import (
    CONFIG_NAME,
    DIFFUSERS_CACHE,
    HUGGINGFACE_CO_RESOLVE_ENDPOINT,
    ONNX_WEIGHTS_NAME,
    WEIGHTS_NAME,
)
from diffusers.utils.hub_utils import HF_HUB_OFFLINE
from huggingface_hub import model_info  # type: ignore
from huggingface_hub._snapshot_download import snapshot_download
from huggingface_hub.file_download import hf_hub_download
from huggingface_hub.hf_api import ModelInfo
from huggingface_hub.utils._errors import (
    EntryNotFoundError,
    RepositoryNotFoundError,
    RevisionNotFoundError,
)
from omegaconf import OmegaConf
from packaging import version
from requests import HTTPError
from transformers import CLIPTextModel, CLIPTextModelWithProjection

from core.config import config
from core.files import get_full_model_path
from core.optimizations import compile_sfast
from core.utils import determine_model_type

logger = logging.getLogger(__name__)
config_name = "model_index.json"


torch_older_than_200 = version.parse(torch.__version__) < version.parse("2.0.0")
torch_newer_than_201 = version.parse(torch.__version__) > version.parse("2.0.1")


def is_aitemplate_available():
    "Checks whether AITemplate is available."
    return find_spec("aitemplate") is not None


def is_ipex_available():
    "Checks whether Intel Pytorch EXtensions are available/installed."
    return find_spec("intel_extension_for_pytorch") is not None


def is_onnxconverter_available():
    "Checks whether onnxconverter-common is installed. Onnxconverter-common can be installed using `pip install onnxconverter-common`"
    return find_spec("onnxconverter_common") is not None


def is_onnx_available():
    "Checks whether onnx and onnxruntime is installed. Onnx can be installed using `pip install onnx onnxruntime`"
    return find_spec("onnx") is not None and find_spec("onnxruntime") is not None


def is_onnxscript_available():
    "Checks whether onnx-script is installed. Onnx-script can be installed with the instructions from https://github.com/microsoft/onnx-script#installing-onnx-script"
    return find_spec("onnxscript") is not None


def is_onnxsim_available():
    "Checks whether onnx-simplifier is available. Onnx-simplifier can be installed using `pip install onnxsim`"
    return find_spec("onnxsim") is not None


def load_config(
    pretrained_model_name_or_path: Union[str, os.PathLike],
    return_unused_kwargs=False,
    **kwargs,
) -> Tuple[Dict[str, Any], Dict[str, Any]]:
    r"""
    Instantiate a Python class from a config dictionary

    Parameters:
        pretrained_model_name_or_path (`str` or `os.PathLike`, *optional*):
            Can be either:

                - A string, the *model id* of a model repo on huggingface.co. Valid model ids should have an
                  organization name, like `google/ddpm-celebahq-256`.
                - A path to a *directory* containing model weights saved using [`~ConfigMixin.save_config`], e.g.,
                  `./my_model_directory/`.

        cache_dir (`Union[str, os.PathLike]`, *optional*):
            Path to a directory in which a downloaded pretrained model configuration should be cached if the
            standard cache should not be used.
        force_download (`bool`, *optional*, defaults to `False`):
            Whether or not to force the (re-)download of the model weights and configuration files, overriding the
            cached versions if they exist.
        resume_download (`bool`, *optional*, defaults to `False`):
            Whether or not to delete incompletely received files. Will attempt to resume the download if such a
            file exists.
        proxies (`Dict[str, str]`, *optional*):
            A dictionary of proxy servers to use by protocol or endpoint, e.g., `{'http': 'foo.bar:3128',
            'http://hostname': 'foo.bar:4012'}`. The proxies are used on each request.
        output_loading_info(`bool`, *optional*, defaults to `False`):
            Whether or not to also return a dictionary containing missing keys, unexpected keys and error messages.
        local_files_only(`bool`, *optional*, defaults to `False`):
            Whether or not to only look at local files (i.e., do not try to download the model).
        use_auth_token (`str` or *bool*, *optional*):
            The token to use as HTTP bearer authorization for remote files. If `True`, will use the token generated
            when running `transformers-cli login` (stored in `~/.huggingface`).
        revision (`str`, *optional*, defaults to `"main"`):
            The specific model version to use. It can be a branch name, a tag name, or a commit id, since we use a
            git-based system for storing models and other artifacts on huggingface.co, so `revision` can be any
            identifier allowed by git.
        subfolder (`str`, *optional*, defaults to `""`):
            In case the relevant files are located inside a subfolder of the model repo (either remote in
            huggingface.co or downloaded locally), you can specify the folder name here.

    <Tip>

     It is required to be logged in (`huggingface-cli login`) when you want to use private or [gated
     models](https://huggingface.co/docs/hub/models-gated#gated-models).

    </Tip>

    <Tip>

    Activate the special ["offline-mode"](https://huggingface.co/transformers/installation.html#offline-mode) to
    use this method in a firewalled environment.

    </Tip>
    """
    cache_dir = kwargs.pop("cache_dir", DIFFUSERS_CACHE)
    force_download = kwargs.pop("force_download", False)
    resume_download = kwargs.pop("resume_download", False)
    proxies = kwargs.pop("proxies", None)
    use_auth_token = kwargs.pop("use_auth_token", None)
    local_files_only = kwargs.pop("local_files_only", False)
    revision = kwargs.pop("revision", None)
    _ = kwargs.pop("mirror", None)
    subfolder = kwargs.pop("subfolder", None)

    user_agent = {"file_type": "config"}

    pretrained_model_name_or_path = str(pretrained_model_name_or_path)

    if config_name is None:
        raise ValueError(
            "`self.config_name` is not defined. Note that one should not load a config from "
            "`ConfigMixin`. Please make sure to define `config_name` in a class inheriting from `ConfigMixin`"
        )

    if os.path.isfile(pretrained_model_name_or_path):
        config_file = pretrained_model_name_or_path
    elif os.path.isdir(pretrained_model_name_or_path):
        if os.path.isfile(os.path.join(pretrained_model_name_or_path, config_name)):
            # Load from a PyTorch checkpoint
            config_file = os.path.join(pretrained_model_name_or_path, config_name)
        elif subfolder is not None and os.path.isfile(
            os.path.join(pretrained_model_name_or_path, subfolder, config_name)
        ):
            config_file = os.path.join(
                pretrained_model_name_or_path, subfolder, config_name
            )
        else:
            raise EnvironmentError(
                f"Error no file named {config_name} found in directory {pretrained_model_name_or_path}."
            )
    else:
        try:
            # Load from URL or cache if already cached
            config_file = hf_hub_download(
                pretrained_model_name_or_path,
                filename=config_name,
                cache_dir=cache_dir,
                force_download=force_download,
                proxies=proxies,
                resume_download=resume_download,
                local_files_only=local_files_only,
                token=use_auth_token,
                user_agent=user_agent,
                subfolder=subfolder,
                revision=revision,
            )

        except RepositoryNotFoundError as err:
            raise EnvironmentError(
                f"{pretrained_model_name_or_path} is not a local folder and is not a valid model identifier"
                " listed on 'https://huggingface.co/models'\nIf this is a private repository, make sure to pass a"
                " token having permission to this repo with `use_auth_token` or log in with `huggingface-cli"
                " login`."
            ) from err
        except RevisionNotFoundError as err:
            raise EnvironmentError(
                f"{revision} is not a valid git identifier (branch name, tag name or commit id) that exists for"
                " this model name. Check the model page at"
                f" 'https://huggingface.co/{pretrained_model_name_or_path}' for available revisions."
            ) from err
        except EntryNotFoundError as err:
            raise EnvironmentError(
                f"{pretrained_model_name_or_path} does not appear to have a file named {config_name}."
            ) from err
        except HTTPError as err:
            raise EnvironmentError(
                "There was a specific connection error when trying to load"
                f" {pretrained_model_name_or_path}:\n{err}"
            ) from err
        except ValueError as err:
            raise EnvironmentError(
                f"We couldn't connect to '{HUGGINGFACE_CO_RESOLVE_ENDPOINT}' to load this model, couldn't find it"
                f" in the cached files and it looks like {pretrained_model_name_or_path} is not the path to a"
                f" directory containing a {config_name} file.\nCheckout your internet connection or see how to"
                " run the library in offline mode at"
                " 'https://huggingface.co/docs/diffusers/installation#offline-mode'."
            ) from err
        except EnvironmentError as err:
            raise EnvironmentError(
                f"Can't load config for '{pretrained_model_name_or_path}'. If you were trying to load it from "
                "'https://huggingface.co/models', make sure you don't have a local directory with the same name. "
                f"Otherwise, make sure '{pretrained_model_name_or_path}' is the correct path to a directory "
                f"containing a {config_name} file"
            ) from err

    try:
        # Load config dict
        assert config_file is not None
        config_dict = dict_from_json_file(config_file)
    except (json.JSONDecodeError, UnicodeDecodeError) as err:
        raise EnvironmentError(
            f"It looks like the config file at '{config_file}' is not a valid JSON file."
        ) from err

    if return_unused_kwargs:
        return config_dict, kwargs

    return config_dict


def download_model(
    pretrained_model_name: str,
    cache_dir: Path = Path(DIFFUSERS_CACHE),
    resume_download: bool = True,
    revision: Optional[str] = None,
    local_files_only: bool = HF_HUB_OFFLINE,
    force_download: bool = False,
):
    "Download a model from the Hugging Face Hub"

    if not os.path.isdir(pretrained_model_name):
        config_dict = load_config(
            pretrained_model_name_or_path=pretrained_model_name,
            cache_dir=cache_dir,
            resume_download=resume_download,
            force_download=force_download,
            local_files_only=local_files_only,
            revision=revision,
        )
        # make sure we only download sub-folders and `diffusers` filenames
        folder_names = [k for k in config_dict.keys() if not k.startswith("_")]  # type: ignore
        allow_patterns = [os.path.join(k, "*") for k in folder_names]
        allow_patterns += [
            WEIGHTS_NAME,
            SCHEDULER_CONFIG_NAME,
            CONFIG_NAME,
            ONNX_WEIGHTS_NAME,
            config_name,
        ]

        # # make sure we don't download flax weights
        ignore_patterns = ["*.msgpack"]

        if not local_files_only:
            info = model_info(
                repo_id=pretrained_model_name,
                revision=revision,
            )
            if is_safetensors_compatible(info):
                ignore_patterns.append("*.bin")
            else:
                # as a safety mechanism we also don't download safetensors if
                # not all safetensors files are there
                ignore_patterns.append("*.safetensors")
        else:
            ignore_patterns.append("*.safetensors")

        snapshot_download(
            repo_id=pretrained_model_name,
            cache_dir=cache_dir,
            resume_download=resume_download,
            local_files_only=local_files_only,
            revision=revision,
            allow_patterns=allow_patterns,
            ignore_patterns=ignore_patterns,
        )


def is_safetensors_compatible(info: ModelInfo) -> bool:
    "Check if the model is compatible with safetensors"

    filenames = set(sibling.rfilename for sibling in info.siblings)
    pt_filenames = set(filename for filename in filenames if filename.endswith(".bin"))
    safetensors_compatible = any(file.endswith(".safetensors") for file in filenames)
    for pt_filename in pt_filenames:
        prefix, raw = os.path.split(pt_filename)
        if raw == "pytorch_model.bin":
            # transformers specific
            sf_filename = os.path.join(prefix, "model.safetensors")
        else:
            sf_filename = pt_filename[: -len(".bin")] + ".safetensors"
        if safetensors_compatible and sf_filename not in filenames:
            logger.warning(f"{sf_filename} not found")
            safetensors_compatible = False
    return safetensors_compatible


def dict_from_json_file(json_file: Union[str, os.PathLike]):
    "Read a json file into a python dict."

    with open(json_file, "r", encoding="utf-8") as reader:
        text = reader.read()
    return json.loads(text)


def load_pytorch_pipeline(
    model_id_or_path: str,
    device: Union[str, torch.device] = "cuda",
    optimize: bool = True,
    is_for_aitemplate: bool = False,
) -> StableDiffusionPipeline:
    "Load the model from HuggingFace"

    logger.info(f"Loading {model_id_or_path} with {config.api.data_type}")

    if ".ckpt" in model_id_or_path or ".safetensors" in model_id_or_path:
        use_safetensors = ".safetensors" in model_id_or_path
        if use_safetensors:
            logger.info("Loading model as safetensors")
        else:
            logger.info("Loading model as checkpoint")

        # This function does not inherit the channels so we need to hack it like this
        in_channels = 9 if "inpaint" in model_id_or_path.casefold() else 4

        type = determine_model_type(get_full_model_path(model_id_or_path))
        cl = StableDiffusionXLPipeline if type[1] == "SDXL" else StableDiffusionPipeline
        # I never knew this existed, but this is pretty handy :)
        # cl.__init__ = partialmethod(cl.__init__, requires_safety_checker=False)  # type: ignore
        try:
            pipe = download_from_original_stable_diffusion_ckpt(
                str(get_full_model_path(model_id_or_path)),
                pipeline_class=cl,  # type: ignore
                from_safetensors=use_safetensors,
                extract_ema=True,
                load_safety_checker=False,
                num_in_channels=in_channels,
            )
        except KeyError:
            pipe = download_from_original_stable_diffusion_ckpt(
                str(get_full_model_path(model_id_or_path)),
                pipeline_class=cl,  # type: ignore
                from_safetensors=use_safetensors,
                extract_ema=False,
                load_safety_checker=False,
                num_in_channels=in_channels,
            )
    else:
        pipe = DiffusionPipeline.from_pretrained(
            pretrained_model_name_or_path=get_full_model_path(model_id_or_path),
            torch_dtype=config.api.dtype,
            safety_checker=None,
            feature_extractor=None,
            low_cpu_mem_usage=True,
        )

    logger.debug(f"Loaded {model_id_or_path} with {config.api.data_type}")

    for name, text_encoder in [x for x in vars(pipe).items() if "text_encoder" in x[0]]:
        text_encoder: CLIPTextModel
        if text_encoder is not None:
            conf = text_encoder.config
            conf.num_hidden_layers = conf.num_hidden_layers - (
                config.api.clip_skip
                * (2 if text_encoder is CLIPTextModelWithProjection else 1)
            )
            logger.debug(f"Replacing {name}s layers to {conf.num_hidden_layers}.")
            setattr(
                pipe,
                name,
                text_encoder.__class__.from_pretrained(
                    None, config=conf, state_dict=text_encoder.state_dict()
                ),
            )
            if config.api.clip_quantization != "full":
                from transformers import BitsAndBytesConfig
                from transformers.utils.bitsandbytes import (
                    get_keys_to_not_convert,
                    replace_with_bnb_linear,
                    set_module_quantized_tensor_to_device,
                )

                state_dict = text_encoder.state_dict()  # type: ignore
                bnbconfig = BitsAndBytesConfig(
                    load_in_8bit=config.api.clip_quantization == "int8",
                    load_in_4bit=config.api.clip_quantization == "int4",
                )

                dont_convert = get_keys_to_not_convert(text_encoder)
                text_encoder.is_loaded_in_8bit = True  # type: ignore
                text_encoder.is_quantized = True  # type: ignore
                nt = replace_with_bnb_linear(
                    pipe.text_encoder.to(config.api.device, config.api.dtype),  # type: ignore
                    dont_convert,
                    quantization_config=bnbconfig,
                )

                # This shouldn't even be needed, but diffusers likes meta tensors a bit too much
                # Not that I don't see their purpose, it's just less general
                for k, v in state_dict.items():
                    set_module_quantized_tensor_to_device(nt, k, config.api.device, v)
                setattr(pipe, name, nt)
                del state_dict, dont_convert
            del conf

    if optimize:
        from core.optimizations import optimize_model

        optimize_model(
            pipe=pipe,  # type: ignore
            device=device,
            is_for_aitemplate=is_for_aitemplate,
        )
        if config.api.sfast_compile:
            pipe = compile_sfast(pipe)
    else:
        pipe.to(device, config.api.dtype)

    return pipe  # type: ignore


def _custom_convert_ldm_vae_checkpoint(checkpoint, conf):
    vae_state_dict = checkpoint

    new_checkpoint = {}

    new_checkpoint["encoder.conv_in.weight"] = vae_state_dict["encoder.conv_in.weight"]
    new_checkpoint["encoder.conv_in.bias"] = vae_state_dict["encoder.conv_in.bias"]
    new_checkpoint["encoder.conv_out.weight"] = vae_state_dict[
        "encoder.conv_out.weight"
    ]
    new_checkpoint["encoder.conv_out.bias"] = vae_state_dict["encoder.conv_out.bias"]
    new_checkpoint["encoder.conv_norm_out.weight"] = vae_state_dict[
        "encoder.norm_out.weight"
    ]
    new_checkpoint["encoder.conv_norm_out.bias"] = vae_state_dict[
        "encoder.norm_out.bias"
    ]

    new_checkpoint["decoder.conv_in.weight"] = vae_state_dict["decoder.conv_in.weight"]
    new_checkpoint["decoder.conv_in.bias"] = vae_state_dict["decoder.conv_in.bias"]
    new_checkpoint["decoder.conv_out.weight"] = vae_state_dict[
        "decoder.conv_out.weight"
    ]
    new_checkpoint["decoder.conv_out.bias"] = vae_state_dict["decoder.conv_out.bias"]
    new_checkpoint["decoder.conv_norm_out.weight"] = vae_state_dict[
        "decoder.norm_out.weight"
    ]
    new_checkpoint["decoder.conv_norm_out.bias"] = vae_state_dict[
        "decoder.norm_out.bias"
    ]

    new_checkpoint["quant_conv.weight"] = vae_state_dict["quant_conv.weight"]
    new_checkpoint["quant_conv.bias"] = vae_state_dict["quant_conv.bias"]
    new_checkpoint["post_quant_conv.weight"] = vae_state_dict["post_quant_conv.weight"]
    new_checkpoint["post_quant_conv.bias"] = vae_state_dict["post_quant_conv.bias"]

    # Retrieves the keys for the encoder down blocks only
    num_down_blocks = len(
        {
            ".".join(layer.split(".")[:3])
            for layer in vae_state_dict
            if "encoder.down" in layer
        }
    )
    down_blocks = {
        layer_id: [key for key in vae_state_dict if f"down.{layer_id}" in key]
        for layer_id in range(num_down_blocks)
    }

    # Retrieves the keys for the decoder up blocks only
    num_up_blocks = len(
        {
            ".".join(layer.split(".")[:3])
            for layer in vae_state_dict
            if "decoder.up" in layer
        }
    )
    up_blocks = {
        layer_id: [key for key in vae_state_dict if f"up.{layer_id}" in key]
        for layer_id in range(num_up_blocks)
    }

    for i in range(num_down_blocks):
        resnets = [
            key
            for key in down_blocks[i]
            if f"down.{i}" in key and f"down.{i}.downsample" not in key
        ]

        if f"encoder.down.{i}.downsample.conv.weight" in vae_state_dict:
            new_checkpoint[
                f"encoder.down_blocks.{i}.downsamplers.0.conv.weight"
            ] = vae_state_dict.pop(f"encoder.down.{i}.downsample.conv.weight")
            new_checkpoint[
                f"encoder.down_blocks.{i}.downsamplers.0.conv.bias"
            ] = vae_state_dict.pop(f"encoder.down.{i}.downsample.conv.bias")

        paths = renew_vae_resnet_paths(resnets)
        meta_path = {"old": f"down.{i}.block", "new": f"down_blocks.{i}.resnets"}
        assign_to_checkpoint(
            paths,
            new_checkpoint,
            vae_state_dict,
            additional_replacements=[meta_path],
            config=conf,
        )

    mid_resnets = [key for key in vae_state_dict if "encoder.mid.block" in key]
    num_mid_res_blocks = 2
    for i in range(1, num_mid_res_blocks + 1):
        resnets = [key for key in mid_resnets if f"encoder.mid.block_{i}" in key]

        paths = renew_vae_resnet_paths(resnets)
        meta_path = {"old": f"mid.block_{i}", "new": f"mid_block.resnets.{i - 1}"}
        assign_to_checkpoint(
            paths,
            new_checkpoint,
            vae_state_dict,
            additional_replacements=[meta_path],
            config=conf,
        )

    mid_attentions = [key for key in vae_state_dict if "encoder.mid.attn" in key]
    paths = renew_vae_attention_paths(mid_attentions)
    meta_path = {"old": "mid.attn_1", "new": "mid_block.attentions.0"}
    assign_to_checkpoint(
        paths,
        new_checkpoint,
        vae_state_dict,
        additional_replacements=[meta_path],
        config=conf,
    )
    conv_attn_to_linear(new_checkpoint)

    for i in range(num_up_blocks):
        block_id = num_up_blocks - 1 - i
        resnets = [
            key
            for key in up_blocks[block_id]
            if f"up.{block_id}" in key and f"up.{block_id}.upsample" not in key
        ]

        if f"decoder.up.{block_id}.upsample.conv.weight" in vae_state_dict:
            new_checkpoint[
                f"decoder.up_blocks.{i}.upsamplers.0.conv.weight"
            ] = vae_state_dict[f"decoder.up.{block_id}.upsample.conv.weight"]
            new_checkpoint[
                f"decoder.up_blocks.{i}.upsamplers.0.conv.bias"
            ] = vae_state_dict[f"decoder.up.{block_id}.upsample.conv.bias"]

        paths = renew_vae_resnet_paths(resnets)
        meta_path = {"old": f"up.{block_id}.block", "new": f"up_blocks.{i}.resnets"}
        assign_to_checkpoint(
            paths,
            new_checkpoint,
            vae_state_dict,
            additional_replacements=[meta_path],
            config=conf,
        )

    mid_resnets = [key for key in vae_state_dict if "decoder.mid.block" in key]
    num_mid_res_blocks = 2
    for i in range(1, num_mid_res_blocks + 1):
        resnets = [key for key in mid_resnets if f"decoder.mid.block_{i}" in key]

        paths = renew_vae_resnet_paths(resnets)
        meta_path = {"old": f"mid.block_{i}", "new": f"mid_block.resnets.{i - 1}"}
        assign_to_checkpoint(
            paths,
            new_checkpoint,
            vae_state_dict,
            additional_replacements=[meta_path],
            config=conf,
        )

    mid_attentions = [key for key in vae_state_dict if "decoder.mid.attn" in key]
    paths = renew_vae_attention_paths(mid_attentions)
    meta_path = {"old": "mid.attn_1", "new": "mid_block.attentions.0"}
    assign_to_checkpoint(
        paths,
        new_checkpoint,
        vae_state_dict,
        additional_replacements=[meta_path],
        config=conf,
    )
    conv_attn_to_linear(new_checkpoint)
    return new_checkpoint


def convert_vaept_to_diffusers(path: str) -> AutoencoderKL:
    "Convert a .pt/.bin/.satetensors VAE file into a diffusers AutoencoderKL"

    r = requests.get(
        "https://raw.githubusercontent.com/CompVis/stable-diffusion/main/configs/stable-diffusion/v1-inference.yaml",
        timeout=10,
    )
    io_obj = io.BytesIO(r.content)

    original_config = OmegaConf.load(io_obj)
    image_size = 512
    device = "cuda" if torch.cuda.is_available() else "cpu"
    if path.endswith("safetensors"):
        from safetensors import safe_open

        checkpoint = {}
        with safe_open(path, framework="pt", device="cpu") as f:
            for key in f.keys():
                checkpoint[key] = f.get_tensor(key)
    else:
        checkpoint = torch.load(path, map_location=device)["state_dict"]

    # Convert the VAE model.
    vae_config = create_vae_diffusers_config(original_config, image_size=image_size)
    converted_vae_checkpoint = _custom_convert_ldm_vae_checkpoint(
        checkpoint, vae_config
    )

    vae = AutoencoderKL(**vae_config)
    vae.load_state_dict(converted_vae_checkpoint)
    return vae<|MERGE_RESOLUTION|>--- conflicted
+++ resolved
@@ -2,11 +2,7 @@
 import json
 import logging
 import os
-<<<<<<< HEAD
-=======
-from functools import partialmethod
 from importlib.util import find_spec
->>>>>>> 94160fc7
 from pathlib import Path
 from typing import Any, Dict, Tuple, Union, Optional
 
