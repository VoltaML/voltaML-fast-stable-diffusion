--- conflicted
+++ resolved
@@ -4,12 +4,8 @@
 import os
 from importlib.util import find_spec
 from pathlib import Path
-<<<<<<< HEAD
 from typing import Any, Dict, Tuple, Union, Optional
 from functools import partial
-=======
-from typing import Any, Dict, Optional, Tuple, Union
->>>>>>> b2e4900d
 
 import requests
 import torch
@@ -50,11 +46,7 @@
 from omegaconf import OmegaConf
 from packaging import version
 from requests import HTTPError
-<<<<<<< HEAD
 from transformers.models.clip.modeling_clip import BaseModelOutput
-=======
-from transformers import CLIPTextModel
->>>>>>> b2e4900d
 
 from core.config import config
 from core.files import get_full_model_path
@@ -413,18 +405,12 @@
                 return_dict: Optional[bool] = None,
                 bober=None,
             ):
-<<<<<<< HEAD
                 output_hidden_states = True
                 original = bober.old_forward(  # type: ignore
-=======
-                n = []
-                original = self.old_forward(
->>>>>>> b2e4900d
                     inputs_embeds,
                     attention_mask=attention_mask,
                     causal_attention_mask=causal_attention_mask,
                     output_attentions=output_attentions,
-<<<<<<< HEAD
                     output_hidden_states=output_hidden_states,
                     return_dict=return_dict,
                 )
@@ -441,13 +427,6 @@
                     hidden_states=hidden_states,
                     attentions=attentions,
                 )
-=======
-                    output_hidden_states=True,
-                    return_dict=return_dict,
-                )
-                n.append(original.hidden_states[-config.api.clip_skip])
-                return n
->>>>>>> b2e4900d
 
             if config.api.clip_quantization != "full":
                 from transformers import BitsAndBytesConfig
