import io
from importlib.util import find_spec
import json
import logging
import os
from pathlib import Path
from typing import Any, Dict, Tuple, Union, Optional

import requests
import torch
from diffusers import AutoencoderKL, DiffusionPipeline, StableDiffusionPipeline
from diffusers.pipelines.stable_diffusion.convert_from_ckpt import (
    assign_to_checkpoint,
    conv_attn_to_linear,
    create_vae_diffusers_config,
    download_from_original_stable_diffusion_ckpt,
    renew_vae_attention_paths,
    renew_vae_resnet_paths,
)
from diffusers.schedulers.scheduling_utils import SCHEDULER_CONFIG_NAME
from diffusers.utils.constants import (
    CONFIG_NAME,
    DIFFUSERS_CACHE,
    HUGGINGFACE_CO_RESOLVE_ENDPOINT,
    ONNX_WEIGHTS_NAME,
    WEIGHTS_NAME,
)
from diffusers.utils.hub_utils import HF_HUB_OFFLINE
from huggingface_hub import model_info  # type: ignore
from huggingface_hub._snapshot_download import snapshot_download
from huggingface_hub.file_download import hf_hub_download
from huggingface_hub.hf_api import ModelInfo
from huggingface_hub.utils._errors import (
    EntryNotFoundError,
    RepositoryNotFoundError,
    RevisionNotFoundError,
)
from omegaconf import OmegaConf
from packaging import version
from requests import HTTPError
from transformers import CLIPTextModel, CLIPTextModelWithProjection

from core.config import config
from core.files import get_full_model_path
from core.optimizations import compile_sfast

logger = logging.getLogger(__name__)
config_name = "model_index.json"


torch_older_than_200 = version.parse(torch.__version__) < version.parse("2.0.0")
torch_newer_than_201 = version.parse(torch.__version__) > version.parse("2.0.1")


def is_aitemplate_available():
    "Checks whether AITemplate is available."
    return find_spec("aitemplate") is not None


def is_ipex_available():
    "Checks whether Intel Pytorch EXtensions are available/installed."
    return find_spec("intel_extension_for_pytorch") is not None


def is_onnxconverter_available():
    "Checks whether onnxconverter-common is installed. Onnxconverter-common can be installed using `pip install onnxconverter-common`"
    return find_spec("onnxconverter_common") is not None


def is_onnx_available():
    "Checks whether onnx and onnxruntime is installed. Onnx can be installed using `pip install onnx onnxruntime`"
    return find_spec("onnx") is not None and find_spec("onnxruntime") is not None


def is_onnxscript_available():
    "Checks whether onnx-script is installed. Onnx-script can be installed with the instructions from https://github.com/microsoft/onnx-script#installing-onnx-script"
    return find_spec("onnxscript") is not None


def is_onnxsim_available():
    "Checks whether onnx-simplifier is available. Onnx-simplifier can be installed using `pip install onnxsim`"
    return find_spec("onnxsim") is not None


def load_config(
    pretrained_model_name_or_path: Union[str, os.PathLike],
    return_unused_kwargs=False,
    **kwargs,
) -> Tuple[Dict[str, Any], Dict[str, Any]]:
    r"""
    Instantiate a Python class from a config dictionary

    Parameters:
        pretrained_model_name_or_path (`str` or `os.PathLike`, *optional*):
            Can be either:

                - A string, the *model id* of a model repo on huggingface.co. Valid model ids should have an
                  organization name, like `google/ddpm-celebahq-256`.
                - A path to a *directory* containing model weights saved using [`~ConfigMixin.save_config`], e.g.,
                  `./my_model_directory/`.

        cache_dir (`Union[str, os.PathLike]`, *optional*):
            Path to a directory in which a downloaded pretrained model configuration should be cached if the
            standard cache should not be used.
        force_download (`bool`, *optional*, defaults to `False`):
            Whether or not to force the (re-)download of the model weights and configuration files, overriding the
            cached versions if they exist.
        resume_download (`bool`, *optional*, defaults to `False`):
            Whether or not to delete incompletely received files. Will attempt to resume the download if such a
            file exists.
        proxies (`Dict[str, str]`, *optional*):
            A dictionary of proxy servers to use by protocol or endpoint, e.g., `{'http': 'foo.bar:3128',
            'http://hostname': 'foo.bar:4012'}`. The proxies are used on each request.
        output_loading_info(`bool`, *optional*, defaults to `False`):
            Whether or not to also return a dictionary containing missing keys, unexpected keys and error messages.
        local_files_only(`bool`, *optional*, defaults to `False`):
            Whether or not to only look at local files (i.e., do not try to download the model).
        use_auth_token (`str` or *bool*, *optional*):
            The token to use as HTTP bearer authorization for remote files. If `True`, will use the token generated
            when running `transformers-cli login` (stored in `~/.huggingface`).
        revision (`str`, *optional*, defaults to `"main"`):
            The specific model version to use. It can be a branch name, a tag name, or a commit id, since we use a
            git-based system for storing models and other artifacts on huggingface.co, so `revision` can be any
            identifier allowed by git.
        subfolder (`str`, *optional*, defaults to `""`):
            In case the relevant files are located inside a subfolder of the model repo (either remote in
            huggingface.co or downloaded locally), you can specify the folder name here.

    <Tip>

     It is required to be logged in (`huggingface-cli login`) when you want to use private or [gated
     models](https://huggingface.co/docs/hub/models-gated#gated-models).

    </Tip>

    <Tip>

    Activate the special ["offline-mode"](https://huggingface.co/transformers/installation.html#offline-mode) to
    use this method in a firewalled environment.

    </Tip>
    """
    cache_dir = kwargs.pop("cache_dir", DIFFUSERS_CACHE)
    force_download = kwargs.pop("force_download", False)
    resume_download = kwargs.pop("resume_download", False)
    proxies = kwargs.pop("proxies", None)
    use_auth_token = kwargs.pop("use_auth_token", None)
    local_files_only = kwargs.pop("local_files_only", False)
    revision = kwargs.pop("revision", None)
    _ = kwargs.pop("mirror", None)
    subfolder = kwargs.pop("subfolder", None)

    user_agent = {"file_type": "config"}

    pretrained_model_name_or_path = str(pretrained_model_name_or_path)

    if config_name is None:
        raise ValueError(
            "`self.config_name` is not defined. Note that one should not load a config from "
            "`ConfigMixin`. Please make sure to define `config_name` in a class inheriting from `ConfigMixin`"
        )

    if os.path.isfile(pretrained_model_name_or_path):
        config_file = pretrained_model_name_or_path
    elif os.path.isdir(pretrained_model_name_or_path):
        if os.path.isfile(os.path.join(pretrained_model_name_or_path, config_name)):
            # Load from a PyTorch checkpoint
            config_file = os.path.join(pretrained_model_name_or_path, config_name)
        elif subfolder is not None and os.path.isfile(
            os.path.join(pretrained_model_name_or_path, subfolder, config_name)
        ):
            config_file = os.path.join(
                pretrained_model_name_or_path, subfolder, config_name
            )
        else:
            raise EnvironmentError(
                f"Error no file named {config_name} found in directory {pretrained_model_name_or_path}."
            )
    else:
        try:
            # Load from URL or cache if already cached
            config_file = hf_hub_download(
                pretrained_model_name_or_path,
                filename=config_name,
                cache_dir=cache_dir,
                force_download=force_download,
                proxies=proxies,
                resume_download=resume_download,
                local_files_only=local_files_only,
                token=use_auth_token,
                user_agent=user_agent,
                subfolder=subfolder,
                revision=revision,
            )

        except RepositoryNotFoundError as err:
            raise EnvironmentError(
                f"{pretrained_model_name_or_path} is not a local folder and is not a valid model identifier"
                " listed on 'https://huggingface.co/models'\nIf this is a private repository, make sure to pass a"
                " token having permission to this repo with `use_auth_token` or log in with `huggingface-cli"
                " login`."
            ) from err
        except RevisionNotFoundError as err:
            raise EnvironmentError(
                f"{revision} is not a valid git identifier (branch name, tag name or commit id) that exists for"
                " this model name. Check the model page at"
                f" 'https://huggingface.co/{pretrained_model_name_or_path}' for available revisions."
            ) from err
        except EntryNotFoundError as err:
            raise EnvironmentError(
                f"{pretrained_model_name_or_path} does not appear to have a file named {config_name}."
            ) from err
        except HTTPError as err:
            raise EnvironmentError(
                "There was a specific connection error when trying to load"
                f" {pretrained_model_name_or_path}:\n{err}"
            ) from err
        except ValueError as err:
            raise EnvironmentError(
                f"We couldn't connect to '{HUGGINGFACE_CO_RESOLVE_ENDPOINT}' to load this model, couldn't find it"
                f" in the cached files and it looks like {pretrained_model_name_or_path} is not the path to a"
                f" directory containing a {config_name} file.\nCheckout your internet connection or see how to"
                " run the library in offline mode at"
                " 'https://huggingface.co/docs/diffusers/installation#offline-mode'."
            ) from err
        except EnvironmentError as err:
            raise EnvironmentError(
                f"Can't load config for '{pretrained_model_name_or_path}'. If you were trying to load it from "
                "'https://huggingface.co/models', make sure you don't have a local directory with the same name. "
                f"Otherwise, make sure '{pretrained_model_name_or_path}' is the correct path to a directory "
                f"containing a {config_name} file"
            ) from err

    try:
        # Load config dict
        assert config_file is not None
        config_dict = dict_from_json_file(config_file)
    except (json.JSONDecodeError, UnicodeDecodeError) as err:
        raise EnvironmentError(
            f"It looks like the config file at '{config_file}' is not a valid JSON file."
        ) from err

    if return_unused_kwargs:
        return config_dict, kwargs

    return config_dict


def download_model(
    pretrained_model_name: str,
    cache_dir: Path = Path(DIFFUSERS_CACHE),
    resume_download: bool = True,
    revision: Optional[str] = None,
    local_files_only: bool = HF_HUB_OFFLINE,
    force_download: bool = False,
):
    "Download a model from the Hugging Face Hub"

    if not os.path.isdir(pretrained_model_name):
        config_dict = load_config(
            pretrained_model_name_or_path=pretrained_model_name,
            cache_dir=cache_dir,
            resume_download=resume_download,
            force_download=force_download,
            local_files_only=local_files_only,
            revision=revision,
        )
        # make sure we only download sub-folders and `diffusers` filenames
        folder_names = [k for k in config_dict.keys() if not k.startswith("_")]  # type: ignore
        allow_patterns = [os.path.join(k, "*") for k in folder_names]
        allow_patterns += [
            WEIGHTS_NAME,
            SCHEDULER_CONFIG_NAME,
            CONFIG_NAME,
            ONNX_WEIGHTS_NAME,
            config_name,
        ]

        # # make sure we don't download flax weights
        ignore_patterns = ["*.msgpack"]

        if not local_files_only:
            info = model_info(
                repo_id=pretrained_model_name,
                revision=revision,
            )
            if is_safetensors_compatible(info):
                ignore_patterns.append("*.bin")
            else:
                # as a safety mechanism we also don't download safetensors if
                # not all safetensors files are there
                ignore_patterns.append("*.safetensors")
        else:
            ignore_patterns.append("*.safetensors")

        snapshot_download(
            repo_id=pretrained_model_name,
            cache_dir=cache_dir,
            resume_download=resume_download,
            local_files_only=local_files_only,
            revision=revision,
            allow_patterns=allow_patterns,
            ignore_patterns=ignore_patterns,
        )


def is_safetensors_compatible(info: ModelInfo) -> bool:
    "Check if the model is compatible with safetensors"

    filenames = set(sibling.rfilename for sibling in info.siblings)
    pt_filenames = set(filename for filename in filenames if filename.endswith(".bin"))
    safetensors_compatible = any(file.endswith(".safetensors") for file in filenames)
    for pt_filename in pt_filenames:
        prefix, raw = os.path.split(pt_filename)
        if raw == "pytorch_model.bin":
            # transformers specific
            sf_filename = os.path.join(prefix, "model.safetensors")
        else:
            sf_filename = pt_filename[: -len(".bin")] + ".safetensors"
        if safetensors_compatible and sf_filename not in filenames:
            logger.warning(f"{sf_filename} not found")
            safetensors_compatible = False
    return safetensors_compatible


def dict_from_json_file(json_file: Union[str, os.PathLike]):
    "Read a json file into a python dict."

    with open(json_file, "r", encoding="utf-8") as reader:
        text = reader.read()
    return json.loads(text)


def load_pytorch_pipeline(
    model_id_or_path: str,
    device: Union[str, torch.device] = "cuda",
    optimize: bool = True,
    is_for_aitemplate: bool = False,
) -> StableDiffusionPipeline:
    "Load the model from HuggingFace"

    logger.info(f"Loading {model_id_or_path} with {config.api.data_type}")

    if ".ckpt" in model_id_or_path or ".safetensors" in model_id_or_path:
        use_safetensors = ".safetensors" in model_id_or_path
        if use_safetensors:
            logger.info("Loading model as safetensors")
        else:
            logger.info("Loading model as checkpoint")

        # This function does not inherit the channels so we need to hack it like this
        in_channels = 9 if "inpaint" in model_id_or_path.casefold() else 4

        # I never knew this existed, but this is pretty handy :)
        # cl.__init__ = partialmethod(cl.__init__, requires_safety_checker=False)  # type: ignore
        try:
            pipe = download_from_original_stable_diffusion_ckpt(
                str(get_full_model_path(model_id_or_path)),
                from_safetensors=use_safetensors,
                extract_ema=True,
                load_safety_checker=False,
                num_in_channels=in_channels,
            )
        except KeyError:
            pipe = download_from_original_stable_diffusion_ckpt(
                str(get_full_model_path(model_id_or_path)),
                from_safetensors=use_safetensors,
                extract_ema=False,
                load_safety_checker=False,
                num_in_channels=in_channels,
            )
    else:
        pipe = DiffusionPipeline.from_pretrained(
            pretrained_model_name_or_path=get_full_model_path(model_id_or_path),
            torch_dtype=config.api.dtype,
            safety_checker=None,
            feature_extractor=None,
            low_cpu_mem_usage=True,
        )

    logger.debug(f"Loaded {model_id_or_path} with {config.api.data_type}")

    for name, text_encoder in [x for x in vars(pipe).items() if "text_encoder" in x[0]]:
        text_encoder: CLIPTextModel
        if text_encoder is not None:
            conf = text_encoder.config
            conf.num_hidden_layers = conf.num_hidden_layers - (
                config.api.clip_skip
                * (2 if text_encoder is CLIPTextModelWithProjection else 1)
            )
            logger.debug(f"Replacing {name}s layers to {conf.num_hidden_layers}.")
            setattr(
                pipe,
                name,
                text_encoder.__class__.from_pretrained(
                    None, config=conf, state_dict=text_encoder.state_dict()
                ),
            )
            if config.api.clip_quantization != "full":
                from transformers import BitsAndBytesConfig
                from transformers.utils.bitsandbytes import (
                    get_keys_to_not_convert,
                    replace_with_bnb_linear,
                    set_module_quantized_tensor_to_device,
                )

                state_dict = text_encoder.state_dict()  # type: ignore
                bnbconfig = BitsAndBytesConfig(
                    load_in_8bit=config.api.clip_quantization == "int8",
                    load_in_4bit=config.api.clip_quantization == "int4",
                )

                dont_convert = get_keys_to_not_convert(text_encoder)
                text_encoder.is_loaded_in_8bit = True  # type: ignore
                text_encoder.is_quantized = True  # type: ignore
                nt = replace_with_bnb_linear(
                    pipe.text_encoder.to(config.api.device, config.api.dtype),  # type: ignore
                    dont_convert,
                    quantization_config=bnbconfig,
                )

                # This shouldn't even be needed, but diffusers likes meta tensors a bit too much
                # Not that I don't see their purpose, it's just less general
                for k, v in state_dict.items():
                    set_module_quantized_tensor_to_device(nt, k, config.api.device, v)
                setattr(pipe, name, nt)
                del state_dict, dont_convert
            del conf

    if optimize:
        from core.optimizations import optimize_model

        optimize_model(
            pipe=pipe,  # type: ignore
            device=device,
            is_for_aitemplate=is_for_aitemplate,
        )
    else:
        pipe.to(device, config.api.dtype)

<<<<<<< HEAD
    return pipe  # type: ignore
=======
    if config.api.sfast_compile:
        pipe = compile_sfast(pipe)

    return pipe
>>>>>>> abc74b23


def _custom_convert_ldm_vae_checkpoint(checkpoint, conf):
    vae_state_dict = checkpoint

    new_checkpoint = {}

    new_checkpoint["encoder.conv_in.weight"] = vae_state_dict["encoder.conv_in.weight"]
    new_checkpoint["encoder.conv_in.bias"] = vae_state_dict["encoder.conv_in.bias"]
    new_checkpoint["encoder.conv_out.weight"] = vae_state_dict[
        "encoder.conv_out.weight"
    ]
    new_checkpoint["encoder.conv_out.bias"] = vae_state_dict["encoder.conv_out.bias"]
    new_checkpoint["encoder.conv_norm_out.weight"] = vae_state_dict[
        "encoder.norm_out.weight"
    ]
    new_checkpoint["encoder.conv_norm_out.bias"] = vae_state_dict[
        "encoder.norm_out.bias"
    ]

    new_checkpoint["decoder.conv_in.weight"] = vae_state_dict["decoder.conv_in.weight"]
    new_checkpoint["decoder.conv_in.bias"] = vae_state_dict["decoder.conv_in.bias"]
    new_checkpoint["decoder.conv_out.weight"] = vae_state_dict[
        "decoder.conv_out.weight"
    ]
    new_checkpoint["decoder.conv_out.bias"] = vae_state_dict["decoder.conv_out.bias"]
    new_checkpoint["decoder.conv_norm_out.weight"] = vae_state_dict[
        "decoder.norm_out.weight"
    ]
    new_checkpoint["decoder.conv_norm_out.bias"] = vae_state_dict[
        "decoder.norm_out.bias"
    ]

    new_checkpoint["quant_conv.weight"] = vae_state_dict["quant_conv.weight"]
    new_checkpoint["quant_conv.bias"] = vae_state_dict["quant_conv.bias"]
    new_checkpoint["post_quant_conv.weight"] = vae_state_dict["post_quant_conv.weight"]
    new_checkpoint["post_quant_conv.bias"] = vae_state_dict["post_quant_conv.bias"]

    # Retrieves the keys for the encoder down blocks only
    num_down_blocks = len(
        {
            ".".join(layer.split(".")[:3])
            for layer in vae_state_dict
            if "encoder.down" in layer
        }
    )
    down_blocks = {
        layer_id: [key for key in vae_state_dict if f"down.{layer_id}" in key]
        for layer_id in range(num_down_blocks)
    }

    # Retrieves the keys for the decoder up blocks only
    num_up_blocks = len(
        {
            ".".join(layer.split(".")[:3])
            for layer in vae_state_dict
            if "decoder.up" in layer
        }
    )
    up_blocks = {
        layer_id: [key for key in vae_state_dict if f"up.{layer_id}" in key]
        for layer_id in range(num_up_blocks)
    }

    for i in range(num_down_blocks):
        resnets = [
            key
            for key in down_blocks[i]
            if f"down.{i}" in key and f"down.{i}.downsample" not in key
        ]

        if f"encoder.down.{i}.downsample.conv.weight" in vae_state_dict:
            new_checkpoint[
                f"encoder.down_blocks.{i}.downsamplers.0.conv.weight"
            ] = vae_state_dict.pop(f"encoder.down.{i}.downsample.conv.weight")
            new_checkpoint[
                f"encoder.down_blocks.{i}.downsamplers.0.conv.bias"
            ] = vae_state_dict.pop(f"encoder.down.{i}.downsample.conv.bias")

        paths = renew_vae_resnet_paths(resnets)
        meta_path = {"old": f"down.{i}.block", "new": f"down_blocks.{i}.resnets"}
        assign_to_checkpoint(
            paths,
            new_checkpoint,
            vae_state_dict,
            additional_replacements=[meta_path],
            config=conf,
        )

    mid_resnets = [key for key in vae_state_dict if "encoder.mid.block" in key]
    num_mid_res_blocks = 2
    for i in range(1, num_mid_res_blocks + 1):
        resnets = [key for key in mid_resnets if f"encoder.mid.block_{i}" in key]

        paths = renew_vae_resnet_paths(resnets)
        meta_path = {"old": f"mid.block_{i}", "new": f"mid_block.resnets.{i - 1}"}
        assign_to_checkpoint(
            paths,
            new_checkpoint,
            vae_state_dict,
            additional_replacements=[meta_path],
            config=conf,
        )

    mid_attentions = [key for key in vae_state_dict if "encoder.mid.attn" in key]
    paths = renew_vae_attention_paths(mid_attentions)
    meta_path = {"old": "mid.attn_1", "new": "mid_block.attentions.0"}
    assign_to_checkpoint(
        paths,
        new_checkpoint,
        vae_state_dict,
        additional_replacements=[meta_path],
        config=conf,
    )
    conv_attn_to_linear(new_checkpoint)

    for i in range(num_up_blocks):
        block_id = num_up_blocks - 1 - i
        resnets = [
            key
            for key in up_blocks[block_id]
            if f"up.{block_id}" in key and f"up.{block_id}.upsample" not in key
        ]

        if f"decoder.up.{block_id}.upsample.conv.weight" in vae_state_dict:
            new_checkpoint[
                f"decoder.up_blocks.{i}.upsamplers.0.conv.weight"
            ] = vae_state_dict[f"decoder.up.{block_id}.upsample.conv.weight"]
            new_checkpoint[
                f"decoder.up_blocks.{i}.upsamplers.0.conv.bias"
            ] = vae_state_dict[f"decoder.up.{block_id}.upsample.conv.bias"]

        paths = renew_vae_resnet_paths(resnets)
        meta_path = {"old": f"up.{block_id}.block", "new": f"up_blocks.{i}.resnets"}
        assign_to_checkpoint(
            paths,
            new_checkpoint,
            vae_state_dict,
            additional_replacements=[meta_path],
            config=conf,
        )

    mid_resnets = [key for key in vae_state_dict if "decoder.mid.block" in key]
    num_mid_res_blocks = 2
    for i in range(1, num_mid_res_blocks + 1):
        resnets = [key for key in mid_resnets if f"decoder.mid.block_{i}" in key]

        paths = renew_vae_resnet_paths(resnets)
        meta_path = {"old": f"mid.block_{i}", "new": f"mid_block.resnets.{i - 1}"}
        assign_to_checkpoint(
            paths,
            new_checkpoint,
            vae_state_dict,
            additional_replacements=[meta_path],
            config=conf,
        )

    mid_attentions = [key for key in vae_state_dict if "decoder.mid.attn" in key]
    paths = renew_vae_attention_paths(mid_attentions)
    meta_path = {"old": "mid.attn_1", "new": "mid_block.attentions.0"}
    assign_to_checkpoint(
        paths,
        new_checkpoint,
        vae_state_dict,
        additional_replacements=[meta_path],
        config=conf,
    )
    conv_attn_to_linear(new_checkpoint)
    return new_checkpoint


def convert_vaept_to_diffusers(path: str) -> AutoencoderKL:
    "Convert a .pt/.bin/.satetensors VAE file into a diffusers AutoencoderKL"

    r = requests.get(
        "https://raw.githubusercontent.com/CompVis/stable-diffusion/main/configs/stable-diffusion/v1-inference.yaml",
        timeout=10,
    )
    io_obj = io.BytesIO(r.content)

    original_config = OmegaConf.load(io_obj)
    image_size = 512
    device = "cuda" if torch.cuda.is_available() else "cpu"
    if path.endswith("safetensors"):
        from safetensors import safe_open

        checkpoint = {}
        with safe_open(path, framework="pt", device="cpu") as f:
            for key in f.keys():
                checkpoint[key] = f.get_tensor(key)
    else:
        checkpoint = torch.load(path, map_location=device)["state_dict"]

    # Convert the VAE model.
    vae_config = create_vae_diffusers_config(original_config, image_size=image_size)
    converted_vae_checkpoint = _custom_convert_ldm_vae_checkpoint(
        checkpoint, vae_config
    )

    vae = AutoencoderKL(**vae_config)
    vae.load_state_dict(converted_vae_checkpoint)
    return vae<|MERGE_RESOLUTION|>--- conflicted
+++ resolved
@@ -8,7 +8,12 @@
 
 import requests
 import torch
-from diffusers import AutoencoderKL, DiffusionPipeline, StableDiffusionPipeline
+from diffusers import (
+    AutoencoderKL,
+    DiffusionPipeline,
+    StableDiffusionPipeline,
+    StableDiffusionXLPipeline,
+)
 from diffusers.pipelines.stable_diffusion.convert_from_ckpt import (
     assign_to_checkpoint,
     conv_attn_to_linear,
@@ -43,6 +48,7 @@
 from core.config import config
 from core.files import get_full_model_path
 from core.optimizations import compile_sfast
+from core.utils import determine_model_type
 
 logger = logging.getLogger(__name__)
 config_name = "model_index.json"
@@ -351,11 +357,14 @@
         # This function does not inherit the channels so we need to hack it like this
         in_channels = 9 if "inpaint" in model_id_or_path.casefold() else 4
 
+        type = determine_model_type(get_full_model_path(model_id_or_path))
+        cl = StableDiffusionXLPipeline if type[1] == "SDXL" else StableDiffusionPipeline
         # I never knew this existed, but this is pretty handy :)
         # cl.__init__ = partialmethod(cl.__init__, requires_safety_checker=False)  # type: ignore
         try:
             pipe = download_from_original_stable_diffusion_ckpt(
                 str(get_full_model_path(model_id_or_path)),
+                pipeline_class=cl,  # type: ignore
                 from_safetensors=use_safetensors,
                 extract_ema=True,
                 load_safety_checker=False,
@@ -364,6 +373,7 @@
         except KeyError:
             pipe = download_from_original_stable_diffusion_ckpt(
                 str(get_full_model_path(model_id_or_path)),
+                pipeline_class=cl,  # type: ignore
                 from_safetensors=use_safetensors,
                 extract_ema=False,
                 load_safety_checker=False,
@@ -435,17 +445,12 @@
             device=device,
             is_for_aitemplate=is_for_aitemplate,
         )
+        if config.api.sfast_compile:
+            pipe = compile_sfast(pipe)
     else:
         pipe.to(device, config.api.dtype)
 
-<<<<<<< HEAD
     return pipe  # type: ignore
-=======
-    if config.api.sfast_compile:
-        pipe = compile_sfast(pipe)
-
-    return pipe
->>>>>>> abc74b23
 
 
 def _custom_convert_ldm_vae_checkpoint(checkpoint, conf):
