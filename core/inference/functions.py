import io
import json
import logging
import os
from importlib.util import find_spec
from pathlib import Path
from typing import Any, Dict, Tuple, Union, Optional

import requests
import torch
<<<<<<< HEAD
from diffusers import (
    AutoencoderKL,
    DiffusionPipeline,
    StableDiffusionPipeline,
    StableDiffusionXLPipeline,
)
=======
from diffusers.models.autoencoder_kl import AutoencoderKL
>>>>>>> 69002274
from diffusers.pipelines.stable_diffusion.convert_from_ckpt import (
    assign_to_checkpoint,
    conv_attn_to_linear,
    create_vae_diffusers_config,
    download_from_original_stable_diffusion_ckpt,
    renew_vae_attention_paths,
    renew_vae_resnet_paths,
)
from diffusers.pipelines.stable_diffusion.pipeline_stable_diffusion import (
    StableDiffusionPipeline,
)
from diffusers.schedulers.scheduling_utils import SCHEDULER_CONFIG_NAME
from diffusers.utils.constants import (
    CONFIG_NAME,
    DIFFUSERS_CACHE,
    HUGGINGFACE_CO_RESOLVE_ENDPOINT,
    ONNX_WEIGHTS_NAME,
    WEIGHTS_NAME,
)
from diffusers.utils.hub_utils import HF_HUB_OFFLINE
from huggingface_hub import model_info  # type: ignore
from huggingface_hub._snapshot_download import snapshot_download
from huggingface_hub.file_download import hf_hub_download
from huggingface_hub.hf_api import ModelInfo
from huggingface_hub.utils._errors import (
    EntryNotFoundError,
    RepositoryNotFoundError,
    RevisionNotFoundError,
)
from omegaconf import OmegaConf
from packaging import version
from requests import HTTPError
from transformers import CLIPTextModel, CLIPTextModelWithProjection

from core.config import config
from core.files import get_full_model_path
from core.optimizations import compile_sfast
from core.utils import determine_model_type

logger = logging.getLogger(__name__)
config_name = "model_index.json"


torch_older_than_200 = version.parse(torch.__version__) < version.parse("2.0.0")
torch_newer_than_201 = version.parse(torch.__version__) > version.parse("2.0.1")


def is_aitemplate_available():
    "Checks whether AITemplate is available."
    return find_spec("aitemplate") is not None


def is_ipex_available():
    "Checks whether Intel Pytorch EXtensions are available/installed."
    return find_spec("intel_extension_for_pytorch") is not None


def is_onnxconverter_available():
    "Checks whether onnxconverter-common is installed. Onnxconverter-common can be installed using `pip install onnxconverter-common`"
    return find_spec("onnxconverter_common") is not None


def is_onnx_available():
    "Checks whether onnx and onnxruntime is installed. Onnx can be installed using `pip install onnx onnxruntime`"
    return find_spec("onnx") is not None and find_spec("onnxruntime") is not None


def is_onnxscript_available():
    "Checks whether onnx-script is installed. Onnx-script can be installed with the instructions from https://github.com/microsoft/onnx-script#installing-onnx-script"
    return find_spec("onnxscript") is not None


def is_onnxsim_available():
    "Checks whether onnx-simplifier is available. Onnx-simplifier can be installed using `pip install onnxsim`"
    return find_spec("onnxsim") is not None


def load_config(
    pretrained_model_name_or_path: Union[str, os.PathLike],
    return_unused_kwargs=False,
    **kwargs,
) -> Tuple[Dict[str, Any], Dict[str, Any]]:
    r"""
    Instantiate a Python class from a config dictionary

    Parameters:
        pretrained_model_name_or_path (`str` or `os.PathLike`, *optional*):
            Can be either:

                - A string, the *model id* of a model repo on huggingface.co. Valid model ids should have an
                  organization name, like `google/ddpm-celebahq-256`.
                - A path to a *directory* containing model weights saved using [`~ConfigMixin.save_config`], e.g.,
                  `./my_model_directory/`.

        cache_dir (`Union[str, os.PathLike]`, *optional*):
            Path to a directory in which a downloaded pretrained model configuration should be cached if the
            standard cache should not be used.
        force_download (`bool`, *optional*, defaults to `False`):
            Whether or not to force the (re-)download of the model weights and configuration files, overriding the
            cached versions if they exist.
        resume_download (`bool`, *optional*, defaults to `False`):
            Whether or not to delete incompletely received files. Will attempt to resume the download if such a
            file exists.
        proxies (`Dict[str, str]`, *optional*):
            A dictionary of proxy servers to use by protocol or endpoint, e.g., `{'http': 'foo.bar:3128',
            'http://hostname': 'foo.bar:4012'}`. The proxies are used on each request.
        output_loading_info(`bool`, *optional*, defaults to `False`):
            Whether or not to also return a dictionary containing missing keys, unexpected keys and error messages.
        local_files_only(`bool`, *optional*, defaults to `False`):
            Whether or not to only look at local files (i.e., do not try to download the model).
        use_auth_token (`str` or *bool*, *optional*):
            The token to use as HTTP bearer authorization for remote files. If `True`, will use the token generated
            when running `transformers-cli login` (stored in `~/.huggingface`).
        revision (`str`, *optional*, defaults to `"main"`):
            The specific model version to use. It can be a branch name, a tag name, or a commit id, since we use a
            git-based system for storing models and other artifacts on huggingface.co, so `revision` can be any
            identifier allowed by git.
        subfolder (`str`, *optional*, defaults to `""`):
            In case the relevant files are located inside a subfolder of the model repo (either remote in
            huggingface.co or downloaded locally), you can specify the folder name here.

    <Tip>

     It is required to be logged in (`huggingface-cli login`) when you want to use private or [gated
     models](https://huggingface.co/docs/hub/models-gated#gated-models).

    </Tip>

    <Tip>

    Activate the special ["offline-mode"](https://huggingface.co/transformers/installation.html#offline-mode) to
    use this method in a firewalled environment.

    </Tip>
    """
    cache_dir = kwargs.pop("cache_dir", DIFFUSERS_CACHE)
    force_download = kwargs.pop("force_download", False)
    resume_download = kwargs.pop("resume_download", False)
    proxies = kwargs.pop("proxies", None)
    use_auth_token = kwargs.pop("use_auth_token", None)
    local_files_only = kwargs.pop("local_files_only", False)
    revision = kwargs.pop("revision", None)
    _ = kwargs.pop("mirror", None)
    subfolder = kwargs.pop("subfolder", None)

    user_agent = {"file_type": "config"}

    pretrained_model_name_or_path = str(pretrained_model_name_or_path)

    if config_name is None:
        raise ValueError(
            "`self.config_name` is not defined. Note that one should not load a config from "
            "`ConfigMixin`. Please make sure to define `config_name` in a class inheriting from `ConfigMixin`"
        )

    if os.path.isfile(pretrained_model_name_or_path):
        config_file = pretrained_model_name_or_path
    elif os.path.isdir(pretrained_model_name_or_path):
        if os.path.isfile(os.path.join(pretrained_model_name_or_path, config_name)):
            # Load from a PyTorch checkpoint
            config_file = os.path.join(pretrained_model_name_or_path, config_name)
        elif subfolder is not None and os.path.isfile(
            os.path.join(pretrained_model_name_or_path, subfolder, config_name)
        ):
            config_file = os.path.join(
                pretrained_model_name_or_path, subfolder, config_name
            )
        else:
            raise EnvironmentError(
                f"Error no file named {config_name} found in directory {pretrained_model_name_or_path}."
            )
    else:
        try:
            # Load from URL or cache if already cached
            config_file = hf_hub_download(
                pretrained_model_name_or_path,
                filename=config_name,
                cache_dir=cache_dir,
                force_download=force_download,
                proxies=proxies,
                resume_download=resume_download,
                local_files_only=local_files_only,
                token=use_auth_token,
                user_agent=user_agent,
                subfolder=subfolder,
                revision=revision,
            )

        except RepositoryNotFoundError as err:
            raise EnvironmentError(
                f"{pretrained_model_name_or_path} is not a local folder and is not a valid model identifier"
                " listed on 'https://huggingface.co/models'\nIf this is a private repository, make sure to pass a"
                " token having permission to this repo with `use_auth_token` or log in with `huggingface-cli"
                " login`."
            ) from err
        except RevisionNotFoundError as err:
            raise EnvironmentError(
                f"{revision} is not a valid git identifier (branch name, tag name or commit id) that exists for"
                " this model name. Check the model page at"
                f" 'https://huggingface.co/{pretrained_model_name_or_path}' for available revisions."
            ) from err
        except EntryNotFoundError as err:
            raise EnvironmentError(
                f"{pretrained_model_name_or_path} does not appear to have a file named {config_name}."
            ) from err
        except HTTPError as err:
            raise EnvironmentError(
                "There was a specific connection error when trying to load"
                f" {pretrained_model_name_or_path}:\n{err}"
            ) from err
        except ValueError as err:
            raise EnvironmentError(
                f"We couldn't connect to '{HUGGINGFACE_CO_RESOLVE_ENDPOINT}' to load this model, couldn't find it"
                f" in the cached files and it looks like {pretrained_model_name_or_path} is not the path to a"
                f" directory containing a {config_name} file.\nCheckout your internet connection or see how to"
                " run the library in offline mode at"
                " 'https://huggingface.co/docs/diffusers/installation#offline-mode'."
            ) from err
        except EnvironmentError as err:
            raise EnvironmentError(
                f"Can't load config for '{pretrained_model_name_or_path}'. If you were trying to load it from "
                "'https://huggingface.co/models', make sure you don't have a local directory with the same name. "
                f"Otherwise, make sure '{pretrained_model_name_or_path}' is the correct path to a directory "
                f"containing a {config_name} file"
            ) from err

    try:
        # Load config dict
        assert config_file is not None
        config_dict = dict_from_json_file(config_file)
    except (json.JSONDecodeError, UnicodeDecodeError) as err:
        raise EnvironmentError(
            f"It looks like the config file at '{config_file}' is not a valid JSON file."
        ) from err

    if return_unused_kwargs:
        return config_dict, kwargs

    return config_dict


def download_model(
    pretrained_model_name: str,
    cache_dir: Path = Path(DIFFUSERS_CACHE),
    resume_download: bool = True,
    revision: Optional[str] = None,
    local_files_only: bool = HF_HUB_OFFLINE,
    force_download: bool = False,
):
    "Download a model from the Hugging Face Hub"

    if not os.path.isdir(pretrained_model_name):
        config_dict = load_config(
            pretrained_model_name_or_path=pretrained_model_name,
            cache_dir=cache_dir,
            resume_download=resume_download,
            force_download=force_download,
            local_files_only=local_files_only,
            revision=revision,
        )
        # make sure we only download sub-folders and `diffusers` filenames
        folder_names = [k for k in config_dict.keys() if not k.startswith("_")]  # type: ignore
        allow_patterns = [os.path.join(k, "*") for k in folder_names]
        allow_patterns += [
            WEIGHTS_NAME,
            SCHEDULER_CONFIG_NAME,
            CONFIG_NAME,
            ONNX_WEIGHTS_NAME,
            config_name,
        ]

        # # make sure we don't download flax weights
        ignore_patterns = ["*.msgpack"]

        if not local_files_only:
            info = model_info(
                repo_id=pretrained_model_name,
                revision=revision,
            )
            if is_safetensors_compatible(info):
                ignore_patterns.append("*.bin")
            else:
                # as a safety mechanism we also don't download safetensors if
                # not all safetensors files are there
                ignore_patterns.append("*.safetensors")
        else:
            ignore_patterns.append("*.safetensors")

        snapshot_download(
            repo_id=pretrained_model_name,
            cache_dir=cache_dir,
            resume_download=resume_download,
            local_files_only=local_files_only,
            revision=revision,
            allow_patterns=allow_patterns,
            ignore_patterns=ignore_patterns,
        )


def is_safetensors_compatible(info: ModelInfo) -> bool:
    "Check if the model is compatible with safetensors"

    filenames = set(sibling.rfilename for sibling in info.siblings)
    pt_filenames = set(filename for filename in filenames if filename.endswith(".bin"))
    safetensors_compatible = any(file.endswith(".safetensors") for file in filenames)
    for pt_filename in pt_filenames:
        prefix, raw = os.path.split(pt_filename)
        if raw == "pytorch_model.bin":
            # transformers specific
            sf_filename = os.path.join(prefix, "model.safetensors")
        else:
            sf_filename = pt_filename[: -len(".bin")] + ".safetensors"
        if safetensors_compatible and sf_filename not in filenames:
            logger.warning(f"{sf_filename} not found")
            safetensors_compatible = False
    return safetensors_compatible


def dict_from_json_file(json_file: Union[str, os.PathLike]):
    "Read a json file into a python dict."

    with open(json_file, "r", encoding="utf-8") as reader:
        text = reader.read()
    return json.loads(text)


def load_pytorch_pipeline(
    model_id_or_path: str,
    device: Union[str, torch.device] = "cuda",
    optimize: bool = True,
    is_for_aitemplate: bool = False,
) -> StableDiffusionPipeline:
    "Load the model from HuggingFace"

    logger.info(f"Loading {model_id_or_path} with {config.api.data_type}")

    if ".ckpt" in model_id_or_path or ".safetensors" in model_id_or_path:
        use_safetensors = ".safetensors" in model_id_or_path
        if use_safetensors:
            logger.info("Loading model as safetensors")
        else:
            logger.info("Loading model as checkpoint")

        # This function does not inherit the channels so we need to hack it like this
        in_channels = 9 if "inpaint" in model_id_or_path.casefold() else 4

        type = determine_model_type(get_full_model_path(model_id_or_path))
        cl = StableDiffusionXLPipeline if type[1] == "SDXL" else StableDiffusionPipeline
        # I never knew this existed, but this is pretty handy :)
        # cl.__init__ = partialmethod(cl.__init__, requires_safety_checker=False)  # type: ignore
        try:
            pipe = download_from_original_stable_diffusion_ckpt(
                str(get_full_model_path(model_id_or_path)),
                pipeline_class=cl,  # type: ignore
                from_safetensors=use_safetensors,
                extract_ema=True,
                load_safety_checker=False,
                num_in_channels=in_channels,
            )
        except KeyError:
            pipe = download_from_original_stable_diffusion_ckpt(
                str(get_full_model_path(model_id_or_path)),
                pipeline_class=cl,  # type: ignore
                from_safetensors=use_safetensors,
                extract_ema=False,
                load_safety_checker=False,
                num_in_channels=in_channels,
            )
    else:
        pipe = DiffusionPipeline.from_pretrained(
            pretrained_model_name_or_path=get_full_model_path(model_id_or_path),
            torch_dtype=config.api.dtype,
            safety_checker=None,
            feature_extractor=None,
            low_cpu_mem_usage=True,
        )

    logger.debug(f"Loaded {model_id_or_path} with {config.api.data_type}")

    for name, text_encoder in [x for x in vars(pipe).items() if "text_encoder" in x[0]]:
        text_encoder: CLIPTextModel
        if text_encoder is not None:
            def new_forward(
                self,
                inputs_embeds,
                attention_mask: Optional[torch.Tensor] = None,
                causal_attention_mask: Optional[torch.Tensor] = None,
                output_attentions: Optional[bool] = None,
                output_hidden_states: Optional[bool] = None,
                return_dict: Optional[bool] = None,
            ):
                n = []
                original = self.old_forward(inputs_embeds, attention_mask=attention_mask, causal_attention_mask=causal_attention_mask, output_attentions=output_attentions, output_hidden_states=True, return_dict=return_dict)
                n.append(original.hidden_states[-config.api.clip_skip])
                return n
            
            if config.api.clip_quantization != "full":
                from transformers import BitsAndBytesConfig
                from transformers.utils.bitsandbytes import (
                    get_keys_to_not_convert,
                    replace_with_bnb_linear,
                    set_module_quantized_tensor_to_device,
                )

                state_dict = text_encoder.state_dict()  # type: ignore
                bnbconfig = BitsAndBytesConfig(
                    load_in_8bit=config.api.clip_quantization == "int8",
                    load_in_4bit=config.api.clip_quantization == "int4",
                )

                dont_convert = get_keys_to_not_convert(text_encoder)
                text_encoder.is_loaded_in_8bit = True  # type: ignore
                text_encoder.is_quantized = True  # type: ignore
                nt = replace_with_bnb_linear(
                    pipe.text_encoder.to(config.api.device, config.api.dtype),  # type: ignore
                    dont_convert,
                    quantization_config=bnbconfig,
                )

                # This shouldn't even be needed, but diffusers likes meta tensors a bit too much
                # Not that I don't see their purpose, it's just less general
                for k, v in state_dict.items():
                    set_module_quantized_tensor_to_device(nt, k, config.api.device, v)
                setattr(pipe, name, nt)
                del state_dict, dont_convert

            text_encoder.text_model.encoder.old_forward = text_encoder.text_model.encoder.forward  # type: ignore
            text_encoder.text_model.encoder.forward = new_forward  # type: ignore
            logger.debug(f"Overwritten {name}s final_layer_norm.")

    if optimize:
        from core.optimizations import optimize_model

        optimize_model(
            pipe=pipe,  # type: ignore
            device=device,
            is_for_aitemplate=is_for_aitemplate,
        )
        if config.api.sfast_compile:
            pipe = compile_sfast(pipe)
    else:
        pipe.to(device, config.api.dtype)

    return pipe  # type: ignore


def _custom_convert_ldm_vae_checkpoint(checkpoint, conf):
    vae_state_dict = checkpoint

    new_checkpoint = {}

    new_checkpoint["encoder.conv_in.weight"] = vae_state_dict["encoder.conv_in.weight"]
    new_checkpoint["encoder.conv_in.bias"] = vae_state_dict["encoder.conv_in.bias"]
    new_checkpoint["encoder.conv_out.weight"] = vae_state_dict[
        "encoder.conv_out.weight"
    ]
    new_checkpoint["encoder.conv_out.bias"] = vae_state_dict["encoder.conv_out.bias"]
    new_checkpoint["encoder.conv_norm_out.weight"] = vae_state_dict[
        "encoder.norm_out.weight"
    ]
    new_checkpoint["encoder.conv_norm_out.bias"] = vae_state_dict[
        "encoder.norm_out.bias"
    ]

    new_checkpoint["decoder.conv_in.weight"] = vae_state_dict["decoder.conv_in.weight"]
    new_checkpoint["decoder.conv_in.bias"] = vae_state_dict["decoder.conv_in.bias"]
    new_checkpoint["decoder.conv_out.weight"] = vae_state_dict[
        "decoder.conv_out.weight"
    ]
    new_checkpoint["decoder.conv_out.bias"] = vae_state_dict["decoder.conv_out.bias"]
    new_checkpoint["decoder.conv_norm_out.weight"] = vae_state_dict[
        "decoder.norm_out.weight"
    ]
    new_checkpoint["decoder.conv_norm_out.bias"] = vae_state_dict[
        "decoder.norm_out.bias"
    ]

    new_checkpoint["quant_conv.weight"] = vae_state_dict["quant_conv.weight"]
    new_checkpoint["quant_conv.bias"] = vae_state_dict["quant_conv.bias"]
    new_checkpoint["post_quant_conv.weight"] = vae_state_dict["post_quant_conv.weight"]
    new_checkpoint["post_quant_conv.bias"] = vae_state_dict["post_quant_conv.bias"]

    # Retrieves the keys for the encoder down blocks only
    num_down_blocks = len(
        {
            ".".join(layer.split(".")[:3])
            for layer in vae_state_dict
            if "encoder.down" in layer
        }
    )
    down_blocks = {
        layer_id: [key for key in vae_state_dict if f"down.{layer_id}" in key]
        for layer_id in range(num_down_blocks)
    }

    # Retrieves the keys for the decoder up blocks only
    num_up_blocks = len(
        {
            ".".join(layer.split(".")[:3])
            for layer in vae_state_dict
            if "decoder.up" in layer
        }
    )
    up_blocks = {
        layer_id: [key for key in vae_state_dict if f"up.{layer_id}" in key]
        for layer_id in range(num_up_blocks)
    }

    for i in range(num_down_blocks):
        resnets = [
            key
            for key in down_blocks[i]
            if f"down.{i}" in key and f"down.{i}.downsample" not in key
        ]

        if f"encoder.down.{i}.downsample.conv.weight" in vae_state_dict:
            new_checkpoint[
                f"encoder.down_blocks.{i}.downsamplers.0.conv.weight"
            ] = vae_state_dict.pop(f"encoder.down.{i}.downsample.conv.weight")
            new_checkpoint[
                f"encoder.down_blocks.{i}.downsamplers.0.conv.bias"
            ] = vae_state_dict.pop(f"encoder.down.{i}.downsample.conv.bias")

        paths = renew_vae_resnet_paths(resnets)
        meta_path = {"old": f"down.{i}.block", "new": f"down_blocks.{i}.resnets"}
        assign_to_checkpoint(
            paths,
            new_checkpoint,
            vae_state_dict,
            additional_replacements=[meta_path],
            config=conf,
        )

    mid_resnets = [key for key in vae_state_dict if "encoder.mid.block" in key]
    num_mid_res_blocks = 2
    for i in range(1, num_mid_res_blocks + 1):
        resnets = [key for key in mid_resnets if f"encoder.mid.block_{i}" in key]

        paths = renew_vae_resnet_paths(resnets)
        meta_path = {"old": f"mid.block_{i}", "new": f"mid_block.resnets.{i - 1}"}
        assign_to_checkpoint(
            paths,
            new_checkpoint,
            vae_state_dict,
            additional_replacements=[meta_path],
            config=conf,
        )

    mid_attentions = [key for key in vae_state_dict if "encoder.mid.attn" in key]
    paths = renew_vae_attention_paths(mid_attentions)
    meta_path = {"old": "mid.attn_1", "new": "mid_block.attentions.0"}
    assign_to_checkpoint(
        paths,
        new_checkpoint,
        vae_state_dict,
        additional_replacements=[meta_path],
        config=conf,
    )
    conv_attn_to_linear(new_checkpoint)

    for i in range(num_up_blocks):
        block_id = num_up_blocks - 1 - i
        resnets = [
            key
            for key in up_blocks[block_id]
            if f"up.{block_id}" in key and f"up.{block_id}.upsample" not in key
        ]

        if f"decoder.up.{block_id}.upsample.conv.weight" in vae_state_dict:
            new_checkpoint[
                f"decoder.up_blocks.{i}.upsamplers.0.conv.weight"
            ] = vae_state_dict[f"decoder.up.{block_id}.upsample.conv.weight"]
            new_checkpoint[
                f"decoder.up_blocks.{i}.upsamplers.0.conv.bias"
            ] = vae_state_dict[f"decoder.up.{block_id}.upsample.conv.bias"]

        paths = renew_vae_resnet_paths(resnets)
        meta_path = {"old": f"up.{block_id}.block", "new": f"up_blocks.{i}.resnets"}
        assign_to_checkpoint(
            paths,
            new_checkpoint,
            vae_state_dict,
            additional_replacements=[meta_path],
            config=conf,
        )

    mid_resnets = [key for key in vae_state_dict if "decoder.mid.block" in key]
    num_mid_res_blocks = 2
    for i in range(1, num_mid_res_blocks + 1):
        resnets = [key for key in mid_resnets if f"decoder.mid.block_{i}" in key]

        paths = renew_vae_resnet_paths(resnets)
        meta_path = {"old": f"mid.block_{i}", "new": f"mid_block.resnets.{i - 1}"}
        assign_to_checkpoint(
            paths,
            new_checkpoint,
            vae_state_dict,
            additional_replacements=[meta_path],
            config=conf,
        )

    mid_attentions = [key for key in vae_state_dict if "decoder.mid.attn" in key]
    paths = renew_vae_attention_paths(mid_attentions)
    meta_path = {"old": "mid.attn_1", "new": "mid_block.attentions.0"}
    assign_to_checkpoint(
        paths,
        new_checkpoint,
        vae_state_dict,
        additional_replacements=[meta_path],
        config=conf,
    )
    conv_attn_to_linear(new_checkpoint)
    return new_checkpoint


def convert_vaept_to_diffusers(path: str) -> AutoencoderKL:
    "Convert a .pt/.bin/.satetensors VAE file into a diffusers AutoencoderKL"

    r = requests.get(
        "https://raw.githubusercontent.com/CompVis/stable-diffusion/main/configs/stable-diffusion/v1-inference.yaml",
        timeout=10,
    )
    io_obj = io.BytesIO(r.content)

    original_config = OmegaConf.load(io_obj)
    image_size = 512
    device = "cuda" if torch.cuda.is_available() else "cpu"
    if path.endswith("safetensors"):
        from safetensors import safe_open

        checkpoint = {}
        with safe_open(path, framework="pt", device="cpu") as f:
            for key in f.keys():
                checkpoint[key] = f.get_tensor(key)
    else:
        checkpoint = torch.load(path, map_location=device)["state_dict"]

    # Convert the VAE model.
    vae_config = create_vae_diffusers_config(original_config, image_size=image_size)
    converted_vae_checkpoint = _custom_convert_ldm_vae_checkpoint(
        checkpoint, vae_config
    )

    vae = AutoencoderKL(**vae_config)
    vae.load_state_dict(converted_vae_checkpoint)
    return vae<|MERGE_RESOLUTION|>--- conflicted
+++ resolved
@@ -4,20 +4,12 @@
 import os
 from importlib.util import find_spec
 from pathlib import Path
-from typing import Any, Dict, Tuple, Union, Optional
+from typing import Any, Dict, Optional, Tuple, Union
 
 import requests
 import torch
-<<<<<<< HEAD
-from diffusers import (
-    AutoencoderKL,
-    DiffusionPipeline,
-    StableDiffusionPipeline,
-    StableDiffusionXLPipeline,
-)
-=======
 from diffusers.models.autoencoder_kl import AutoencoderKL
->>>>>>> 69002274
+from diffusers.pipelines.pipeline_utils import DiffusionPipeline
 from diffusers.pipelines.stable_diffusion.convert_from_ckpt import (
     assign_to_checkpoint,
     conv_attn_to_linear,
@@ -28,6 +20,9 @@
 )
 from diffusers.pipelines.stable_diffusion.pipeline_stable_diffusion import (
     StableDiffusionPipeline,
+)
+from diffusers.pipelines.stable_diffusion_xl.pipeline_stable_diffusion_xl import (
+    StableDiffusionXLPipeline,
 )
 from diffusers.schedulers.scheduling_utils import SCHEDULER_CONFIG_NAME
 from diffusers.utils.constants import (
@@ -50,7 +45,7 @@
 from omegaconf import OmegaConf
 from packaging import version
 from requests import HTTPError
-from transformers import CLIPTextModel, CLIPTextModelWithProjection
+from transformers import CLIPTextModel
 
 from core.config import config
 from core.files import get_full_model_path
@@ -400,6 +395,7 @@
     for name, text_encoder in [x for x in vars(pipe).items() if "text_encoder" in x[0]]:
         text_encoder: CLIPTextModel
         if text_encoder is not None:
+
             def new_forward(
                 self,
                 inputs_embeds,
@@ -410,10 +406,17 @@
                 return_dict: Optional[bool] = None,
             ):
                 n = []
-                original = self.old_forward(inputs_embeds, attention_mask=attention_mask, causal_attention_mask=causal_attention_mask, output_attentions=output_attentions, output_hidden_states=True, return_dict=return_dict)
+                original = self.old_forward(
+                    inputs_embeds,
+                    attention_mask=attention_mask,
+                    causal_attention_mask=causal_attention_mask,
+                    output_attentions=output_attentions,
+                    output_hidden_states=True,
+                    return_dict=return_dict,
+                )
                 n.append(original.hidden_states[-config.api.clip_skip])
                 return n
-            
+
             if config.api.clip_quantization != "full":
                 from transformers import BitsAndBytesConfig
                 from transformers.utils.bitsandbytes import (
