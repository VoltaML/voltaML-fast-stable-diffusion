--- conflicted
+++ resolved
@@ -3,19 +3,15 @@
 from typing import Any, List, Optional
 
 import torch
-from diffusers import (
-    AutoencoderKL,
-    ControlNetModel,
-    StableDiffusionControlNetPipeline,
-    StableDiffusionInpaintPipeline,
-    StableDiffusionPipeline,
-    UNet2DConditionModel,
-)
+from diffusers import (AutoencoderKL, ControlNetModel,
+                       StableDiffusionControlNetPipeline,
+                       StableDiffusionInpaintPipeline, StableDiffusionPipeline,
+                       UNet2DConditionModel)
+from fastapi import Request
+from fastapi_utils.timing import record_timing
 from PIL import Image, ImageOps
 from transformers.models.clip.modeling_clip import CLIPTextModel
 from transformers.models.clip.tokenization_clip import CLIPTokenizer
-from fastapi_utils.timing import record_timing
-from fastapi import Request
 
 from api import websocket_manager
 from api.websockets import Data
@@ -26,23 +22,13 @@
 from core.inference.latents import scale_latents
 from core.inference.lwp import get_weighted_text_embeddings
 from core.inference.lwp_sd import StableDiffusionLongPromptWeightingPipeline
-from core.inference_callbacks import (
-    controlnet_callback,
-    img2img_callback,
-    inpaint_callback,
-    txt2img_callback,
-)
+from core.inference_callbacks import (controlnet_callback, img2img_callback,
+                                      inpaint_callback, txt2img_callback)
 from core.lora import load_safetensors_loras
 from core.schedulers import change_scheduler
-from core.types import (
-    Backend,
-    ControlNetMode,
-    ControlNetQueueEntry,
-    Img2ImgQueueEntry,
-    InpaintQueueEntry,
-    Job,
-    Txt2ImgQueueEntry,
-)
+from core.types import (Backend, ControlNetMode, ControlNetQueueEntry,
+                        Img2ImgQueueEntry, InpaintQueueEntry, Job,
+                        Txt2ImgQueueEntry)
 from core.utils import convert_images_to_base64_grid, convert_to_image, resize
 
 logger = logging.getLogger(__name__)
@@ -416,25 +402,6 @@
         total_images: List[Image.Image] = []
 
         for _ in range(job.data.batch_count):
-<<<<<<< HEAD
-            data = pipe.inpaint(
-                prompt=job.data.prompt,
-                image=input_image,
-                mask_image=input_mask_image,
-                num_inference_steps=job.data.steps,
-                guidance_scale=job.data.guidance_scale,
-                self_attention_scale=job.data.self_attention_scale,
-                negative_prompt=job.data.negative_prompt,
-                output_type="pil",
-                generator=generator,
-                callback=inpaint_callback,
-                return_dict=False,
-                num_images_per_prompt=job.data.batch_size,
-                width=job.data.width,
-                height=job.data.height,
-            )
-            record_timing(request, "generation")
-=======
             if isinstance(pipe, StableDiffusionInpaintPipeline):
                 prompt_embeds, negative_prompt_embeds = get_weighted_text_embeddings(
                     pipe=pipe,  # type: ignore
@@ -474,7 +441,7 @@
                     width=job.data.width,
                     height=job.data.height,
                 )
->>>>>>> e0207d3d
+            record_timing(request, "generation")
 
             if not data:
                 raise ValueError("No data returned from pipeline")
