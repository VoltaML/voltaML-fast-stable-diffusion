--- conflicted
+++ resolved
@@ -33,11 +33,7 @@
         )
 
         if latents is None:
-<<<<<<< HEAD
-            if device.type == "mps" or device.type == "privateuseone":
-=======
             if device.type == "mps" or config.api.device_type == "directml":
->>>>>>> 3ec66e22
                 # randn does not work reproducibly on mps
                 latents = torch.randn(
                     shape, generator=generator, device="cpu", dtype=dtype  # type: ignore
