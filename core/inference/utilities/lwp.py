import logging
import re
from pathlib import Path
from typing import Dict, List, Optional, Tuple, Union

import torch
<<<<<<< HEAD
from diffusers import StableDiffusionPipeline, DiffusionPipeline
from transformers import CLIPTextModel, CLIPTokenizer
=======
from diffusers.pipelines.stable_diffusion.pipeline_stable_diffusion import (
    StableDiffusionPipeline,
)
>>>>>>> 69002274

from core.utils import download_file

from ...config import config
from ...files import get_full_model_path
from .prompt_expansion import expand

logger = logging.getLogger(__name__)

re_attention = re.compile(
    r"""
\\\(|
\\\)|
\\\[|
\\]|
\\\\|
\\|
\(|
\[|
:[\s]*([+-]?[.\d]+)\)|
\)|
]|
[^\\()\[\]:]+|
:
""",
    re.X,
)


class Placebo:
    text_encoder: CLIPTextModel
    tokenizer: CLIPTokenizer
    loras: list


special_parser = re.compile(
    r"\<(lora|ti):([^\:\(\)\<\>\[\]]+)(?::[\s]*([+-]?(?:[0-9]*[.])?[0-9]+))?\>|\<(lora|ti):(http[^\(\)\<\>\[\]]+\/[^:]+)(?::[\s]*([+-]?(?:[0-9]*[.])?[0-9]+))?\>"
)


def parse_prompt_special(
    text: str,
) -> Tuple[str, Dict[str, List[Union[str, Tuple[str, float]]]]]:
    """
    Replaces special tokens like <lora:more_details:0.7> with their correct format and outputs then into a dict.

    >>> parse_prompt_special("This is a <ti:easynegative:0.7> example.")
    'This is a (easynegative:0.7) example.'
    >>> parse_prompt_special("This is a <lora:more_details:0.7> example.")
    'This is a  example.' (lora "more_details" gets loaded with a=0.7)
    """

    load_map = {}

    def replace(match):
        type_: str = match.group(4) or match.group(1)
        name = match.group(2)
        strength = match.group(6) or match.group(3)
        url: str = match.group(5)

        if url:
            filename = url.split("/")[-1]
            file = Path("data/lora") / filename
            name = file.stem

            # Check if file exists
            if not file.exists():
                name = download_file(url, Path("data/lora"), add_filename=True).stem
            else:
                logger.debug(f"File {file} already cached")

        load_map[type_] = load_map.get(type_, [])
        if type_ == "ti":
            load_map[type_].append(name)
            return f"({name}:{strength if strength else '1.0'})"
        # LoRAs don't really have trigger words, they all modify the UNet at least a bit
        load_map[type_].append((name, float(strength) if strength else 1.0))
        return "" if not config.api.huggingface_style_parsing else name

    parsed = special_parser.sub(replace, text)
    return (parsed, load_map)


def parse_prompt_attention(text):
    r"""
    Parses a string with attention tokens and returns a list of pairs: text and its associated weight.
    Accepted tokens are:
      (abc) - increases attention to abc by a multiplier of 1.1
      (abc:3.12) - increases attention to abc by a multiplier of 3.12
      [abc] - decreases attention to abc by a multiplier of 1.1
      \( - literal character '('
      \[ - literal character '['
      \) - literal character ')'
      \] - literal character ']'
      \\ - literal character '\'
      anything else - just text
    >>> parse_prompt_attention('normal text')
    [['normal text', 1.0]]
    >>> parse_prompt_attention('an (important) word')
    [['an ', 1.0], ['important', 1.1], [' word', 1.0]]
    >>> parse_prompt_attention('(unbalanced')
    [['unbalanced', 1.1]]
    >>> parse_prompt_attention('\(literal\]')
    [['(literal]', 1.0]]
    >>> parse_prompt_attention('(unnecessary)(parens)')
    [['unnecessaryparens', 1.1]]
    >>> parse_prompt_attention('a (((house:1.3)) [on] a (hill:0.5), sun, (((sky))).')
    [['a ', 1.0],
     ['house', 1.5730000000000004],
     [' ', 1.1],
     ['on', 1.0],
     [' a ', 1.1],
     ['hill', 0.55],
     [', sun, ', 1.1],
     ['sky', 1.4641000000000006],
     ['.', 1.1]]
    """

    res = []
    round_brackets = []
    square_brackets = []

    round_bracket_multiplier = 1.1
    square_bracket_multiplier = 1 / 1.1

    def multiply_range(start_position, multiplier):
        for p in range(start_position, len(res)):
            res[p][1] *= multiplier

    for m in re_attention.finditer(text):
        text = m.group(0)
        weight = m.group(1)

        if text.startswith("\\"):
            res.append([text[1:], 1.0])
        elif text == "(":
            round_brackets.append(len(res))
        elif text == "[":
            square_brackets.append(len(res))
        elif weight is not None and len(round_brackets) > 0:
            multiply_range(round_brackets.pop(), float(weight))
        elif text == ")" and len(round_brackets) > 0:
            multiply_range(round_brackets.pop(), round_bracket_multiplier)
        elif text == "]" and len(square_brackets) > 0:
            multiply_range(square_brackets.pop(), square_bracket_multiplier)
        else:
            res.append([text, 1.0])

    for pos in round_brackets:
        multiply_range(pos, round_bracket_multiplier)

    for pos in square_brackets:
        multiply_range(pos, square_bracket_multiplier)

    if len(res) == 0:
        res = [["", 1.0]]

    # merge runs of identical weights
    i = 0
    while i + 1 < len(res):
        if res[i][1] == res[i + 1][1]:
            res[i][0] += res[i + 1][0]
            res.pop(i + 1)
        else:
            i += 1

    logger.debug(f"Weighted prompt: {res}")

    return res


def get_prompts_with_weights(tokenizer, prompt: List[str], max_length: int):
    r"""
    Tokenize a list of prompts and return its tokens with weights of each token.

    No padding, starting or ending token is included.
    """
    tokens = []
    weights = []
    truncated = False
    for text in prompt:
        texts_and_weights = parse_prompt_attention(text)
        text_token = []
        text_weight = []
        for word, weight in texts_and_weights:
            # tokenize and discard the starting and the ending token
            token = tokenizer(word, max_length=max_length, truncation=True).input_ids[1:-1]  # type: ignore
            text_token += token
            # copy the weight by length of token
            text_weight += [weight] * len(token)
            # stop if the text is too long (longer than truncation limit)
            if len(text_token) > max_length:
                truncated = True
                break
        # truncate
        if len(text_token) > max_length:
            truncated = True
            text_token = text_token[:max_length]
            text_weight = text_weight[:max_length]
        tokens.append(text_token)
        weights.append(text_weight)
    if truncated:
        logger.warning(
            "Prompt was truncated. Try to shorten the prompt or increase max_embeddings_multiples"
        )
    return tokens, weights


def pad_tokens_and_weights(
    tokens, weights, max_length, bos, eos, no_boseos_middle=True, chunk_length=77
):
    r"""
    Pad the tokens (with starting and ending tokens) and weights (with 1.0) to max_length.
    """
    max_embeddings_multiples = (max_length - 2) // (chunk_length - 2)
    weights_length = (
        max_length if no_boseos_middle else max_embeddings_multiples * chunk_length
    )
    for i in range(len(tokens)):
        tokens[i] = [bos] + tokens[i] + [eos] * (max_length - 1 - len(tokens[i]))
        if no_boseos_middle:
            weights[i] = [1.0] + weights[i] + [1.0] * (max_length - 1 - len(weights[i]))
        else:
            w = []
            if len(weights[i]) == 0:
                w = [1.0] * weights_length
            else:
                for j in range(max_embeddings_multiples):
                    w.append(1.0)  # weight for starting token in this chunk
                    w += weights[i][
                        j
                        * (chunk_length - 2) : min(
                            len(weights[i]), (j + 1) * (chunk_length - 2)
                        )
                    ]
                    w.append(1.0)  # weight for ending token in this chunk
                w += [1.0] * (weights_length - len(w))
            weights[i] = w[:]

    return tokens, weights


def get_unweighted_text_embeddings(
    pipe: StableDiffusionPipeline,
    text_input: torch.Tensor,
    chunk_length: int,
    no_boseos_middle: Optional[bool] = True,
    text_encoder=None,
) -> Tuple[torch.Tensor, torch.Tensor]:
    """
    When the length of tokens is a multiple of the capacity of the text encoder,
    it should be split into chunks and sent to the text encoder individually.
    """

    # TODO: when SDXL releases, refactor CLIP_stop_at_last_layer here.

    max_embeddings_multiples = (text_input.shape[1] - 2) // (chunk_length - 2)

    if not hasattr(pipe, "text_encoder_2"):
        if max_embeddings_multiples > 1:
            text_embeddings = []
            for i in range(max_embeddings_multiples):
                # extract the i-th chunk
                text_input_chunk = text_input[
                    :, i * (chunk_length - 2) : (i + 1) * (chunk_length - 2) + 2
                ].clone()

                # cover the head and the tail by the starting and the ending tokens
                text_input_chunk[:, 0] = text_input[0, 0]
                text_input_chunk[:, -1] = text_input[0, -1]
                if hasattr(pipe, "clip_inference"):
                    text_embedding = pipe.clip_inference(text_input_chunk)
                else:
                    text_embedding = pipe.text_encoder(text_input_chunk)[0]  # type: ignore

                if no_boseos_middle:
                    if i == 0:
                        # discard the ending token
                        text_embedding = text_embedding[:, :-1]
                    elif i == max_embeddings_multiples - 1:
                        # discard the starting token
                        text_embedding = text_embedding[:, 1:]
                    else:
                        # discard both starting and ending tokens
                        text_embedding = text_embedding[:, 1:-1]

                text_embeddings.append(text_embedding)
            text_embeddings = torch.concat(text_embeddings, axis=1)  # type: ignore
        else:
            if hasattr(pipe, "clip_inference"):
                text_embeddings = pipe.clip_inference(text_input)
            else:
                text_embeddings = pipe.text_encoder(text_input)[0]  # type: ignore
        return text_embeddings, None  # type: ignore
    else:
        if max_embeddings_multiples > 1:
            text_embeddings = []
            hidden_states = []
            for i in range(max_embeddings_multiples):
                text_input_chunk = text_input[
                    :, i * (chunk_length - 2) : (i + 1) * (chunk_length - 2) + 2
                ].clone()

                text_input_chunk[:, 0] = text_input[0, 0]
                text_input_chunk[:, -1] = text_input[0, -1]
                text_embedding = text_encoder(  # type: ignore
                    text_input_chunk, output_hidden_states=True
                )

                if no_boseos_middle:
                    if i == 0:
                        text_embedding.hidden_states[-2] = text_embedding.hidden_states[
                            -2
                        ][:, :-1]
                    elif i == max_embeddings_multiples - 1:
                        text_embedding.hidden_states[-2] = text_embedding.hidden_states[
                            -2
                        ][:, 1:]
                    else:
                        text_embedding.hidden_states[-2] = text_embedding.hidden_states[
                            -2
                        ][:, 1:-1]
                text_embeddings.append(text_embedding)
            text_embeddings = torch.concat([x.hidden_states[-2] for x in text_embeddings], axis=1)  # type: ignore
            # Temporary, but hey, at least it works :)
            # TODO: try and fix this monstrosity :/
            hidden_states = text_embeddings[-1][0].unsqueeze(0)  # type: ignore
            # text_embeddings = torch.Tensor(hidden_states.shape[0])
        else:
            text_embeddings = text_encoder(text_input, output_hidden_states=True)  # type: ignore
            hidden_states = text_embeddings[0]
            text_embeddings = text_embeddings.hidden_states[-2]
        logger.debug(f"{hidden_states.shape} {text_embeddings.shape}")
        return text_embeddings, hidden_states


def get_weighted_text_embeddings(
    pipe: StableDiffusionPipeline,
    prompt: Union[str, List[str]],
    uncond_prompt: Optional[Union[str, List[str]]] = None,
    max_embeddings_multiples: Optional[int] = 3,
    no_boseos_middle: Optional[bool] = False,
    skip_parsing: Optional[bool] = False,
    skip_weighting: Optional[bool] = False,
    seed: int = -1,
    prompt_expansion_settings: Optional[Dict] = None,
    text_encoder=None,
    tokenizer=None,
):
    r"""
    Prompts can be assigned with local weights using brackets. For example,
    prompt 'A (very beautiful) masterpiece' highlights the words 'very beautiful',
    and the embedding tokens corresponding to the words get multiplied by a constant, 1.1.

    Also, to regularize of the embedding, the weighted embedding would be scaled to preserve the original mean.

    Args:
        pipe (`StableDiffusionPipeline`):
            Pipe to provide access to the tokenizer and the text encoder.
        prompt (`str` or `List[str]`):
            The prompt or prompts to guide the image generation.
        uncond_prompt (`str` or `List[str]`):
            The unconditional prompt or prompts for guide the image generation. If unconditional prompt
            is provided, the embeddings of prompt and uncond_prompt are concatenated.
        max_embeddings_multiples (`int`, *optional*, defaults to `3`):
            The max multiple length of prompt embeddings compared to the max output length of text encoder.
        no_boseos_middle (`bool`, *optional*, defaults to `False`):
            If the length of text token is multiples of the capacity of text encoder, whether reserve the starting and
            ending token in each of the chunk in the middle.
        skip_parsing (`bool`, *optional*, defaults to `False`):
            Skip the parsing of brackets.
        skip_weighting (`bool`, *optional*, defaults to `False`):
            Skip the weighting. When the parsing is skipped, it is forced True.
    """
    prompt_expansion_settings = prompt_expansion_settings or {}

    tokenizer = tokenizer or pipe.tokenizer
    text_encoder = text_encoder or pipe.text_encoder

    max_length = (tokenizer.model_max_length - 2) * max_embeddings_multiples + 2  # type: ignore
    if isinstance(prompt, str):
        prompt = [prompt]

    if not hasattr(pipe, "clip_inference"):
        loralist = []
        for i, p in enumerate(prompt):
            prompt[i], load_map = parse_prompt_special(p)
            if len(load_map.keys()) != 0:
                logger.debug(load_map)
                if "lora" in load_map:
                    from ..injectables import install_lora_hook

                    install_lora_hook(pipe)

                    for lora, alpha in load_map["lora"]:
                        correct_path = get_full_model_path(
                            lora, model_folder="lora", force=True
                        )
                        for ext in [".safetensors", ".ckpt", ".bin", ".pt", ".pth"]:
                            path = get_full_model_path(
                                lora + ext, model_folder="lora", force=True
                            )
                            if path.exists():
                                correct_path = path
                                break
                        if not correct_path.exists():
                            correct_path = get_full_model_path(
                                lora, model_folder="lycoris", force=True
                            )
                            for ext in [".safetensors", ".ckpt", ".bin", ".pt", ".pth"]:
                                path = get_full_model_path(
                                    lora + ext, model_folder="lycoris", force=True
                                )
                                if path.exists():
                                    correct_path = path
                                    break
                            if correct_path.exists():
                                loralist.append((correct_path, alpha, "lycoris"))
                            else:
                                logger.error(
                                    f"Could not find any lora with the name {lora}"
                                )
                        else:
                            loralist.append((correct_path, alpha))
                if "ti" in load_map:
                    # Disable TI for now as there's no reliable way to unload them
                    logger.info(
                        "Textual inversion via prompts is temporarily disabled."
                    )

        if config.api.huggingface_style_parsing and hasattr(pipe, "lora_injector"):
            for prompt_ in prompt:
                old_l = loralist
                loralist = list(
                    filter(
                        lambda x: Path(x[0]).stem.casefold() in prompt_.casefold(),
                        loralist,
                    )
                )
                for lora, weight in old_l:
                    if (lora, weight) not in loralist:
                        try:
                            pipe.remove_lora(Path(lora).name)
                            logger.debug(f"Unloading LoRA: {Path(lora).name}")
                        except KeyError:
                            pass
        if hasattr(pipe, "lora_injector"):
            remove_loras = pipe.unload_loras
            remove_lycoris = pipe.unload_lycoris
            logger.debug(f"{loralist}")
            for ent in loralist:
                lyco = len(ent) == 3
                lora = ent[0]
                alpha = ent[1]
                name = Path(lora).name

                if lyco:
                    if name not in remove_lycoris:
                        logger.debug(f"Adding LyCORIS {name} to the removal list")
                        remove_lycoris.append(name)
                    logger.debug(f"Applying LyCORIS {name} with strength {alpha}")
                    pipe.lora_injector.apply_lycoris(lora, alpha)
                else:
                    if name not in remove_loras:
                        logger.debug(f"Adding LoRA {name} to the removal list")
                        remove_loras.append(name)
                    logger.debug(f"Applying LoRA {name} with strength {alpha}")
                    pipe.lora_injector.apply_lora(lora, alpha)
            pipe.unload_lycoris = remove_lycoris
            pipe.unload_loras = remove_loras

    # Move after loras to purge <lora:...> and <ti:...>
    if prompt_expansion_settings.pop("prompt_to_prompt", config.api.prompt_to_prompt):
        for i, p in enumerate(prompt):
            prompt[i] = expand(
                p, seed, prompt_expansion_settings=prompt_expansion_settings
            )
            logger.info(f'Expanded prompt to "{prompt[i]}"')

    if not skip_parsing:
        prompt_tokens, prompt_weights = get_prompts_with_weights(
            tokenizer, prompt, max_length - 2
        )
        if uncond_prompt is not None:
            if isinstance(uncond_prompt, str):
                uncond_prompt = [uncond_prompt]
            uncond_tokens, uncond_weights = get_prompts_with_weights(
                tokenizer, uncond_prompt, max_length - 2
            )
    else:
        prompt_tokens = [
            token[1:-1]
            for token in tokenizer(  # type: ignore
                prompt, max_length=max_length, truncation=True
            ).input_ids
        ]
        prompt_weights = [[1.0] * len(token) for token in prompt_tokens]
        if uncond_prompt is not None:
            if isinstance(uncond_prompt, str):
                uncond_prompt = [uncond_prompt]
            uncond_tokens = [
                token[1:-1]
                for token in tokenizer(  # type: ignore
                    uncond_prompt, max_length=max_length, truncation=True
                ).input_ids
            ]
            uncond_weights = [[1.0] * len(token) for token in uncond_tokens]

    # round up the longest length of tokens to a multiple of (model_max_length - 2)
    max_length = max([len(token) for token in prompt_tokens])
    if uncond_prompt is not None:
        max_length = max(max_length, max([len(token) for token in uncond_tokens]))  # type: ignore

    max_embeddings_multiples = min(
        max_embeddings_multiples,  # type: ignore
        (max_length - 1) // (tokenizer.model_max_length - 2) + 1,  # type: ignore
    )
    max_embeddings_multiples = max(1, max_embeddings_multiples)  # type: ignore
    max_length = (tokenizer.model_max_length - 2) * max_embeddings_multiples + 2  # type: ignore

    # pad the length of tokens and weights
    bos = tokenizer.bos_token_id  # type: ignore
    eos = tokenizer.eos_token_id  # type: ignore
    prompt_tokens, prompt_weights = pad_tokens_and_weights(
        prompt_tokens,
        prompt_weights,
        max_length,
        bos,
        eos,
        no_boseos_middle=no_boseos_middle,  # type: ignore
        chunk_length=tokenizer.model_max_length,  # type: ignore
    )
    prompt_tokens = torch.tensor(
        prompt_tokens, dtype=torch.long, device=pipe.device if hasattr(pipe, "clip_inference") else text_encoder.device  # type: ignore
    )
    if uncond_prompt is not None:
        uncond_tokens, uncond_weights = pad_tokens_and_weights(
            uncond_tokens,  # type: ignore
            uncond_weights,  # type: ignore
            max_length,
            bos,
            eos,
            no_boseos_middle=no_boseos_middle,  # type: ignore
            chunk_length=tokenizer.model_max_length,  # type: ignore
        )
        uncond_tokens = torch.tensor(
            uncond_tokens, dtype=torch.long, device=pipe.device if hasattr(pipe, "clip_inference") else text_encoder.device  # type: ignore
        )

    # get the embeddings
    text_embeddings, hidden_states = get_unweighted_text_embeddings(
        pipe,  # type: ignore
        prompt_tokens,
        tokenizer.model_max_length,  # type: ignore
        no_boseos_middle=no_boseos_middle,
        text_encoder=text_encoder,
    )
    prompt_weights = torch.tensor(
        prompt_weights, dtype=text_embeddings.dtype, device=pipe.device if hasattr(pipe, "clip_inference") else text_encoder.device  # type: ignore
    )
    if uncond_prompt is not None:
        uncond_embeddings, uncond_hidden_states = get_unweighted_text_embeddings(
            pipe,  # type: ignore
            uncond_tokens,  # type: ignore
            tokenizer.model_max_length,  # type: ignore
            no_boseos_middle=no_boseos_middle,
            text_encoder=text_encoder,
        )
        uncond_weights = torch.tensor(
            uncond_weights, dtype=uncond_embeddings.dtype, device=pipe.device if hasattr(pipe, "clip_inference") else text_encoder.device  # type: ignore
        )

    # assign weights to the prompts and normalize in the sense of mean
    if (not skip_parsing) and (not skip_weighting):
        previous_mean = (
            text_embeddings.float().mean(axis=[-2, -1]).to(text_embeddings.dtype)  # type: ignore
        )
        text_embeddings *= prompt_weights.unsqueeze(-1)
        current_mean = (
            text_embeddings.float().mean(axis=[-2, -1]).to(text_embeddings.dtype)  # type: ignore
        )
        text_embeddings *= (previous_mean / current_mean).unsqueeze(-1).unsqueeze(-1)
        if uncond_prompt is not None:
            previous_mean = (
                uncond_embeddings.float()  # type: ignore
                .mean(axis=[-2, -1])
                .to(uncond_embeddings.dtype)  # type: ignore
            )
            uncond_embeddings *= uncond_weights.unsqueeze(-1)  # type: ignore
            current_mean = (
                uncond_embeddings.float()  # type: ignore
                .mean(axis=[-2, -1])  # type: ignore
                .to(uncond_embeddings.dtype)
            )
            uncond_embeddings *= (
                (previous_mean / current_mean).unsqueeze(-1).unsqueeze(-1)
            )

    if uncond_prompt is not None:
        return text_embeddings, hidden_states, uncond_embeddings, uncond_hidden_states  # type: ignore
    return text_embeddings, hidden_states, None, None<|MERGE_RESOLUTION|>--- conflicted
+++ resolved
@@ -4,14 +4,10 @@
 from typing import Dict, List, Optional, Tuple, Union
 
 import torch
-<<<<<<< HEAD
-from diffusers import StableDiffusionPipeline, DiffusionPipeline
-from transformers import CLIPTextModel, CLIPTokenizer
-=======
 from diffusers.pipelines.stable_diffusion.pipeline_stable_diffusion import (
     StableDiffusionPipeline,
 )
->>>>>>> 69002274
+from transformers import CLIPTextModel, CLIPTokenizer
 
 from core.utils import download_file
 
