--- conflicted
+++ resolved
@@ -10,12 +10,7 @@
     preprocess_mask,
     scale_latents,
 )
-<<<<<<< HEAD
 from .lwp import get_weighted_text_embeddings, Placebo
 from .scheduling import change_scheduler, get_timesteps, prepare_extra_step_kwargs
-=======
-from .lwp import get_weighted_text_embeddings
-from .scheduling import change_scheduler, get_timesteps, prepare_extra_step_kwargs
 from .random import create_generator, randn, randn_like
-from .vae import taesd, full_vae, cheap_approximation, numpy_to_pil, decode_latents
->>>>>>> 68e62c4b
+from .vae import taesd, full_vae, cheap_approximation, numpy_to_pil, decode_latents