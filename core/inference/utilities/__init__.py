--- conflicted
+++ resolved
@@ -10,10 +10,5 @@
     preprocess_mask,
     scale_latents,
 )
-<<<<<<< HEAD
 from .lwp import get_weighted_text_embeddings, Placebo
-from .progress import progress_bar
-=======
-from .lwp import get_weighted_text_embeddings
->>>>>>> 1b10bcc2
 from .scheduling import change_scheduler, get_timesteps, prepare_extra_step_kwargs