import logging
import os
from typing import Any, List, Literal, Optional, Tuple, Union

import torch
from diffusers.models import AutoencoderKL, ControlNetModel, UNet2DConditionModel
from PIL import Image
from tqdm import tqdm
from transformers.models.clip import CLIPFeatureExtractor
from transformers.models.clip.modeling_clip import CLIPTextModel
from transformers.models.clip.tokenization_clip import CLIPTokenizer

from api import websocket_manager
from api.websockets.data import Data
from core.config import config
from core.inference.ait.pipeline import StableDiffusionAITPipeline
from core.inference.base_model import InferenceModel
from core.inference.functions import load_pytorch_pipeline
from core.inference_callbacks import (
    controlnet_callback,
    img2img_callback,
    txt2img_callback,
)
from core.types import (
    Backend,
    ControlNetQueueEntry,
    Img2ImgQueueEntry,
    Job,
    Txt2ImgQueueEntry,
)
from core.utils import convert_images_to_base64_grid, convert_to_image, resize

from ..utilities.aitemplate import init_ait_module
from ..utilities.controlnet import image_to_controlnet_input
from ..utilities.lwp import get_weighted_text_embeddings
from ..utilities.scheduling import change_scheduler

logger = logging.getLogger(__name__)


class AITemplateStableDiffusion(InferenceModel):
    "High level wrapper for the AITemplate models"

    def __init__(
        self,
        model_id: str,
        device: Union[str, torch.device] = "cuda",
    ):
        super().__init__(model_id, device)

        self.backend: Backend = "AITemplate"

        self.vae: AutoencoderKL
        self.unet: UNet2DConditionModel
        self.text_encoder: CLIPTextModel
        self.tokenizer: CLIPTokenizer
        self.scheduler: Any
        self.requires_safety_checker: bool
        self.safety_checker: Any
        self.feature_extractor: CLIPFeatureExtractor

        from aitemplate.compiler import Model  # pylint: disable=E0611,E0401

        self.clip_ait_exe: Model
        self.unet_ait_exe: Model
        self.vae_ait_exe: Model

        self.controlnet: Optional[ControlNetModel] = None
        self.current_controlnet: str = ""

        self.load()

    @property
    def directory(self) -> str:
        "Directory where the model is stored"

        return os.path.join("data", "aitemplate", self.model_id)

    def load(self):
        # pylint: disable=redefined-outer-name,reimported
        from .pipeline import StableDiffusionAITPipeline

        pipe = load_pytorch_pipeline(
            self.model_id,
            device=self.device,
            is_for_aitemplate=True,
        )

        pipe.to(self.device)
        self.memory_cleanup()

        pipe = StableDiffusionAITPipeline(
            unet=pipe.unet,  # type: ignore
            vae=pipe.vae,  # type: ignore
            controlnet=self.controlnet,
            text_encoder=pipe.text_encoder,  # type: ignore
            tokenizer=pipe.tokenizer,  # type: ignore
            scheduler=pipe.scheduler,  # type: ignore
            directory=self.directory,
            clip_ait_exe=None,
            unet_ait_exe=None,
            vae_ait_exe=None,
        )
        assert isinstance(pipe, StableDiffusionAITPipeline)

        self.unet = pipe.unet  # type: ignore
        # self.unet.cpu()
        self.vae = pipe.vae
        self.text_encoder = pipe.text_encoder
        # self.text_encoder.cpu()
        self.tokenizer = pipe.tokenizer
        self.scheduler = pipe.scheduler
        self.requires_safety_checker = False
        self.clip_ait_exe = pipe.clip_ait_exe
        self.unet_ait_exe = pipe.unet_ait_exe
        self.vae_ait_exe = pipe.vae_ait_exe

        self.current_unet: Literal["unet", "controlnet_unet"] = "unet"
        self.memory_cleanup()

    def unload(self):
        for property_ in (
            "vae",
            "text_encoder",
            "unet",
            "tokenizer",
            "scheduler",
            "safety_checker",
            "clip_ait_exe",
            "unet_ait_exe",
            "vae_ait_exe",
            "controlnet",
        ):
            if hasattr(self, property_):
                del self.__dict__[property_]

        self.memory_cleanup()

    def manage_optional_components(
        self,
        *,
        target_controlnet: str = "",
    ) -> None:
        "Cleanup old components"

        logger.debug(
            f"Current controlnet: {self.current_controlnet}, target: {target_controlnet}"
        )

        if self.current_controlnet != target_controlnet:
            # Cleanup old controlnet
            self.controlnet = None
            self.memory_cleanup()

            if not target_controlnet:
                # Load basic unet if requested

                if self.current_unet == "controlnet_unet":
                    logger.info("Loading basic unet")

                    del self.unet_ait_exe

                    self.memory_cleanup()
                    # self.unet.to(config.api.device)

                    self.unet_ait_exe = init_ait_module(
                        model_name="UNet2DConditionModel", workdir=self.directory
                    )
                    from core.aitemplate.src.modeling import mapping

                    self.unet_ait_exe.set_many_constants_with_tensors(
                        mapping.map_unet(self.unet)
                    )
                    self.unet_ait_exe.fold_constants()
                    self.current_unet = (  # pylint: disable=attribute-defined-outside-init
                        "unet"
                    )

                    # self.unet.cpu()

                    logger.info("Done loading basic unet")

                self.current_controlnet = target_controlnet
                return
            else:
                # Load controlnet unet if requested

                if self.current_unet == "unet":
                    logger.info("Loading controlnet unet")

                    del self.unet_ait_exe

                    self.memory_cleanup()
                    # self.unet.to(config.api.device, config.api.dtype)

                    self.unet_ait_exe = init_ait_module(
                        model_name="ControlNetUNet2DConditionModel",
                        workdir=self.directory,
                    )
                    from core.aitemplate.src.modeling import mapping

                    self.unet_ait_exe.set_many_constants_with_tensors(
                        mapping.map_unet(self.unet)
                    )
                    self.unet_ait_exe.fold_constants()
                    self.current_unet = (  # pylint: disable=attribute-defined-outside-init
                        "controlnet_unet"
                    )

                    # self.unet.cpu()

                    logger.info("Done loading controlnet unet")

            # Load new controlnet if needed
            cn = ControlNetModel.from_pretrained(
                target_controlnet,
                resume_download=True,
                torch_dtype=config.api.dtype,
            )

            assert isinstance(cn, ControlNetModel)
            try:
                cn.enable_xformers_memory_efficient_attention()
                logger.info("Optimization: Enabled xformers memory efficient attention")
            except ModuleNotFoundError:
                logger.info(
                    "Optimization: xformers not available, enabling attention slicing instead"
                )

            cn.to(device=torch.device(self.device), dtype=config.api.dtype)
            self.controlnet = cn
            self.current_controlnet = target_controlnet

        # Clean memory
        self.memory_cleanup()

    def create_pipe(
        self,
        controlnet: str = "",
        seed: int = -1,
        scheduler: Optional[Tuple[Any, bool]] = None,
    ) -> Tuple["StableDiffusionAITPipeline", torch.Generator]:
        "Centralized way to create new pipelines."

        self.manage_optional_components(target_controlnet=controlnet)

        # pylint: disable=redefined-outer-name,reimported
        from .pipeline import StableDiffusionAITPipeline

        pipe = StableDiffusionAITPipeline(
            unet=self.unet,
            vae=self.vae,
            directory=self.directory,
            controlnet=self.controlnet,
            text_encoder=self.text_encoder,
            tokenizer=self.tokenizer,
            scheduler=self.scheduler,
            clip_ait_exe=self.clip_ait_exe,
            unet_ait_exe=self.unet_ait_exe,
            vae_ait_exe=self.vae_ait_exe,
        )

        generator = torch.Generator(self.device).manual_seed(seed)

        if scheduler:
            change_scheduler(
                model=pipe,
                scheduler=scheduler[0],
                use_karras_sigmas=scheduler[1],
            )
        return pipe, generator

    def generate(self, job: Job) -> List[Image.Image]:
        logging.info(f"Adding job {job.data.id} to queue")

        if isinstance(job, Txt2ImgQueueEntry):
            images = self.txt2img(job)
        elif isinstance(job, Img2ImgQueueEntry):
            images = self.img2img(job)
        elif isinstance(job, ControlNetQueueEntry):
            images = self.controlnet2img(job)
        else:
            raise ValueError("Invalid job type for this model")

        self.memory_cleanup()

        return images

    def txt2img(
        self,
        job: Txt2ImgQueueEntry,
    ) -> List[Image.Image]:
        "Generates images from text"
        pipe, generator = self.create_pipe(
            seed=job.data.seed,
            scheduler=(job.data.scheduler, job.data.use_karras_sigmas),
        )

        total_images: List[Image.Image] = []

<<<<<<< HEAD
        for _ in range(job.data.batch_count):
=======
        for _ in tqdm(range(job.data.batch_count), desc="Queue", position=1):
            prompt_embeds, negative_prompt_embeds = get_weighted_text_embeddings(
                pipe, job.data.prompt, job.data.negative_prompt
            )
>>>>>>> 1b10bcc2
            data = pipe(
                prompt=job.data.negative_prompt,
                negative_prompt=job.data.negative_prompt,
                height=job.data.height,
                width=job.data.width,
                num_inference_steps=job.data.steps,
                guidance_scale=job.data.guidance_scale,
                output_type="pil",
                generator=generator,
                callback=txt2img_callback,
                num_images_per_prompt=job.data.batch_size,
            )
            images: list[Image.Image] = data[0]  # type: ignore

            total_images.extend(images)

        websocket_manager.broadcast_sync(
            data=Data(
                data_type="txt2img",
                data={
                    "progress": 0,
                    "current_step": 0,
                    "total_steps": 0,
                    "image": convert_images_to_base64_grid(
                        total_images, quality=90, image_format="webp"
                    ),
                },
            )
        )

        return total_images

    def img2img(
        self,
        job: Img2ImgQueueEntry,
    ) -> List[Image.Image]:
        "Generates images from images"
        pipe, generator = self.create_pipe(
            seed=job.data.seed,
            scheduler=(job.data.scheduler, job.data.use_karras_sigmas),
        )

        input_image = convert_to_image(job.data.image)
        input_image = resize(input_image, job.data.width, job.data.height)

        total_images: List[Image.Image] = []

<<<<<<< HEAD
        for _ in range(job.data.batch_count):
=======
        for _ in tqdm(range(job.data.batch_count), desc="Queue", position=1):
            prompt_embeds, negative_prompt_embeds = get_weighted_text_embeddings(
                pipe, job.data.prompt, job.data.negative_prompt
            )
>>>>>>> 1b10bcc2
            data = pipe(
                prompt=job.data.negative_prompt,
                negative_prompt=job.data.negative_prompt,
                image=input_image,  # type: ignore
                num_inference_steps=job.data.steps,
                guidance_scale=job.data.guidance_scale,
                output_type="pil",
                generator=generator,
                callback=img2img_callback,
                strength=job.data.strength,  # type: ignore
                return_dict=False,
                num_images_per_prompt=job.data.batch_size,
            )

            images = data[0]
            assert isinstance(images, List)

            total_images.extend(images)

        websocket_manager.broadcast_sync(
            data=Data(
                data_type="img2img",
                data={
                    "progress": 0,
                    "current_step": 0,
                    "total_steps": 0,
                    "image": convert_images_to_base64_grid(
                        total_images, quality=90, image_format="webp"
                    ),
                },
            )
        )

        return total_images

    def controlnet2img(
        self,
        job: ControlNetQueueEntry,
    ) -> List[Image.Image]:
        "Generates images from images"
        pipe, generator = self.create_pipe(
            controlnet=job.data.controlnet,
            seed=job.data.seed,
            scheduler=(job.data.scheduler, job.data.use_karras_sigmas),
        )

        input_image = convert_to_image(job.data.image)
        input_image = resize(input_image, job.data.width, job.data.height)

        # Preprocess the image if needed
        if not job.data.is_preprocessed:
            input_image = image_to_controlnet_input(input_image, job.data)

        total_images: List[Image.Image] = [input_image]

<<<<<<< HEAD
        for _ in range(job.data.batch_count):
=======
        for _ in tqdm(range(job.data.batch_count), desc="Queue", position=1):
            prompt_embeds, negative_prompt_embeds = get_weighted_text_embeddings(
                pipe, job.data.prompt, job.data.negative_prompt
            )
>>>>>>> 1b10bcc2
            data = pipe(
                prompt=job.data.negative_prompt,
                negative_prompt=job.data.negative_prompt,
                image=input_image,  # type: ignore
                num_inference_steps=job.data.steps,
                guidance_scale=job.data.guidance_scale,
                output_type="pil",
                generator=generator,
                callback=controlnet_callback,
                return_dict=False,
                num_images_per_prompt=job.data.batch_size,
                controlnet_conditioning_scale=job.data.controlnet_conditioning_scale,  # type: ignore
                height=job.data.height,
                width=job.data.width,
            )

            images = data[0]
            assert isinstance(images, List)

            total_images.extend(images)

        websocket_manager.broadcast_sync(
            data=Data(
                data_type="controlnet",
                data={
                    "progress": 0,
                    "current_step": 0,
                    "total_steps": 0,
                    "image": convert_images_to_base64_grid(
                        total_images, quality=90, image_format="webp"
                    ),
                },
            )
        )

        return total_images<|MERGE_RESOLUTION|>--- conflicted
+++ resolved
@@ -298,14 +298,7 @@
 
         total_images: List[Image.Image] = []
 
-<<<<<<< HEAD
-        for _ in range(job.data.batch_count):
-=======
         for _ in tqdm(range(job.data.batch_count), desc="Queue", position=1):
-            prompt_embeds, negative_prompt_embeds = get_weighted_text_embeddings(
-                pipe, job.data.prompt, job.data.negative_prompt
-            )
->>>>>>> 1b10bcc2
             data = pipe(
                 prompt=job.data.negative_prompt,
                 negative_prompt=job.data.negative_prompt,
@@ -353,14 +346,7 @@
 
         total_images: List[Image.Image] = []
 
-<<<<<<< HEAD
-        for _ in range(job.data.batch_count):
-=======
         for _ in tqdm(range(job.data.batch_count), desc="Queue", position=1):
-            prompt_embeds, negative_prompt_embeds = get_weighted_text_embeddings(
-                pipe, job.data.prompt, job.data.negative_prompt
-            )
->>>>>>> 1b10bcc2
             data = pipe(
                 prompt=job.data.negative_prompt,
                 negative_prompt=job.data.negative_prompt,
@@ -416,14 +402,7 @@
 
         total_images: List[Image.Image] = [input_image]
 
-<<<<<<< HEAD
-        for _ in range(job.data.batch_count):
-=======
         for _ in tqdm(range(job.data.batch_count), desc="Queue", position=1):
-            prompt_embeds, negative_prompt_embeds = get_weighted_text_embeddings(
-                pipe, job.data.prompt, job.data.negative_prompt
-            )
->>>>>>> 1b10bcc2
             data = pipe(
                 prompt=job.data.negative_prompt,
                 negative_prompt=job.data.negative_prompt,
