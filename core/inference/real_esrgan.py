import os
from typing import Optional

import numpy as np
from basicsr.archs.rrdbnet_arch import RRDBNet
from basicsr.utils.download_util import load_file_from_url
from PIL import Image
from realesrgan import RealESRGANer
from realesrgan.archs.srvgg_arch import SRVGGNetCompact

from core.config import config
from core.inference.base_model import InferenceModel
from core.types import Job, UpscaleQueueEntry
from core.utils import convert_to_image


class RealESRGAN(InferenceModel):
    "High level model wrapper for RealESRGAN models"

    def __init__(
        self,
        model_name: str,
<<<<<<< HEAD
        use_f32: bool = False,  # pylint: disable=unused-argument
=======
>>>>>>> 3fa86351
        device: str = "cuda",
        denoise_strength: float = 1.0,
        tile: int = 0,
        tile_pad: int = 10,
        pre_pad: int = 0,
    ):
        super().__init__(model_id=model_name, device=device)

        self.denoise_strength = denoise_strength
        self.tile = tile
        self.tile_pad = tile_pad
        self.pre_pad = pre_pad
        self.upsampler: Optional[RealESRGANer] = None

        self.load()

    @property
    def gpu_id(self) -> int:
        "Returns the GPU ID"

        return config.api.device_id

    def load(self):
        if self.model_id == "RealESRGAN_x4plus":  # x4 RRDBNet model
            model = RRDBNet(
                num_in_ch=3,
                num_out_ch=3,
                num_feat=64,
                num_block=23,
                num_grow_ch=32,
                scale=4,
            )
            netscale = 4
            file_url = [
                "https://github.com/xinntao/Real-ESRGAN/releases/download/v0.1.0/RealESRGAN_x4plus.pth"
            ]
        elif self.model_id == "RealESRNet_x4plus":  # x4 RRDBNet model
            model = RRDBNet(
                num_in_ch=3,
                num_out_ch=3,
                num_feat=64,
                num_block=23,
                num_grow_ch=32,
                scale=4,
            )
            netscale = 4
            file_url = [
                "https://github.com/xinntao/Real-ESRGAN/releases/download/v0.1.1/RealESRNet_x4plus.pth"
            ]
        elif (
            self.model_id == "RealESRGAN_x4plus_anime_6B"
        ):  # x4 RRDBNet model with 6 blocks
            model = RRDBNet(
                num_in_ch=3,
                num_out_ch=3,
                num_feat=64,
                num_block=6,
                num_grow_ch=32,
                scale=4,
            )
            netscale = 4
            file_url = [
                "https://github.com/xinntao/Real-ESRGAN/releases/download/v0.2.2.4/RealESRGAN_x4plus_anime_6B.pth"
            ]
        elif self.model_id == "RealESRGAN_x2plus":  # x2 RRDBNet model
            model = RRDBNet(
                num_in_ch=3,
                num_out_ch=3,
                num_feat=64,
                num_block=23,
                num_grow_ch=32,
                scale=2,
            )
            netscale = 2
            file_url = [
                "https://github.com/xinntao/Real-ESRGAN/releases/download/v0.2.1/RealESRGAN_x2plus.pth"
            ]
        elif self.model_id == "RealESR-general-x4v3":  # x4 VGG-style model (S size)
            model = SRVGGNetCompact(
                num_in_ch=3,
                num_out_ch=3,
                num_feat=64,
                num_conv=32,
                upscale=4,
                act_type="prelu",
            )
            netscale = 4
            file_url = [
                "https://github.com/xinntao/Real-ESRGAN/releases/download/v0.2.5.0/realesr-general-wdn-x4v3.pth",
                "https://github.com/xinntao/Real-ESRGAN/releases/download/v0.2.5.0/realesr-general-x4v3.pth",
            ]
        else:
            raise ValueError(f"Model {self.model_id} not supported")

        root_dir = "data/upscaler"
        model_path = os.path.join("data/upscaler", self.model_id + ".pth")
        if not os.path.isfile(model_path):
            for url in file_url:
                # model_path will be updated
                model_path = load_file_from_url(
                    url=url,
                    model_dir=root_dir,
                    progress=True,
                    file_name=None,
                )

        # use dni to control the denoise strength
        dni_weight = None
        if self.model_id == "RealESR-general-x4v3" and self.denoise_strength != 1:
            wdn_model_path = model_path.replace(
                "realesr-general-x4v3", "realesr-general-wdn-x4v3"
            )
            model_path = [model_path, wdn_model_path]
            dni_weight = [self.denoise_strength, 1 - self.denoise_strength]

        self.upsampler = RealESRGANer(
            scale=netscale,
            model_path=model_path,
            dni_weight=dni_weight,
            model=model,
            tile=self.tile,
            tile_pad=self.tile_pad,
            pre_pad=self.pre_pad,
            half=not config.api.use_fp32,
            gpu_id=self.gpu_id,
        )

    def unload(self):
        del self.upsampler
        self.upsampler = None
        self.memory_cleanup()

    def generate(self, job: Job) -> Image.Image:
        assert isinstance(job, UpscaleQueueEntry), "Wrong job type"
        input_image = convert_to_image(job.data.image)
        img = np.array(input_image)

        assert self.upsampler is not None, "Upsampler not loaded"
        output, _ = self.upsampler.enhance(img, outscale=job.data.upscale_factor)

        if config.api.clear_memory_policy == "always":
            self.memory_cleanup()

        return Image.fromarray(output)<|MERGE_RESOLUTION|>--- conflicted
+++ resolved
@@ -20,10 +20,6 @@
     def __init__(
         self,
         model_name: str,
-<<<<<<< HEAD
-        use_f32: bool = False,  # pylint: disable=unused-argument
-=======
->>>>>>> 3fa86351
         device: str = "cuda",
         denoise_strength: float = 1.0,
         tile: int = 0,
