import functools
from typing import Any, Callable, Optional, Union

<<<<<<< HEAD
from diffusers import UNet2DConditionModel  # type: ignore
=======
>>>>>>> 39b078b4
import torch
from diffusers.models.unet_2d_condition import UNet2DConditionModel

from core.inference.utilities.philox import PhiloxGenerator

from ..types import Method, ModelType, SkipType, Variant
from ..unipc import NoiseScheduleVP, UniPC
from .k_adapter import KdiffusionSchedulerAdapter


class UnipcSchedulerAdapter(KdiffusionSchedulerAdapter):
    scheduler: NoiseScheduleVP

    skip_type: SkipType
    model_type: ModelType
    variant: Variant
    method: Method

    order: int
    lower_order_final: bool

    timesteps: torch.Tensor
    steps: int

    def __init__(
        self,
        alphas_cumprod: torch.Tensor,
        device: torch.device,
        dtype: torch.dtype,
        skip_type: SkipType = "time_uniform",
        model_type: ModelType = "noise",
        variant: Variant = "bh1",
        method: Method = "multistep",
        order: int = 3,
        lower_order_final: bool = True,
    ) -> None:
        super().__init__(
            alphas_cumprod,
            "karras",
            ("", "", {}),
            (0, 0),
            0,
            False,
            0,
            0,
            (0, 0),
            0,
            device,
            dtype,
            sampler_settings={},
        )

        self.skip_type = skip_type
        self.model_type = model_type
        self.variant = variant
        self.method = method
        self.order = order
        self.lower_order_final = lower_order_final
        self.scheduler = NoiseScheduleVP("discrete", alphas_cumprod=alphas_cumprod)

    def set_timesteps(
        self,
        steps: int,
        device: Optional[torch.device] = None,
        dtype: Optional[torch.dtype] = None,
    ) -> None:
        self.steps = steps

        def get_time_steps(skip_type, t_T, t_0, N, device):
            """Compute the intermediate time steps for sampling."""
            if skip_type == "logSNR":
                lambda_T = self.scheduler.marginal_lambda(torch.tensor(t_T).to(device))
                lambda_0 = self.scheduler.marginal_lambda(torch.tensor(t_0).to(device))
                logSNR_steps = torch.linspace(
                    lambda_T.cpu().item(), lambda_0.cpu().item(), N + 1
                ).to(device)
                return self.scheduler.inverse_lambda(logSNR_steps)
            elif skip_type == "time_uniform":
                return torch.linspace(t_T, t_0, N + 1).to(device)
            elif skip_type == "time_quadratic":
                t_order = 2
                t = (
                    torch.linspace(
                        t_T ** (1.0 / t_order), t_0 ** (1.0 / t_order), N + 1
                    )
                    .pow(t_order)
                    .to(device)
                )
                return t
            else:
                raise ValueError(
                    f"Unsupported skip_type {skip_type}, need to be 'logSNR' or 'time_uniform' or 'time_quadratic'"
                )

        t_0 = 1.0 / self.scheduler.total_N
        t_T = self.scheduler.T
        self.timesteps = get_time_steps(
            skip_type=self.skip_type,
            t_T=t_T,
            t_0=t_0,
            N=self.steps,
            device=device or self.device,
        )

    def do_inference(
        self,
        x,
        call: Callable[..., Any],  # type: ignore
        apply_model: Callable[..., torch.Tensor],
        generator: Union[PhiloxGenerator, torch.Generator],
        callback,
        callback_steps,
        optional_device: Optional[torch.device] = None,
        optional_dtype: Optional[torch.dtype] = None,
    ) -> torch.Tensor:
        device = optional_device or call.device
        dtype = optional_dtype or call.dtype

        unet_or_controlnet = call

        def noise_pred_fn(x, t_continuous, cond=None, **model_kwargs):
            # Was originally get_model_input_time(t_continous)
            # but "schedule" is ALWAYS "discrete," so we can skip it :)
            t_input = (t_continuous - 1.0 / self.scheduler.total_N) * 1000
            if cond is None:
                output = unet_or_controlnet(
                    x.to(device=device, dtype=dtype),
                    t_input.to(device=device, dtype=dtype),
                    return_dict=False,
                    **model_kwargs,
                )
                if isinstance(unet_or_controlnet, UNet2DConditionModel):
                    output = output[0]
            else:
                output = unet_or_controlnet(
                    x.to(device=device, dtype=dtype),
                    t_input.to(device=device, dtype=dtype),
                    encoder_hidden_states=cond,
                    return_dict=False,
                    **model_kwargs,
                )
                if isinstance(unet_or_controlnet, UNet2DConditionModel):
                    output = output[0]
            return output

        def change_source(src):
            nonlocal unet_or_controlnet
            unet_or_controlnet = src

        apply_model = functools.partial(
            apply_model, call=noise_pred_fn, change_source=change_source
        )

        # predict_x0=True    ->   algorithm_type="data_prediction"
        # predict_x0=False   ->   algorithm_type="noise_prediction"
        uni_pc = UniPC(
            model_fn=apply_model,
            noise_schedule=self.scheduler,
            algorithm_type="data_prediction",
            variant=self.variant,
        )
        ret: torch.Tensor = uni_pc.sample(  # type: ignore
            x,
            timesteps=self.timesteps,
            steps=self.steps,
            method=self.method,
            order=self.order,
            lower_order_final=self.lower_order_final,
            callback=callback,
            callback_steps=callback_steps,
        )
        return ret.to(dtype=self.dtype, device=self.device)<|MERGE_RESOLUTION|>--- conflicted
+++ resolved
@@ -1,10 +1,6 @@
 import functools
 from typing import Any, Callable, Optional, Union
 
-<<<<<<< HEAD
-from diffusers import UNet2DConditionModel  # type: ignore
-=======
->>>>>>> 39b078b4
 import torch
 from diffusers.models.unet_2d_condition import UNet2DConditionModel
 
