from dataclasses import dataclass, field
from typing import List, Literal

from dataclasses_json.api import DataClassJsonMixin

LatentScaleModel = Literal[
    "nearest",
    "area",
    "bilinear",
    "bislerp",
    "bicubic",
    "nearest-exact",
]


@dataclass
class Flag:
    "Base class for all flags"


@dataclass
class HighResFixFlag(Flag, DataClassJsonMixin):
    "Flag to fix high resolution images"

    scale: float = 2
    mode: Literal["latent", "image"] = "latent"

    # Image Upscaling
    image_upscaler: str = "RealESRGAN_x4plus_anime_6B"

    # Latent Upscaling
    latent_scale_mode: LatentScaleModel = "bislerp-tortured"
    antialiased: bool = False

    # Img2img
    strength: float = 0.7
<<<<<<< HEAD
    steps: int = 50
    antialiased: bool = False


@dataclass
class XLFlag(Flag, DataClassJsonMixin):
    "Flag for SDXL settings"

    aesthetic_score: float = 6.0
    negative_aesthetic_score: float = 2.5
    original_size: List[int] = field(default_factory=lambda: [1024, 1024])


@dataclass
class XLRefinerFlag(Flag, DataClassJsonMixin):
    "Flag for SDXL refiners"

    steps: int = 50
    strength: float = 0.3
    model: str = ""
=======
    steps: int = 50
>>>>>>> 69002274
<|MERGE_RESOLUTION|>--- conflicted
+++ resolved
@@ -29,12 +29,11 @@
     image_upscaler: str = "RealESRGAN_x4plus_anime_6B"
 
     # Latent Upscaling
-    latent_scale_mode: LatentScaleModel = "bislerp-tortured"
+    latent_scale_mode: LatentScaleModel = "bislerp"
     antialiased: bool = False
 
     # Img2img
     strength: float = 0.7
-<<<<<<< HEAD
     steps: int = 50
     antialiased: bool = False
 
@@ -54,7 +53,4 @@
 
     steps: int = 50
     strength: float = 0.3
-    model: str = ""
-=======
-    steps: int = 50
->>>>>>> 69002274
+    model: str = ""