--- conflicted
+++ resolved
@@ -1,9 +1,5 @@
 from dataclasses import dataclass, field
-<<<<<<< HEAD
-from typing import Literal, List, Union
-=======
 from typing import Dict, Literal, Union
->>>>>>> b18ca525
 
 from dataclasses_json.api import DataClassJsonMixin
 
