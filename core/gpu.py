--- conflicted
+++ resolved
@@ -32,11 +32,7 @@
     InpaintQueueEntry,
     InterrogatorQueueEntry,
     Job,
-<<<<<<< HEAD
-    LoraLoadRequest,
     VaeLoadRequest,
-=======
->>>>>>> 97371aeb
     ONNXBuildRequest,
     TextualInversionLoadRequest,
     Txt2ImgQueueEntry,
@@ -501,7 +497,6 @@
 
         await asyncio.to_thread(download_model, model)
 
-<<<<<<< HEAD
     async def load_vae(self, req: VaeLoadRequest):
         "Change the models VAE"
 
@@ -526,26 +521,22 @@
             )
             logger.error(f"Model {req.model} not found")
 
-    async def load_lora(self, req: LoraLoadRequest):
-        "Inject a Lora model into a model"
+    async def load_textual_inversion(self, req: TextualInversionLoadRequest):
+        "Inject a textual inversion model into a model"
 
         if req.model in self.loaded_models:
             internal_model = self.loaded_models[req.model]
 
             if isinstance(internal_model, PyTorchStableDiffusion):
-                logger.info(
-                    f"Loading Lora model: {req.lora}, weights: ({req.unet_weight}, {req.text_encoder_weight})"
-                )
-
-                internal_model.load_lora(
-                    req.lora, req.unet_weight, req.text_encoder_weight
-                )
+                logger.info(f"Loading textual inversion model: {req.textual_inversion}")
+
+                internal_model.load_textual_inversion(req.textual_inversion)
 
                 websocket_manager.broadcast_sync(
                     Notification(
                         "success",
-                        "Lora model loaded",
-                        f"Lora model {req.lora} loaded",
+                        "Textual inversion model loaded",
+                        f"Textual inversion model {req.textual_inversion} loaded",
                     )
                 )
 
@@ -559,37 +550,6 @@
             )
             logger.error(f"Model {req.model} not found")
 
-=======
->>>>>>> 97371aeb
-    async def load_textual_inversion(self, req: TextualInversionLoadRequest):
-        "Inject a textual inversion model into a model"
-
-        if req.model in self.loaded_models:
-            internal_model = self.loaded_models[req.model]
-
-            if isinstance(internal_model, PyTorchStableDiffusion):
-                logger.info(f"Loading textual inversion model: {req.textual_inversion}")
-
-                internal_model.load_textual_inversion(req.textual_inversion)
-
-                websocket_manager.broadcast_sync(
-                    Notification(
-                        "success",
-                        "Textual inversion model loaded",
-                        f"Textual inversion model {req.textual_inversion} loaded",
-                    )
-                )
-
-        else:
-            websocket_manager.broadcast_sync(
-                Notification(
-                    "error",
-                    "Model not found",
-                    f"Model {req.model} not found",
-                )
-            )
-            logger.error(f"Model {req.model} not found")
-
     async def interrogate(self, job: InterrogatorQueueEntry):
         "Generate captions for image"
 
