--- conflicted
+++ resolved
@@ -129,14 +129,8 @@
             elif isinstance(model, PyTorchSDUpscaler):
                 logger.debug("Generating with PyTorchSDUpscaler")
                 images: List[Image.Image] = model.generate(job)
-<<<<<<< HEAD
-            elif isinstance(model, RealESRGAN):
-                logger.debug("Generating with RealESRGAN")
-                images: List[Image.Image] = model.generate(job)
-=======
                 self.memory_cleanup()
                 return images
->>>>>>> 3fa86351
             else:
                 from core.inference.onnx_sd import OnnxStableDiffusion
 
