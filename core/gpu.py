import logging
import math
import multiprocessing
import time
from importlib.util import find_spec
from pathlib import Path
from typing import TYPE_CHECKING, Dict, List, Union

import torch
from diffusers.utils.import_utils import is_xformers_available
from packaging import version
from PIL import Image

from api import websocket_manager
from api.websockets.notification import Notification
from core import shared
from core.config import config
from core.errors import InferenceInterruptedError, ModelNotLoadedError
from core.inference.ait import AITemplateStableDiffusion
from core.inference.esrgan import RealESRGAN, Upscaler
from core.inference.functions import is_ipex_available
from core.inference.pytorch import PyTorchStableDiffusion
from core.inference.sdxl import SDXLStableDiffusion
from core.interrogation.base_interrogator import InterrogationResult
from core.optimizations import is_hypertile_available
from core.png_metadata import save_images
from core.queue import Queue
from core.types import (
    AITemplateBuildRequest,
    AITemplateDynamicBuildRequest,
    Capabilities,
    ControlNetQueueEntry,
    InferenceBackend,
    InferenceJob,
    InterrogatorQueueEntry,
    Job,
    ONNXBuildRequest,
    TextualInversionLoadRequest,
    UpscaleQueueEntry,
    VaeLoadRequest,
)
from core.utils import convert_to_image, image_grid, preprocess_job

if TYPE_CHECKING:
    from core.inference.onnx import OnnxStableDiffusion

logger = logging.getLogger(__name__)


class GPU:
    "GPU with models attached to it."

    def __init__(self) -> None:
        self.queue: Queue = Queue()
        self.loaded_models: Dict[
            str,
            Union[
                PyTorchStableDiffusion,
                "AITemplateStableDiffusion",
                "OnnxStableDiffusion",
            ],
        ] = {}
        self.capabilities = self._get_capabilities()

    def _get_capabilities(self) -> Capabilities:
        "Returns all of the capabilities of this GPU."
        cap = Capabilities()

        if version.parse(torch.__version__) >= version.parse("2.0.0"):
            cap.supported_self_attentions = [
                ["SDP Attention", "sdpa"],
                *cap.supported_self_attentions,
            ]

        if torch.cuda.is_available():
            for i in range(torch.cuda.device_count()):
                cap.supported_backends.append(
                    [f"(CUDA) {torch.cuda.get_device_name(i)}", f"cuda:{i}"]
                )
        try:
            # Not find_spec because we actually do end up using it
            import torch_directml

            for i in range(torch_directml.device_count()):
                cap.supported_backends.append(
                    [f"(DML) {torch_directml.device_name(i)}", f"privateuseone:{i}"]
                )
        except ImportError:
            pass
        if torch.backends.mps.is_available():  # type: ignore
            cap.supported_backends.append(["MPS", "mps"])
        if torch.is_vulkan_available():
            cap.supported_backends.append(["Vulkan", "vulkan"])
        if is_ipex_available():
            cap.supported_backends.append(["Intel CPU/GPU", "xpu"])

        test_suite = ["float16", "bfloat16"]
        support_map: Dict[str, List[str]] = {}
        for device in [torch.device("cpu"), torch.device(config.api.device)]:
            support_map[device.type] = []
            for dt in test_suite:
                dtype = getattr(torch, dt)
                a = torch.tensor([1.0], device=device, dtype=dtype)
                b = torch.tensor([2.0], device=device, dtype=dtype)
                try:
                    torch.matmul(a, b)
                    support_map[device.type].append(dt)
                except RuntimeError:
                    pass
        for t, s in support_map.items():
            if t == "cpu":
                cap.supported_precisions_cpu = ["float32"] + s
            else:
                cap.supported_precisions_gpu = ["float32"] + s
        try:
            cap.supported_torch_compile_backends = (
                torch._dynamo.list_backends()  # type: ignore
            )
        except Exception:
            pass

        if torch.cuda.is_available():
            try:
                import bitsandbytes as bnb
                import bitsandbytes.functional as F

                a = torch.tensor([1.0]).cuda()
                b, b_state = F.quantize_fp4(torch.tensor([2.0]).cuda())
                bnb.matmul_4bit(a, b, quant_state=b_state)  # type: ignore
                cap.supports_int8 = True
                logger.debug("GPU supports int8")
            except Exception:
                logger.debug("GPU does not support int8")

        cap.supports_xformers = is_xformers_available()
        cap.supports_triton = find_spec("triton") is not None

        if find_spec("flash_attn") is not None:
            cap.supported_self_attentions.append(["Flash-Attention", "flash-attn"])

        if cap.supports_xformers:
            cap.supported_self_attentions = [
                ["xFormers", "xformers"],
                *cap.supported_self_attentions,
            ]

        if torch.cuda.is_available():
            caps = torch.cuda.get_device_capability(0)
            if caps[0] < 7:
                cap.has_tensor_cores = False

            if caps[0] == 8 and caps[1] >= 6:
                cap.has_tensorfloat = True
            elif caps[0] >= 9:
                cap.has_tensorfloat = True

        if is_hypertile_available():
            cap.hypertile_available = True

        return cap

    def vram_free(self) -> float:
        "Returns the amount of free VRAM on the GPU in MB."
        index = torch.device(config.api.device).index
        return (
            torch.cuda.get_device_properties(index).total_memory
            - torch.cuda.memory_allocated(index)
        ) / 1024**2

    def vram_used(self) -> float:
        "Returns the amount of used VRAM on the GPU in MB."
        index = torch.device(config.api.device).index
        return torch.cuda.memory_allocated(index) / 1024**2

    def generate(
        self,
        job: InferenceJob,
    ):
        "Generate images from the queue"

        job = preprocess_job(job)

        def generate_thread_call(job: Job) -> List[Image.Image]:
            try:
                model: Union[
                    PyTorchStableDiffusion,
                    AITemplateStableDiffusion,
                    SDXLStableDiffusion,
                    "OnnxStableDiffusion",
                ] = self.loaded_models[job.model]
            except KeyError as err:
                websocket_manager.broadcast_sync(
                    Notification(
                        "error",
                        "Model not loaded",
                        f"Model {job.model} is not loaded, please load it first",
                    )
                )

                logger.debug("Model not loaded on any GPU. Raising error")
                raise ModelNotLoadedError(f"Model {job.model} is not loaded") from err

            shared.interrupt = False

            if job.flags:
                logger.debug(f"Job flags: {job.flags}")

            steps = job.data.steps

            strength: float = getattr(job.data, "strength", 1.0)
            steps = math.floor(steps * strength)

            shared.current_done_steps = 0

            if not isinstance(job, ControlNetQueueEntry):
                from core import shared_dependent

                if shared_dependent.cached_controlnet_preprocessor is not None:
                    # Wipe cached controlnet preprocessor
                    shared_dependent.cached_controlnet_preprocessor = None
                    self.memory_cleanup()

            # shared.current_model = model

            if isinstance(model, PyTorchStableDiffusion):
                logger.debug("Generating with PyTorch")
                images: List[Image.Image] = model.generate(job)
            elif isinstance(model, SDXLStableDiffusion):
                logger.debug("Generating with SDXL (PyTorch)")
                images: List[Image.Image] = model.generate(job)
            elif isinstance(model, AITemplateStableDiffusion):
                logger.debug("Generating with AITemplate")
                images: List[Image.Image] = model.generate(job)
            else:
                from core.inference.onnx import OnnxStableDiffusion

                if isinstance(model, OnnxStableDiffusion):
                    logger.debug("Generating with ONNX")
                    images: List[Image.Image] = model.generate(job)
                else:
                    raise NotImplementedError("Unknown model type")

            self.memory_cleanup()
            return images

        try:
            # Wait for turn in the queue
            self.queue.wait_for_turn(job.data.id)

            start_time = time.time()

            # Generate images
            try:
                generated_images = generate_thread_call(job)

                assert generated_images is not None

                # [pre, out...]
                images = generated_images

                if not config.api.disable_grid:
                    grid = image_grid(images)
                else:
                    grid = None

                # Save only if needed
                if job.save_image:
                    if isinstance(job, ControlNetQueueEntry):
                        if not job.data.save_preprocessed:  # type: ignore
                            # Save only the output
                            preprocessed = images[0]
                            images = images[1:]

                            out = save_images(images, job)
                            images = [preprocessed, *images]
                        else:
                            out = save_images(images, job)
                    else:
                        out = save_images(images, job)

                    # URL Strings returned from R2 bucket if saved there
                    if out:
                        logger.debug(f"Strings returned from R2: {len(out)}")
                        images = out

            except Exception as err:
                self.memory_cleanup()
                self.queue.mark_finished(job.data.id)
                raise err

            deltatime = time.time() - start_time

            # Mark job as finished, so the next job can start
            self.memory_cleanup()
            self.queue.mark_finished(job.data.id)

            # Check if user wants the preprocessed image back (ControlNet only)
            if isinstance(job, ControlNetQueueEntry):
                if not job.data.return_preprocessed:  # type: ignore
                    # Remove the preprocessed image
                    images = images[1:]

            # Append grid to the list of images if needed
            if isinstance(images[0], Image.Image) and len(images) > 1:
                images = [grid, *images] if grid else images

            return (images, deltatime)
        except InferenceInterruptedError:
            if config.frontend.on_change_timer == 0:
                websocket_manager.broadcast_sync(
                    Notification(
                        "warning",
                        "Inference interrupted",
                        "The inference was forcefully interrupted",
                    )
                )
            return ([], 0.0)

        except Exception as e:
            if not isinstance(e, ModelNotLoadedError):
                websocket_manager.broadcast_sync(
                    Notification(
                        "error",
                        "Inference error",
                        f"An error occurred: {type(e).__name__} - {e}",
                    )
                )

            raise e

    def load_model(
        self,
        model: str,
        backend: InferenceBackend,
    ):
        "Load a model into memory"

        if model in self.loaded_models:
            logger.debug(f"{model} is already loaded")
            websocket_manager.broadcast_sync(
                Notification(
                    "info",
                    "Model already loaded",
                    f"{model} is already loaded",
                )
            )
            return

        logger.debug(f"Loading {model} with {backend} backend")

        def load_model_thread_call(
            model: str,
            backend: InferenceBackend,
        ):
            if model in [self.loaded_models]:
                logger.debug(f"{model} is already loaded")
                websocket_manager.broadcast_sync(
                    Notification(
                        "info",
                        "Model already loaded",
                        f"{model} is already loaded",
                    )
                )
                return

            start_time = time.time()

            if backend == "AITemplate":
                logger.debug("Selecting AITemplate")

                websocket_manager.broadcast_sync(
                    Notification(
                        "info",
                        "AITemplate",
                        f"Loading {model} into memory, this may take a while",
                    )
                )

                pt_model = AITemplateStableDiffusion(
                    model_id=model,
                    device=config.api.device,
                )
                self.loaded_models[model] = pt_model
            elif backend == "ONNX":
                logger.debug("Selecting ONNX")

                websocket_manager.broadcast_sync(
                    Notification(
                        "info",
                        "ONNX",
                        f"Loading {model} into memory, this may take a while",
                    )
                )

                from core.inference.onnx import OnnxStableDiffusion

                pt_model = OnnxStableDiffusion(model_id=model)
                self.loaded_models[model] = pt_model
            elif backend == "SDXL":
                logger.debug("Selecting SDXL")

                websocket_manager.broadcast_sync(
                    Notification(
                        "info",
                        "SDXL",
                        f"Loading {model} into memory, this may take a while",
                    )
                )

                sdxl_model = SDXLStableDiffusion(
                    model_id=model,
                    device=config.api.device,
                )
                self.loaded_models[model] = sdxl_model
            else:
                logger.debug("Selecting PyTorch")

                websocket_manager.broadcast_sync(
                    Notification(
                        "info",
                        "PyTorch",
                        f"Loading {model} into memory, this may take a while",
                    )
                )

                pt_model = PyTorchStableDiffusion(
                    model_id=model,
                    device=config.api.device,
                )
                self.loaded_models[model] = pt_model

            logger.info(f"Finished loading in {time.time() - start_time:.2f}s")

            websocket_manager.broadcast_sync(
                Notification(
                    "success",
                    "Model loaded",
                    f"{model} loaded with {backend} backend",
                )
            )

        load_model_thread_call(model, backend)

    def loaded_models_list(self) -> list:
        "Return a list of loaded models"
        return list(self.loaded_models.keys())

    def memory_cleanup(self):
        "Release all unused memory"
        if config.api.clear_memory_policy == "always":
            if torch.cuda.is_available():
                index = torch.device(config.api.device).index
                logger.debug(f"Cleaning up GPU memory: {index}")

                with torch.cuda.device(index):
                    torch.cuda.empty_cache()
                    torch.cuda.ipc_collect()

    def unload(self, model_type: str):
        "Unload a model from memory and free up GPU memory"

        def unload_thread_call(model_type: str):
            if model_type in self.loaded_models:
                model = self.loaded_models[model_type]

                if hasattr(model, "unload"):
                    logger.debug(f"Unloading model: {model_type}")
                    model.unload()

                del self.loaded_models[model_type]
                self.memory_cleanup()
                logger.debug("Unloaded model")

        unload_thread_call(model_type)

    def unload_all(self):
        "Unload all models from memory and free up GPU memory"

        logger.debug("Unloading all models")

        for model in list(self.loaded_models.keys()):
            self.unload(model)

        self.memory_cleanup()

    def build_aitemplate_engine(self, request: AITemplateBuildRequest):
        "Convert a model to a AITemplate engine"

        logger.debug(f"Building AI Template for {request.model_id}...")

        # Set the number of threads to use and keep them within boundaries of the system
        if request.threads:
            if request.threads < 1:
                request.threads = 1
            elif request.threads > multiprocessing.cpu_count():
                request.threads = multiprocessing.cpu_count()
            else:
                config.aitemplate.num_threads = request.threads

        def ait_build_thread_call():
            from core.aitemplate.compile import compile_diffusers

            compile_diffusers(
                batch_size=request.batch_size,
                local_dir_or_id=request.model_id,
                height=request.height,
                width=request.width,
            )

            self.memory_cleanup()

        ait_build_thread_call()

        logger.debug(f"AI Template built for {request.model_id}.")
        logger.info("AITemplate engine successfully built")

    def build_dynamic_aitemplate_engine(self, request: AITemplateDynamicBuildRequest):
        "Convert a model to a AITemplate engine"

        logger.debug(f"Building AI Template for {request.model_id}...")

        # Set the number of threads to use and keep them within boundaries of the system
        if request.threads:
            if request.threads < 1:
                request.threads = 1
            elif request.threads > multiprocessing.cpu_count():
                request.threads = multiprocessing.cpu_count()
            else:
                config.aitemplate.num_threads = request.threads

        def ait_build_thread_call():
            from core.aitemplate.compile import compile_diffusers

            compile_diffusers(
                batch_size=request.batch_size,
                local_dir_or_id=request.model_id,
                height=request.height,
                width=request.width,
                clip_chunks=request.clip_chunks,
            )

            self.memory_cleanup()

        ait_build_thread_call()

        logger.debug(f"AI Template built for {request.model_id}.")

        logger.info("AITemplate engine successfully built")

    def build_onnx_engine(self, request: ONNXBuildRequest):
        "Convert a model to a ONNX engine"

        from core.inference.onnx import OnnxStableDiffusion

        logger.debug(f"Building ONNX for {request.model_id}...")

        def onnx_build_thread_call():
            pipe = OnnxStableDiffusion(
                model_id=request.model_id,
                autoload=False,
            )

            pipe.convert_pytorch_to_onnx(
                device=config.api.device,
                model_id=request.model_id,
                simplify_unet=request.simplify_unet,
                convert_to_fp16=request.convert_to_fp16,
                target=request.quant_dict,
            )

            self.memory_cleanup()

        onnx_build_thread_call()

        logger.info(f"ONNX engine successfully built for {request.model_id}.")

    def convert_model(self, model: str, safetensors: bool = False):
        "Convert a model to FP16"

        logger.debug(f"Converting {model}...")

        def model_to_f16_thread_call():
            pt_model = PyTorchStableDiffusion(
                model_id=model, device=config.api.device, autoload=True, bare=True
            )

            model_name = model.split("/")[-1]
            model_name = model_name.split(".")[0]

            pt_model.save(
                path=str(Path("data/models").joinpath(model_name)),
                safetensors=safetensors,
            )
            pt_model.unload()

        model_to_f16_thread_call()

        logger.debug(f"Converted {model}.")

    def download_huggingface_model(self, model: str):
        "Download a model from the internet."

<<<<<<< HEAD
        from diffusers import DiffusionPipeline

        await asyncio.to_thread(DiffusionPipeline.download, model, resume_download=True)
=======
        download_model(model)
>>>>>>> 69002274

    def load_vae(self, req: VaeLoadRequest):
        "Change the models VAE"

        if req.model in self.loaded_models:
            internal_model = self.loaded_models[req.model]

            if hasattr(internal_model, "change_vae"):
                logger.info(f"Loading VAE model: {req.vae}")

                internal_model.change_vae(req.vae)  # type: ignore

                websocket_manager.broadcast_sync(
                    Notification(
                        "success",
                        "VAE model loaded",
                        f"VAE model {req.vae} loaded",
                    )
                )
        else:
            websocket_manager.broadcast_sync(
                Notification("error", "Model not found", f"Model {req.model} not found")
            )
            logger.error(f"Model {req.model} not found")

    def load_textual_inversion(self, req: TextualInversionLoadRequest):
        "Inject a textual inversion model into a model"

        if req.model in self.loaded_models:
            internal_model = self.loaded_models[req.model]

            if isinstance(internal_model, PyTorchStableDiffusion):
                logger.info(f"Loading textual inversion model: {req.textual_inversion}")

                internal_model.load_textual_inversion(req.textual_inversion)

                websocket_manager.broadcast_sync(
                    Notification(
                        "success",
                        "Textual inversion model loaded",
                        f"Textual inversion model {req.textual_inversion} loaded",
                    )
                )

        else:
            websocket_manager.broadcast_sync(
                Notification(
                    "error",
                    "Model not found",
                    f"Model {req.model} not found",
                )
            )
            logger.error(f"Model {req.model} not found")

    def interrogate(self, job: InterrogatorQueueEntry):
        "Generate captions for image"

        def generate_call(job: InterrogatorQueueEntry):
            if job.model == "deepdanbooru":
                from core.interrogation.deepdanbooru import DeepdanbooruInterrogator

                model = DeepdanbooruInterrogator(
                    device=config.api.device, autoload=True
                )
                out = model.generate(job)
                model.unload()
                return out

            elif job.model == "clip":
                from core.interrogation.clip import CLIPInterrogator

                model = CLIPInterrogator(device=config.api.device, autoload=True)
                out = model.generate(job)
                model.unload()
                return out

            elif job.model == "flamingo":
                from core.interrogation.flamingo import FlamingoInterrogator

                model = FlamingoInterrogator(device=config.api.device)
                out = model.generate(job)
                model.unload()
                return out
            else:
                raise ValueError(f"Model {job.model} not implemented")

        output: InterrogationResult = generate_call(job)
        return output

    def upscale(self, job: UpscaleQueueEntry):
        "Upscale an image by a specified factor"

        def generate_call(job: UpscaleQueueEntry):
            t: float = time.time()

            if "realesr" in job.model.lower():
                pipe = RealESRGAN(
                    model_name=job.model,
                    tile=job.data.tile_size,
                    tile_pad=job.data.tile_padding,
                )

                image = pipe.generate(job)
                pipe.unload()

            else:
                pipe = Upscaler(
                    model=job.model,
                    device_id=torch.device(config.api.device).index,
                    cpu=config.api.device == "cpu",
                    fp16=True,
                )

                input_image = convert_to_image(job.data.image)
                image = pipe.run(input_img=input_image, scale=job.data.upscale_factor)[
                    0
                ]

            deltatime = time.time() - t
            return image, deltatime

        image: Image.Image
        time_: float
        image, time_ = generate_call(job)

        save_images([image], job)

        return image, time_<|MERGE_RESOLUTION|>--- conflicted
+++ resolved
@@ -58,6 +58,7 @@
                 PyTorchStableDiffusion,
                 "AITemplateStableDiffusion",
                 "OnnxStableDiffusion",
+                "SDXLStableDiffusion",
             ],
         ] = {}
         self.capabilities = self._get_capabilities()
@@ -600,13 +601,9 @@
     def download_huggingface_model(self, model: str):
         "Download a model from the internet."
 
-<<<<<<< HEAD
-        from diffusers import DiffusionPipeline
-
-        await asyncio.to_thread(DiffusionPipeline.download, model, resume_download=True)
-=======
-        download_model(model)
->>>>>>> 69002274
+        from diffusers.pipelines.pipeline_utils import DiffusionPipeline
+
+        DiffusionPipeline.download(model, resume_download=True)
 
     def load_vae(self, req: VaeLoadRequest):
         "Change the models VAE"
