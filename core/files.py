import logging
import os
from pathlib import Path
from typing import List, Union

from diffusers.utils.constants import DIFFUSERS_CACHE
from huggingface_hub.file_download import repo_folder_name

from core.types import ModelResponse
from core.utils import determine_model_type

logger = logging.getLogger(__name__)


class CachedModelList:
    "List of models that user has downloaded"

    def __init__(self):
        self.paths = {
            "pytorch": Path(DIFFUSERS_CACHE),
            "checkpoints": Path("data/models"),
            "onnx": Path("data/onnx"),
            "aitemplate": Path("data/aitemplate"),
            "lora": Path("data/lora"),
            "lycoris": Path("data/lycoris"),
            "textual_inversion": Path("data/textual-inversion"),
            "vae": Path("data/vae"),
            "upscaler": Path("data/upscaler"),
            "prompt_expansion": Path("data/prompt-expansion"),
        }

        for _, path in self.paths.items():
            if not path.exists():
                path.mkdir()

        self.ext_whitelist = [".safetensors", ".ckpt", ".pth", ".pt", ".bin"]

    def model_path_to_name(self, path: str) -> str:
        "Return only the stem of a file."

        pth = Path(path)
        return pth.stem

    def pytorch(self) -> List[ModelResponse]:
        "List of models downloaded for PyTorch"

        models: List[ModelResponse] = []

        # Diffusers cached models
        logger.debug(f"Looking for PyTorch models in {self.paths['pytorch']}")
        for model_name in os.listdir(self.paths["pytorch"]):
            logger.debug(f"Found model {model_name}")

            # Skip if it is not a huggingface model
            if "model" not in model_name:
                continue
            parsed_model_name: str = "/".join(model_name.split("--")[1:3])

            try:
                full_path = get_full_model_path(parsed_model_name)
            except ValueError as e:
                logger.debug(f"Model {parsed_model_name} is not valid: {e}")
                continue

<<<<<<< HEAD
            _name, base, stage = determine_model_type(full_path)
            models.append(
                ModelResponse(
                    name=parsed_model_name,
                    path=parsed_model_name,
                    backend="PyTorch",
                    type=base,
                    stage=stage,
                    vae="default",
                    valid=is_valid_diffusers_model(full_path),
                    state="not loaded",
                )
            )

        # Locally stored models
        logger.debug(f"Looking for local models in {self.paths['checkpoints']}")
        for model_name in os.listdir(self.paths["checkpoints"]):
            path = self.paths["checkpoints"] / model_name
            if not (path.is_dir() or path.suffix in self.ext_whitelist):
                continue

            logger.debug(f"Found model {model_name}")
            if ".ckpt" == path.suffix:
                name, base, stage = model_name, "SD1.x", "first_stage"
            else:
                name, base, stage = determine_model_type(path)

            models.append(
                ModelResponse(
                    name=name,
                    path=model_name,
                    backend="PyTorch",
                    vae="default",
                    valid=True,
                    state="not loaded",
                    type=base,
                    stage=stage,
=======
        # Localy stored models
        logger.debug(f"Looking for local models in '{self.paths['checkpoints']}'")
        for model_path in self.paths["checkpoints"].rglob("*"):
            logger.debug(f"Found '{model_path.name}'")

            if model_path.is_dir():
                if not model_path.joinpath("model_index.json").exists():
                    continue

                # Assuming that model is in Diffusers format
                models.append(
                    ModelResponse(
                        name=model_path.name,
                        path=model_path.relative_to(
                            self.paths["checkpoints"]
                        ).as_posix(),
                        backend="PyTorch",
                        vae="default",
                        valid=is_valid_diffusers_model(model_path),
                        state="not loaded",
                    )
                )
            elif (
                ".safetensors" in model_path.name or ".ckpt" in model_path.name
            ) and not (
                model_path.parent.joinpath("model_index.json").exists()
                or model_path.parent.parent.joinpath("model_index.json").exists()
            ):
                # Assuming that model is in Checkpoint / Safetensors format
                models.append(
                    ModelResponse(
                        name=model_path.name,
                        path=model_path.relative_to(
                            self.paths["checkpoints"]
                        ).as_posix(),
                        backend="PyTorch",
                        vae="default",
                        valid=True,
                        state="not loaded",
                    )
                )
            else:
                # Junk file, notify user
                logger.debug(
                    f"Found junk file {model_path} in {self.paths['checkpoints']}, skipping..."
>>>>>>> 5c2389b4
                )
            )

        return models

    def aitemplate(self) -> List[ModelResponse]:
        "List of models converted to AITempalte"

        models: List[ModelResponse] = []

        logger.debug(f"Looking for AITemplate models in {self.paths['aitemplate']}")

        for model in os.listdir(self.paths["aitemplate"]):
            logger.debug(f"Found model {model}")
            model_name = model.replace("--", "/")

            models.append(
                ModelResponse(
                    name=model_name,
                    path=model,
                    backend="AITemplate",
                    vae="default",
                    valid=is_valid_aitemplate_model(
                        self.paths["aitemplate"].joinpath(model)
                    ),
                    state="not loaded",
                )
            )

        return models

    def onnx(self):
        "List of ONNX models"

        models: List[ModelResponse] = []

        for model in os.listdir(self.paths["onnx"]):
            logger.debug(f"Found ONNX {model}")

            models.append(
                ModelResponse(
                    name=model,
                    path=os.path.join(self.paths["onnx"], model),
                    vae="default",
                    backend="ONNX",
                    valid=True,
                    state="not loaded",
                )
            )
        return models

    def lora(self):
        "List of LoRA models"

        models: List[ModelResponse] = []

        for model in os.listdir(self.paths["lora"]):
            logger.debug(f"Found LoRA {model}")

            # Skip if it is not a LoRA model
            if Path(model).suffix not in self.ext_whitelist:
                continue

            model_name = self.model_path_to_name(model)

            models.append(
                ModelResponse(
                    name=model_name,
                    path=os.path.join(self.paths["lora"], model),
                    vae="default",
                    backend="LoRA",
                    valid=True,
                    state="not loaded",
                )
            )

        return models

    def lycoris(self):
        "List of LyCORIS models"

        models: List[ModelResponse] = []

        for model in os.listdir(self.paths["lycoris"]):
            logger.debug(f"Found LyCORIS {model}")

            # Skip if it is not a LyCORIS model
            if Path(model).suffix not in self.ext_whitelist:
                continue

            model_name = self.model_path_to_name(model)

            models.append(
                ModelResponse(
                    name=model_name,
                    path=os.path.join(self.paths["lycoris"], model),
                    vae="default",
                    backend="LyCORIS",
                    valid=True,
                    state="not loaded",
                )
            )

        return models

    def vae(self):
        "List of VAE models"

        models: List[ModelResponse] = []

        for model in os.listdir(self.paths["vae"]):
            logger.debug(f"Found VAE model {model}")

            path = Path(os.path.join(self.paths["vae"], model))

            # Skip if it is not a VAE model
            if path.suffix not in self.ext_whitelist and not path.is_dir():
                continue
            if path.is_dir() and not is_valid_diffusers_vae(path):
                continue

            models.append(
                ModelResponse(
                    name=path.stem,
                    path=path.as_posix(),
                    backend="VAE",
                    valid=True,
                    vae="default",
                    state="not loaded",
                )
            )

        return models

    def textual_inversion(self):
        "List of textual inversion models"

        models: List[ModelResponse] = []

        for model in os.listdir(self.paths["textual_inversion"]):
            logger.debug(f"Found textual inversion model {model}")

            # Skip if it is not a Texutal Inversion
            if Path(model).suffix not in self.ext_whitelist:
                continue

            model_name = self.model_path_to_name(model)

            models.append(
                ModelResponse(
                    name=model_name,
                    path=os.path.join(self.paths["textual_inversion"], model),
                    vae="default",
                    backend="Textual Inversion",
                    valid=True,
                    state="not loaded",
                )
            )

        return models

    def upscaler(self):
        "List of upscaler models"

        models: List[ModelResponse] = []

        for model in os.listdir(self.paths["upscaler"]):
            logger.debug(f"Found upscaler model {model}")

            # Skip if it is not an upscaler
            if Path(model).suffix not in self.ext_whitelist:
                continue

            model_name = self.model_path_to_name(model)

            models.append(
                ModelResponse(
                    name=model_name,
                    path=os.path.join(self.paths["upscaler"], model),
                    vae="default",
                    backend="Upscaler",
                    valid=True,
                    state="not loaded",
                )
            )

        return models

    def prompt_expansion(self):
        "List of prompt-expansion (GPT-like) models"

        models: List[ModelResponse] = []

        for model in os.listdir(self.paths["prompt_expansion"]):
            f = os.path.join(self.paths["prompt_expansion"], model)
            if Path(f).is_dir():
                if "config.json" in os.listdir(f):
                    models.append(
                        ModelResponse(model, f, "GPT", True, "", "not loaded", [])
                    )
        return models

    def all(self):
        "List all models"

        return (
            self.pytorch()
            + self.aitemplate()
            + self.onnx()
            + self.lora()
            + self.lycoris()
            + self.textual_inversion()
            + self.vae()
            + self.upscaler()
            + self.prompt_expansion()
        )


def is_valid_diffusers_vae(model_path: Path) -> bool:
    "Check if the folder contains valid VAE files."

    files = ["config.json", "diffusion_pytorch_model.bin"]
    is_valid = True
    for file in files:
        is_valid = is_valid and Path(os.path.join(model_path, file)).exists()
    return is_valid


def is_valid_diffusers_model(model_path: Union[str, Path]):
    "Check if the folder contains valid diffusers files"

    binary_folders = ["text_encoder", "unet", "vae"]

    files = [
        "model_index.json",
        "scheduler/scheduler_config.json",
        "text_encoder/config.json",
        "tokenizer/tokenizer_config.json",
        "tokenizer/vocab.json",
        "unet/config.json",
        "vae/config.json",
    ]

    is_valid = True

    path = model_path if isinstance(model_path, Path) else Path(model_path)

    # Check all the folders that should container at least one binary file
    for folder in binary_folders:
        # Check if the folder exists
        if not os.path.exists(path / folder):
            is_valid = False
            break

        # Check if there is at least one .bin file in the folder
        has_binaries = True
        found_files = os.listdir(path / folder)
        if len([path / folder / i for i in found_files if i.endswith(".bin")]) < 1:
            has_binaries = False

        # Check if there is at least one .safetensors file in the folder
        has_safetensors = True
        found_files = os.listdir(path / folder)
        if (
            len([path / folder / i for i in found_files if i.endswith(".safetensors")])
            < 1
        ):
            has_safetensors = False

        # If there is no binary or safetensor file, the model is not valid
        if not has_binaries and not has_safetensors:
            is_valid = False

    # Check all the other files that should be present
    for file in files:
        if not os.path.exists(path / file):
            is_valid = False

    return is_valid


def is_valid_aitemplate_model(model_path: Union[str, Path]):
    "Check if the folder contains valid AITemplate files"

    files = [
        "AutoencoderKL/test.so",
        "CLIPTextModel/test.so",
        "UNet2DConditionModel/test.so",
    ]

    is_valid = True
    path = model_path if isinstance(model_path, Path) else Path(model_path)

    # Check all the files that should be present
    for file in files:
        if not os.path.exists(path / file):
            is_valid = False

    return is_valid


def diffusers_storage_name(repo_id: str, repo_type: str = "model") -> str:
    "Return the name of the folder where the diffusers model is stored"

    return os.path.join(
        DIFFUSERS_CACHE, repo_folder_name(repo_id=repo_id, repo_type=repo_type)
    )


def current_diffusers_ref(path: str, revision: str = "main") -> str:
    "Return the current ref of the diffusers model"

    rev_path = os.path.join(path, "refs", revision)
    snapshot_path = os.path.join(path, "snapshots")

    if not os.path.exists(rev_path) or not os.path.exists(snapshot_path):
        raise ValueError(
            f"Ref path {rev_path} or snapshot path {snapshot_path} not found"
        )

    snapshots = os.listdir(snapshot_path)

    with open(os.path.join(path, "refs", revision), "r", encoding="utf-8") as f:
        ref = f.read().strip().split(":")[0]

    for snapshot in snapshots:
        if ref.startswith(snapshot):
            return snapshot

    raise ValueError(
        f"Ref {ref} found in {snapshot_path} for revision {revision}, but ref path does not exist"
    )


def get_full_model_path(
    repo_id: str,
    revision: str = "main",
    model_folder: str = "models",
    force: bool = False,
    diffusers_skip_ref_follow: bool = False,
) -> Path:
    "Return the path to the actual model"

    # Replace -- with / and remove the __dim part
    repo_id = repo_id.replace("--", "/").split("__")[0]
    repo_path = Path(repo_id)

    # 1. Check for the exact path
    if repo_path.exists():
        logger.debug(f"Found model in {repo_path}")
        return repo_path

    # 2. Check if model is stored in local storage
    alt_path = Path("data") / model_folder / repo_id
    if alt_path.exists() or force or alt_path.is_symlink():
        logger.debug(f"Found model in {alt_path}")
        return alt_path

    logger.debug(
        f"Model not found in {repo_path} or {alt_path}, checking diffusers cache..."
    )

    # 3. Check if model is stored in diffusers cache
    storage = diffusers_storage_name(repo_id)
    ref = current_diffusers_ref(storage, revision)

    if not ref:
        raise ValueError(f"No ref found for {repo_id}")

    if diffusers_skip_ref_follow:
        return Path(storage)

    return Path(storage) / "snapshots" / ref


def list_cached_model_folders(repo_id: str, full_path: bool = False):
    "List all the folders in the cached model"

    storage = diffusers_storage_name(repo_id)
    ref = current_diffusers_ref(storage)

    if full_path:
        return [
            os.path.join(storage, "snapshots", ref, folder)  # type: ignore
            for folder in os.listdir(os.path.join(storage, "snapshots", ref))  # type: ignore
        ]
    else:
        return os.listdir(os.path.join(storage, "snapshots", ref))  # type: ignore<|MERGE_RESOLUTION|>--- conflicted
+++ resolved
@@ -62,7 +62,6 @@
                 logger.debug(f"Model {parsed_model_name} is not valid: {e}")
                 continue
 
-<<<<<<< HEAD
             _name, base, stage = determine_model_type(full_path)
             models.append(
                 ModelResponse(
@@ -77,30 +76,6 @@
                 )
             )
 
-        # Locally stored models
-        logger.debug(f"Looking for local models in {self.paths['checkpoints']}")
-        for model_name in os.listdir(self.paths["checkpoints"]):
-            path = self.paths["checkpoints"] / model_name
-            if not (path.is_dir() or path.suffix in self.ext_whitelist):
-                continue
-
-            logger.debug(f"Found model {model_name}")
-            if ".ckpt" == path.suffix:
-                name, base, stage = model_name, "SD1.x", "first_stage"
-            else:
-                name, base, stage = determine_model_type(path)
-
-            models.append(
-                ModelResponse(
-                    name=name,
-                    path=model_name,
-                    backend="PyTorch",
-                    vae="default",
-                    valid=True,
-                    state="not loaded",
-                    type=base,
-                    stage=stage,
-=======
         # Localy stored models
         logger.debug(f"Looking for local models in '{self.paths['checkpoints']}'")
         for model_path in self.paths["checkpoints"].rglob("*"):
@@ -110,10 +85,12 @@
                 if not model_path.joinpath("model_index.json").exists():
                     continue
 
+                name, base, stage = determine_model_type(model_path)
+
                 # Assuming that model is in Diffusers format
                 models.append(
                     ModelResponse(
-                        name=model_path.name,
+                        name=name,
                         path=model_path.relative_to(
                             self.paths["checkpoints"]
                         ).as_posix(),
@@ -121,6 +98,8 @@
                         vae="default",
                         valid=is_valid_diffusers_model(model_path),
                         state="not loaded",
+                        type=base,
+                        stage=stage,
                     )
                 )
             elif (
@@ -129,26 +108,29 @@
                 model_path.parent.joinpath("model_index.json").exists()
                 or model_path.parent.parent.joinpath("model_index.json").exists()
             ):
+                if ".ckpt" == model_path.suffix:
+                    name, base, stage = model_path.name, "SD1.x", "first_stage"
+                else:
+                    name, base, stage = determine_model_type(model_path)
+
                 # Assuming that model is in Checkpoint / Safetensors format
                 models.append(
                     ModelResponse(
-                        name=model_path.name,
+                        name=name,
                         path=model_path.relative_to(
                             self.paths["checkpoints"]
                         ).as_posix(),
                         backend="PyTorch",
                         vae="default",
                         valid=True,
+                        type=base,
+                        stage=stage,
                         state="not loaded",
                     )
                 )
             else:
                 # Junk file, notify user
-                logger.debug(
-                    f"Found junk file {model_path} in {self.paths['checkpoints']}, skipping..."
->>>>>>> 5c2389b4
-                )
-            )
+                logger.debug(f"Found junk file {model_path}, skipping...")
 
         return models
 
