--- conflicted
+++ resolved
@@ -151,11 +151,10 @@
         "max-autotune",
     ] = "reduce-overhead"
 
-<<<<<<< HEAD
     # Hypertile
     hypertile: bool = False
     hypertile_unet_chunk: int = 256
-=======
+
     # K_Diffusion
     sgm_noise_multiplier: bool = False  # also known as "alternate DDIM ODE"
     kdiffusers_quantization: bool = True  # improves sampling quality
@@ -168,7 +167,6 @@
     live_preview_delay: float = 2.0
     vae_slicing: bool = True
     vae_tiling: bool = False
->>>>>>> c9680e39
 
     @property
     def dtype(self):
