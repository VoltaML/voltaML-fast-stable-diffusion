import logging
import multiprocessing
from dataclasses import Field, dataclass, field, fields
from typing import Literal, Union

from dataclasses_json import CatchAll, DataClassJsonMixin, Undefined, dataclass_json
from diffusers.schedulers.scheduling_utils import KarrasDiffusionSchedulers

from core.types import ControlNetMode


logger = logging.getLogger(__name__)


@dataclass
class Txt2ImgConfig:
    "Configuration for the text to image pipeline"

    width: int = 512
    height: int = 512
    seed: int = -1
    cfg_scale: int = 7
    sampler: int = KarrasDiffusionSchedulers.DPMSolverSinglestepScheduler.value
    prompt: str = ""
    negative_prompt: str = ""
    steps: int = 40
    batch_count: int = 1
    batch_size: int = 1
    self_attention_scale: float = 0.0


@dataclass
class Img2ImgConfig:
    "Configuration for the image to image pipeline"

    width: int = 512
    height: int = 512
    seed: int = -1
    cfg_scale: int = 7
    sampler: int = KarrasDiffusionSchedulers.DPMSolverSinglestepScheduler.value
    prompt: str = ""
    negative_prompt: str = ""
    steps: int = 40
    batch_count: int = 1
    batch_size: int = 1
    resize_method: int = 0
    denoising_strength: float = 0.6
    self_attention_scale: float = 0.0


@dataclass
class InpaintingConfig:
    "Configuration for the inpainting pipeline"

    prompt: str = ""
    negative_prompt: str = ""
    width: int = 512
    height: int = 512
    steps: int = 40
    cfg_scale: int = 7
    seed: int = -1
    batch_count: int = 1
    batch_size: int = 1
    sampler: int = KarrasDiffusionSchedulers.DPMSolverSinglestepScheduler.value
    self_attention_scale: float = 0.0


@dataclass
class ControlNetConfig:
    "Configuration for the inpainting pipeline"

    prompt: str = ""
    negative_prompt: str = ""
    width: int = 512
    height: int = 512
    seed: int = -1
    cfg_scale: int = 7
    steps: int = 40
    batch_count: int = 1
    batch_size: int = 1
    sampler: int = KarrasDiffusionSchedulers.DPMSolverSinglestepScheduler.value
    controlnet: ControlNetMode = ControlNetMode.CANNY
    controlnet_conditioning_scale: float = 1.0
    detection_resolution: int = 512
    is_preprocessed: bool = False


@dataclass
class RealESRGANConfig:
    "Configuration for the RealESRGAN upscaler"

    model: str = "RealESRGAN_x4plus_anime_6B"
    scale_factor: int = 4


@dataclass
class APIConfig:
    "Configuration for the API"

    # Websockets and intervals
    websocket_sync_interval: float = 0.02
    websocket_perf_interval: float = 1.0
<<<<<<< HEAD
    attention_processor: Literal["xformers", "spda", "cross_attention"] = "xformers"
    attention_slicing: Union[int, Literal["auto", "disabled"]] = "disabled"
    use_tomesd: bool = False  # really extreme, probably will have to wait around until tome improves a bit
    deterministic_generation: bool = (
        True  # disabling increases performance on my 3080 by 0.25it/s with batch_size=3
    )
    quantize_to_int8: bool = False  # preferably will also be able to port this over to gpu, but cpu only for now
    reduced_precision: bool = False
    cudnn_benchmark: bool = False
    tomesd_ratio: float = 0.25  # had to tone this down, 0.4 is too big of a context loss even on short prompts
=======
    image_preview_delay: float = 2.0

    # ToMeSD
    use_tomesd: bool = False
    tomesd_ratio: float = 0.4
>>>>>>> 900fb42d
    tomesd_downsample_layers: Literal[1, 2, 4, 8] = 1

    # Optimizations
    attention_processor: Literal["xformers", "spda"] = "xformers"
    attention_slicing: Union[int, Literal["auto", "disabled"]] = "disabled"
    channels_last: bool = True
    vae_slicing: bool = True
    trace_model: bool = False
    clear_memory_policy: Literal["always", "after_disconnect", "never"] = "always"
    offload: Literal["module", "model", "disabled"] = "disabled"
    use_fp32: bool = False

    # Device settings
    device_id: int = 0
    device_type: Literal["cpu", "cuda", "mps", "directml"] = "cuda"

    # Lora
    lora_text_encoder_weight: float = 0.5
    lora_unet_weight: float = 0.5

    # Critical
    enable_shutdown: bool = True

    @property
    def device(self):
        "Return the device string"

        if self.device_type == "cpu":
            from core.inference.functions import is_ipex_available

            if is_ipex_available():
                # Requires xpu-master branch pytorch... gonna take a while...
                try:
                    import torch

                    torch.tensor(0).to(torch.device("xpu"))
                    return "xpu"
                except RuntimeError:
                    pass
            return "cpu"
        if self.device_type == "directml":
            import torch_directml

            return torch_directml.device()

        return f"{self.device_type}:{self.device_id}"


@dataclass
class AITemplateConfig:
    "Configuration for model inference and acceleration"

    num_threads: int = field(default=min(multiprocessing.cpu_count() - 1, 8))


@dataclass
class BotConfig:
    "Configuration for the bot"

    default_scheduler: KarrasDiffusionSchedulers = (
        KarrasDiffusionSchedulers.DPMSolverSinglestepScheduler
    )
    verbose: bool = False
    use_default_negative_prompt: bool = True


@dataclass
class InterrogatorConfig:
    "Configuration for interrogation models"

    # set to "Salesforce/blip-image-captioning-base" for an extra vram
    caption_model: str = "Salesforce/blip-image-captioning-large"
    visualizer_model: str = "ViT-L-14/openai"

    offload_captioner: bool = (
        False  # should net a very big vram save for minimal performance cost
    )
    offload_visualizer: bool = False  # should net a somewhat big vram save for a bigger performance cost compared to captioner

    chunk_size: int = 2048  # set to 1024 for lower vram usage
    flavor_intermediate_count: int = 2048  # set to 1024 for lower vram usage

    flamingo_model: str = "dhansmair/flamingo-mini"

    caption_max_length: int = 32


@dataclass_json(undefined=Undefined.INCLUDE)
@dataclass
class Configuration(DataClassJsonMixin):
    "Main configuration class for the application"

    txt2img: Txt2ImgConfig = field(default=Txt2ImgConfig())
    img2img: Img2ImgConfig = field(default=Img2ImgConfig())
    inpainting: InpaintingConfig = field(default=InpaintingConfig())
    controlnet: ControlNetConfig = field(default=ControlNetConfig())
    api: APIConfig = field(default=APIConfig())
    interrogator: InterrogatorConfig = field(default=InterrogatorConfig())
    aitemplate: AITemplateConfig = field(default=AITemplateConfig())
    bot: BotConfig = field(default=BotConfig())
    extra: CatchAll = field(default_factory=dict)


def save_config(config: Configuration):
    "Save the configuration to a file"

    logger.info("Saving configuration to data/settings.json")

    with open("data/settings.json", "w", encoding="utf-8") as f:
        f.write(config.to_json(ensure_ascii=False, indent=4))


def update_config(config: Configuration, new_config: Configuration):
    "Update the configuration with new values instead of overwriting the pointer"

    for cls_field in fields(new_config):
        assert isinstance(cls_field, Field)
        setattr(config, cls_field.name, getattr(new_config, cls_field.name))


def load_config():
    "Load the configuration from a file"

    logger.info("Loading configuration from data/settings.json")

    try:
        with open("data/settings.json", "r", encoding="utf-8") as f:
            config = Configuration.from_json(f.read())
            logger.info("Configuration loaded from data/settings.json")
            return config

    except FileNotFoundError:
        logger.info("data/settings.json not found, creating a new one")
        config = Configuration()
        save_config(config)
        logger.info("Configuration saved to data/settings.json")
        return config<|MERGE_RESOLUTION|>--- conflicted
+++ resolved
@@ -100,28 +100,16 @@
     # Websockets and intervals
     websocket_sync_interval: float = 0.02
     websocket_perf_interval: float = 1.0
-<<<<<<< HEAD
+
+    # TomeSD
+    use_tomesd: bool = False  # really extreme, probably will have to wait around until tome improves a bit
+    tomesd_ratio: float = 0.25  # had to tone this down, 0.4 is too big of a context loss even on short prompts
+    tomesd_downsample_layers: Literal[1, 2, 4, 8] = 1
+
+    image_preview_delay: float = 2.0
+
+    # General optimizations
     attention_processor: Literal["xformers", "spda", "cross_attention"] = "xformers"
-    attention_slicing: Union[int, Literal["auto", "disabled"]] = "disabled"
-    use_tomesd: bool = False  # really extreme, probably will have to wait around until tome improves a bit
-    deterministic_generation: bool = (
-        True  # disabling increases performance on my 3080 by 0.25it/s with batch_size=3
-    )
-    quantize_to_int8: bool = False  # preferably will also be able to port this over to gpu, but cpu only for now
-    reduced_precision: bool = False
-    cudnn_benchmark: bool = False
-    tomesd_ratio: float = 0.25  # had to tone this down, 0.4 is too big of a context loss even on short prompts
-=======
-    image_preview_delay: float = 2.0
-
-    # ToMeSD
-    use_tomesd: bool = False
-    tomesd_ratio: float = 0.4
->>>>>>> 900fb42d
-    tomesd_downsample_layers: Literal[1, 2, 4, 8] = 1
-
-    # Optimizations
-    attention_processor: Literal["xformers", "spda"] = "xformers"
     attention_slicing: Union[int, Literal["auto", "disabled"]] = "disabled"
     channels_last: bool = True
     vae_slicing: bool = True
@@ -129,6 +117,16 @@
     clear_memory_policy: Literal["always", "after_disconnect", "never"] = "always"
     offload: Literal["module", "model", "disabled"] = "disabled"
     use_fp32: bool = False
+
+    # CPU specific optimizations
+    quantize_to_int8: bool = False  # preferably will also be able to port this over to gpu, but cpu only for now
+    
+    # CUDA specific optimizations
+    reduced_precision: bool = False
+    cudnn_benchmark: bool = False
+    deterministic_generation: bool = (
+        True  # disabling increases performance on my 3080 by 0.25it/s with batch_size=3
+    )
 
     # Device settings
     device_id: int = 0
