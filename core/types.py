from dataclasses import dataclass, field
from enum import Enum
from typing import Any, Dict, List, Literal, Optional, Tuple, Union
from uuid import uuid4

from diffusers import (
    DiffusionPipeline,
    StableDiffusionControlNetPipeline,
    StableDiffusionDepth2ImgPipeline,
    StableDiffusionImg2ImgPipeline,
    StableDiffusionInpaintPipeline,
    StableDiffusionInstructPix2PixPipeline,
    StableDiffusionPipeline,
    StableDiffusionUpscalePipeline,
)
from diffusers.schedulers.scheduling_utils import KarrasDiffusionSchedulers

InferenceBackend = Literal["PyTorch", "SDXL", "AITemplate", "ONNX"]
Backend = Literal[
    "PyTorch",
<<<<<<< HEAD
    "SDXL",
    "AITemplate",
    "unknown",
    "LoRA",
    "Textual Inversion",
    "ONNX",
    "VAE",
=======
    "AITemplate",
    "unknown",
    "LoRA",
    "LyCORIS",
    "Textual Inversion",
    "ONNX",
    "VAE",
    "Upscaler",
>>>>>>> 02272f0e
]


@dataclass
class Job:
    "Base class for all jobs"

    data: Any
    model: str
    websocket_id: Union[str, None] = field(default=None)
    save_image: Literal[True, False, "r2"] = True
    flags: Dict[str, Dict] = field(default_factory=dict)


class SupportedModel(Enum):
    "Enum of models supported by the API"

    AnythingV3 = "Linaqruf/anything-v3.0"
    StableDiffusion2_1 = "stabilityai/stable-diffusion-2-1"
    OpenJourney = "prompthero/openjourney"
    DreamlikeDiffusion = "dreamlike-art/dreamlike-diffusion-1.0"
    DreamlikePhotoreal = "dreamlike-art/dreamlike-photoreal-2.0"
    Protogen5_8_Anime = "darkstorm2150/Protogen_x5.8_Official_Release"
    SynthWave = "ItsJayQz/SynthwavePunk-v2"
    InkpunkDiffusion = "Envvi/Inkpunk-Diffusion"
    Protogen5_3_Realism = "darkstorm2150/Protogen_v5.3_Official_Release"
    AnythingV4 = "andite/anything-v4.0"


@dataclass
class InterrogationData:
    "Dataclass for the data of an interrogation request"

    image: Union[bytes, str]
    caption: Optional[str] = field(default=None)
    threshold: float = field(default=0.5)
    id: str = field(default_factory=lambda: uuid4().hex)


@dataclass
class Txt2imgData:
    "Dataclass for the data of a txt2img request"

    prompt: str
    scheduler: KarrasDiffusionSchedulers
    id: str = field(default_factory=lambda: uuid4().hex)
    negative_prompt: str = field(default="")
    width: int = field(default=512)
    height: int = field(default=512)
    steps: int = field(default=25)
    guidance_scale: float = field(default=7)
    self_attention_scale: float = field(default=0.0)
    use_karras_sigmas: bool = field(default=False)
    seed: int = field(default=0)
    batch_size: int = field(default=1)
    batch_count: int = field(default=1)


@dataclass
class Img2imgData:
    "Dataclass for the data of an img2img request"

    prompt: str
    image: Union[bytes, str]
    scheduler: KarrasDiffusionSchedulers
    id: str = field(default_factory=lambda: uuid4().hex)
    negative_prompt: str = field(default="")
    width: int = field(default=512)
    height: int = field(default=512)
    steps: int = field(default=25)
    guidance_scale: float = field(default=7)
    self_attention_scale: float = field(default=0.0)
    use_karras_sigmas: bool = field(default=False)
    seed: int = field(default=0)
    batch_size: int = field(default=1)
    batch_count: int = field(default=1)
    strength: float = field(default=0.6)


@dataclass
class InpaintData:
    "Dataclass for the data of an img2img request"

    prompt: str
    image: Union[bytes, str]
    mask_image: Union[bytes, str]
    scheduler: KarrasDiffusionSchedulers
    id: str = field(default_factory=lambda: uuid4().hex)
    negative_prompt: str = field(default="")
    width: int = field(default=512)
    height: int = field(default=512)
    steps: int = field(default=25)
    guidance_scale: float = field(default=7)
    self_attention_scale: float = field(default=0.0)
    use_karras_sigmas: bool = field(default=False)
    seed: int = field(default=0)
    batch_size: int = field(default=1)
    batch_count: int = field(default=1)


@dataclass
class ControlNetData:
    "Dataclass for the data of a control net request"

    prompt: str
    image: Union[bytes, str]
    scheduler: KarrasDiffusionSchedulers
    controlnet: str
    id: str = field(default_factory=lambda: uuid4().hex)
    negative_prompt: str = field(default="")
    width: int = field(default=512)
    height: int = field(default=512)
    steps: int = field(default=25)
    guidance_scale: float = field(default=7)
    use_karras_sigmas: bool = field(default=False)
    seed: int = field(default=0)
    batch_size: int = field(default=1)
    batch_count: int = field(default=1)
    controlnet_conditioning_scale: float = field(default=1.0)
    detection_resolution: int = field(default=512)

    canny_low_threshold: int = field(default=100)
    canny_high_threshold: int = field(default=200)

    mlsd_thr_v: float = field(default=0.1)
    mlsd_thr_d: float = field(default=0.1)

    is_preprocessed: bool = field(default=False)
    save_preprocessed: bool = field(default=False)
    return_preprocessed: bool = field(default=True)


@dataclass
class UpscaleData:
    "Dataclass for the data of a real esrgan request"

    image: Union[bytes, str]
    id: str = field(default_factory=lambda: uuid4().hex)
    upscale_factor: float = field(default=4)
    tile_size: int = field(default=128)
    tile_padding: int = field(default=10)


@dataclass
class InterrogatorQueueEntry(Job):
    "Dataclass for an interrogation queue entry"

    data: InterrogationData


@dataclass
class Txt2ImgQueueEntry(Job):
    "Dataclass for a text to image queue entry"

    data: Txt2imgData


@dataclass
class Img2ImgQueueEntry(Job):
    "Dataclass for an image to image queue entry"

    data: Img2imgData


@dataclass
class InpaintQueueEntry(Job):
    "Dataclass for an image to image queue entry"

    data: InpaintData


@dataclass
class ControlNetQueueEntry(Job):
    "Dataclass for a control net queue entry"

    data: ControlNetData


@dataclass
class UpscaleQueueEntry(Job):
    "Dataclass for a real esrgan job"

    data: UpscaleData


@dataclass
class QuantizationDict:
    "Dataclass for quantization parameters"

    vae_encoder: Literal["no-quant", "uint8", "int8"] = "no-quant"
    vae_decoder: Literal["no-quant", "uint8", "int8"] = "no-quant"
    unet: Literal["no-quant", "uint8", "int8"] = "no-quant"
    text_encoder: Literal["no-quant", "uint8", "int8"] = "no-quant"


@dataclass
class ONNXBuildRequest:
    "Dataclass for requesting a build of an ONNX engine"

    model_id: str
    simplify_unet: bool = False
    convert_to_fp16: bool = False
    quant_dict: QuantizationDict = field(default_factory=QuantizationDict)


@dataclass
class ConvertModelRequest:
    "Dataclass for requesting a conversion of a model"

    model: str
    safetensors: bool = False


PyTorchModelType = Union[
    DiffusionPipeline,
    StableDiffusionDepth2ImgPipeline,
    StableDiffusionImg2ImgPipeline,
    StableDiffusionInpaintPipeline,
    StableDiffusionInstructPix2PixPipeline,
    StableDiffusionPipeline,
    StableDiffusionUpscalePipeline,
    StableDiffusionControlNetPipeline,
]


@dataclass
class AITemplateBuildRequest:
    "Dataclass for requesting a build of an engine"

    model_id: str
    width: int = field(default=512)
    height: int = field(default=512)
    batch_size: int = field(default=1)
    threads: Optional[int] = field(default=None)


@dataclass
class AITemplateDynamicBuildRequest:
    "Dataclass for requesting a build of an engine"

    model_id: str
    width: Tuple[int, int] = field(default=(64, 2048))
    height: Tuple[int, int] = field(default=(64, 2048))
    batch_size: Tuple[int, int] = field(default=(1, 4))
    clip_chunks: int = field(default=6)
    threads: Optional[int] = field(default=None)


@dataclass
class ModelResponse:
    "Dataclass for a response containing a loaded model info"

    name: str
    path: str
    backend: Backend
    valid: bool
    vae: str
    state: Literal["loading", "loaded", "not loaded"] = field(default="not loaded")
    textual_inversions: List[str] = field(default_factory=list)


@dataclass
class LoraLoadRequest:
    "Dataclass for loading a LoRA onto a model"

    model: str
    lora: str
    weight: float = 0.5


@dataclass
class LoraUnloadRequest:
    "Dataclass for unloading a LoRA from a model"

    model: str
    lora: str


@dataclass
class VaeLoadRequest:
    "Dataclass for loading a VAE into a model"

    model: str
    vae: str


@dataclass
class TextualInversionLoadRequest:
    "Dataclass for loading a textual inversion onto a model"

    model: str
    textual_inversion: str


@dataclass
class DeleteModelRequest:
    "Dataclass for requesting a deletion of a model"

    model_path: str
    model_type: Literal["pytorch", "lora", "textual-inversion", "aitemplate"]


@dataclass
class Capabilities:
    "Dataclass for capabilities of a GPU"

    # ["cpu", "cuda", "directml", "mps", "xpu", "vulkan"]
    supported_backends: List[str] = field(default_factory=lambda: ["cpu"])
    # ["float16", "float32", "bfloat16"]
    supported_precisions_gpu: List[str] = field(default_factory=lambda: ["float32"])
    # ["float16", "float32", "bfloat16"]
    supported_precisions_cpu: List[str] = field(default_factory=lambda: ["float32"])

    supported_torch_compile_backends: List[str] = field(
        default_factory=lambda: ["inductor"]
    )

    # Does he have bitsandbytes installed?
    supports_int8: bool = False

    # Does the current build support xformers?
    # Useful for e.g. torch nightlies
    supports_xformers: bool = False

    # Volta+ (>=7.0)
    has_tensor_cores: bool = True

    # Ampere+ (>=8.6)
    has_tensorfloat: bool = False<|MERGE_RESOLUTION|>--- conflicted
+++ resolved
@@ -18,7 +18,6 @@
 InferenceBackend = Literal["PyTorch", "SDXL", "AITemplate", "ONNX"]
 Backend = Literal[
     "PyTorch",
-<<<<<<< HEAD
     "SDXL",
     "AITemplate",
     "unknown",
@@ -26,16 +25,6 @@
     "Textual Inversion",
     "ONNX",
     "VAE",
-=======
-    "AITemplate",
-    "unknown",
-    "LoRA",
-    "LyCORIS",
-    "Textual Inversion",
-    "ONNX",
-    "VAE",
-    "Upscaler",
->>>>>>> 02272f0e
 ]
 
 
