<<<<<<< HEAD
<<<<<<< HEAD
import { d as defineComponent, E as ref, u as useState, e as openBlock, x as createBlock, w as withCtx, h as unref, N as NGi, g as createVNode, G as NIcon, m as createTextVNode, F as NButton, v as createCommentVNode, y as NGrid, c as computed, n as createBaseVNode, f as createElementBlock, J as Fragment, M as renderList, O as NScrollbar, i as NCard } from "./index.js";
=======
import { d as defineComponent, r as ref, v as useState, o as openBlock, k as createBlock, w as withCtx, f as unref, A as NGi, e as createVNode, q as NIcon, i as createTextVNode, h as NButton, G as createCommentVNode, H as NGrid, c as computed, b as createBaseVNode, a as createElementBlock, F as Fragment, g as renderList, Q as NScrollbar, N as NCard } from "./index.js";
>>>>>>> origin/experimental
=======
import { d as defineComponent, x as ref, u as useState, c as openBlock, n as createBlock, w as withCtx, g as unref, N as NGi, f as createVNode, z as NIcon, l as createTextVNode, y as NButton, m as createCommentVNode, q as NGrid, D as computed, j as createBaseVNode, e as createElementBlock, F as Fragment, L as renderList, M as NScrollbar, h as NCard } from "./index.js";
>>>>>>> abc74b23
import { D as Download, _ as _sfc_main$2 } from "./SendOutputTo.vue_vue_type_script_setup_true_lang.js";
import { T as TrashBin, N as NImage } from "./TrashBin.js";
const _sfc_main$1 = /* @__PURE__ */ defineComponent({
  __name: "DownloadDelete",
  props: {
    imagePath: {
      type: String,
      required: false
    },
    base64image: {
      type: String,
      required: true
    }
  },
  setup(__props) {
    const props = __props;
    const showDeleteModal = ref(false);
    const global = useState();
    function downloadImage() {
      const a = document.createElement("a");
      a.href = props.base64image;
      a.download = global.state.imageBrowser.currentImage.id;
      a.target = "_blank";
      document.body.appendChild(a);
      a.click();
      document.body.removeChild(a);
    }
    return (_ctx, _cache) => {
      return openBlock(), createBlock(unref(NGrid), {
        cols: "2",
        "x-gap": "4",
        style: { "margin-top": "12px" }
      }, {
        default: withCtx(() => [
          props.base64image ? (openBlock(), createBlock(unref(NGi), { key: 0 }, {
            default: withCtx(() => [
              createVNode(unref(NButton), {
                type: "success",
                onClick: downloadImage,
                style: { "width": "100%" },
                ghost: ""
              }, {
                icon: withCtx(() => [
                  createVNode(unref(NIcon), null, {
                    default: withCtx(() => [
                      createVNode(unref(Download))
                    ]),
                    _: 1
                  })
                ]),
                default: withCtx(() => [
                  createTextVNode("Download")
                ]),
                _: 1
              })
            ]),
            _: 1
          })) : createCommentVNode("", true),
          createVNode(unref(NGi), null, {
            default: withCtx(() => [
              createVNode(unref(NButton), {
                type: "error",
                onClick: _cache[0] || (_cache[0] = ($event) => showDeleteModal.value = true),
                style: { "width": "100%" },
                ghost: "",
                disabled: props.imagePath === void 0
              }, {
                icon: withCtx(() => [
                  createVNode(unref(NIcon), null, {
                    default: withCtx(() => [
                      createVNode(unref(TrashBin))
                    ]),
                    _: 1
                  })
                ]),
                default: withCtx(() => [
                  createTextVNode(" Delete")
                ]),
                _: 1
              }, 8, ["disabled"])
            ]),
            _: 1
          })
        ]),
        _: 1
      });
    };
  }
});
const _hoisted_1 = { style: { "width": "100%", "display": "flex", "justify-content": "center" } };
const _hoisted_2 = {
  key: 0,
  style: { "margin-top": "12px" }
};
const _hoisted_3 = ["onClick"];
const _hoisted_4 = ["src"];
const _hoisted_5 = { key: 1 };
const _sfc_main = /* @__PURE__ */ defineComponent({
  __name: "ImageOutput",
  props: {
    currentImage: {
      type: String,
      required: true
    },
    images: {
      type: Array,
      required: false,
      default: () => []
    },
    data: {
      type: Object,
      required: false,
      default: () => ({})
    }
  },
  emits: ["image-clicked"],
  setup(__props) {
    const props = __props;
    const displayedImage = computed(() => {
      if (props.currentImage) {
        return props.currentImage;
      } else if (props.images.length > 0) {
        return props.images[0];
      } else {
        return "";
      }
    });
    return (_ctx, _cache) => {
      return openBlock(), createBlock(unref(NCard), {
        title: "Output",
        hoverable: ""
      }, {
        default: withCtx(() => [
          createBaseVNode("div", _hoisted_1, [
            displayedImage.value ? (openBlock(), createBlock(unref(NImage), {
              key: 0,
              src: displayedImage.value.toString(),
              "img-props": {
                style: "max-width: 100%; max-height: 70vh; width: 100%"
              },
              style: { "max-width": "100%", "max-height": "60vh", "width": "100%", "height": "100%" },
              "object-fit": "contain"
            }, null, 8, ["src"])) : createCommentVNode("", true)
          ]),
          __props.images.length > 1 ? (openBlock(), createElementBlock("div", _hoisted_2, [
            createVNode(unref(NScrollbar), { "x-scrollable": "" }, {
              default: withCtx(() => [
                (openBlock(true), createElementBlock(Fragment, null, renderList(props.images, (image, i) => {
                  return openBlock(), createElementBlock("span", {
                    key: i,
                    onClick: ($event) => _ctx.$emit("image-clicked", image.toString()),
                    style: { "cursor": "pointer" }
                  }, [
                    createBaseVNode("img", {
                      src: image.toString(),
                      style: { "height": "100px", "width": "100px", "margin": "5px", "object-fit": "contain" }
                    }, null, 8, _hoisted_4)
                  ], 8, _hoisted_3);
                }), 128))
              ]),
              _: 1
            })
          ])) : createCommentVNode("", true),
          props.currentImage ? (openBlock(), createElementBlock("div", _hoisted_5, [
            createVNode(unref(_sfc_main$1), {
              base64image: props.currentImage,
              style: { "margin-bottom": "4px" }
            }, null, 8, ["base64image"]),
            createVNode(unref(_sfc_main$2), {
              output: props.currentImage,
              card: false,
              data: __props.data
            }, null, 8, ["output", "data"])
          ])) : createCommentVNode("", true)
        ]),
        _: 1
      });
    };
  }
});
export {
  _sfc_main as _
};<|MERGE_RESOLUTION|>--- conflicted
+++ resolved
@@ -1,12 +1,4 @@
-<<<<<<< HEAD
-<<<<<<< HEAD
-import { d as defineComponent, E as ref, u as useState, e as openBlock, x as createBlock, w as withCtx, h as unref, N as NGi, g as createVNode, G as NIcon, m as createTextVNode, F as NButton, v as createCommentVNode, y as NGrid, c as computed, n as createBaseVNode, f as createElementBlock, J as Fragment, M as renderList, O as NScrollbar, i as NCard } from "./index.js";
-=======
-import { d as defineComponent, r as ref, v as useState, o as openBlock, k as createBlock, w as withCtx, f as unref, A as NGi, e as createVNode, q as NIcon, i as createTextVNode, h as NButton, G as createCommentVNode, H as NGrid, c as computed, b as createBaseVNode, a as createElementBlock, F as Fragment, g as renderList, Q as NScrollbar, N as NCard } from "./index.js";
->>>>>>> origin/experimental
-=======
-import { d as defineComponent, x as ref, u as useState, c as openBlock, n as createBlock, w as withCtx, g as unref, N as NGi, f as createVNode, z as NIcon, l as createTextVNode, y as NButton, m as createCommentVNode, q as NGrid, D as computed, j as createBaseVNode, e as createElementBlock, F as Fragment, L as renderList, M as NScrollbar, h as NCard } from "./index.js";
->>>>>>> abc74b23
+import { d as defineComponent, E as ref, u as useState, e as openBlock, x as createBlock, w as withCtx, h as unref, N as NGi, g as createVNode, A as NIcon, n as createTextVNode, F as NButton, v as createCommentVNode, z as NGrid, c as computed, q as createBaseVNode, f as createElementBlock, I as Fragment, L as renderList, M as NScrollbar, j as NCard } from "./index.js";
 import { D as Download, _ as _sfc_main$2 } from "./SendOutputTo.vue_vue_type_script_setup_true_lang.js";
 import { T as TrashBin, N as NImage } from "./TrashBin.js";
 const _sfc_main$1 = /* @__PURE__ */ defineComponent({
