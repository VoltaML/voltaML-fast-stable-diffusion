<<<<<<< HEAD
import { d as defineComponent, y as ref, u as useState, e as openBlock, p as createBlock, w as withCtx, h as unref, N as NGi, g as createVNode, A as NIcon, m as createTextVNode, z as NButton, n as createCommentVNode, r as NGrid, c as computed, k as createBaseVNode, f as createElementBlock, F as Fragment, L as renderList, M as NScrollbar, i as NCard } from "./index.js";
=======
import { d as defineComponent, z as ref, a as useState, o as openBlock, e as createBlock, w as withCtx, h as unref, r as NGi, g as createVNode, B as NIcon, k as createTextVNode, A as NButton, m as createCommentVNode, s as NGrid, c as computed, f as createBaseVNode, j as createElementBlock, F as Fragment, L as renderList, M as NScrollbar, n as NCard } from "./index.js";
>>>>>>> 69002274
import { D as Download, _ as _sfc_main$2 } from "./SendOutputTo.vue_vue_type_script_setup_true_lang.js";
import { T as TrashBin, N as NImage } from "./TrashBin.js";
const _sfc_main$1 = /* @__PURE__ */ defineComponent({
  __name: "DownloadDelete",
  props: {
    imagePath: {
      type: String,
      required: false
    },
    base64image: {
      type: String,
      required: true
    }
  },
  setup(__props) {
    const props = __props;
    const showDeleteModal = ref(false);
    const global = useState();
    function downloadImage() {
      const a = document.createElement("a");
      a.href = props.base64image;
      a.download = global.state.imageBrowser.currentImage.id;
      a.target = "_blank";
      document.body.appendChild(a);
      a.click();
      document.body.removeChild(a);
    }
    return (_ctx, _cache) => {
      return openBlock(), createBlock(unref(NGrid), {
        cols: "2",
        "x-gap": "4",
        style: { "margin-top": "12px" }
      }, {
        default: withCtx(() => [
          props.base64image ? (openBlock(), createBlock(unref(NGi), { key: 0 }, {
            default: withCtx(() => [
              createVNode(unref(NButton), {
                type: "success",
                onClick: downloadImage,
                style: { "width": "100%" },
                ghost: ""
              }, {
                icon: withCtx(() => [
                  createVNode(unref(NIcon), null, {
                    default: withCtx(() => [
                      createVNode(unref(Download))
                    ]),
                    _: 1
                  })
                ]),
                default: withCtx(() => [
                  createTextVNode("Download")
                ]),
                _: 1
              })
            ]),
            _: 1
          })) : createCommentVNode("", true),
          createVNode(unref(NGi), null, {
            default: withCtx(() => [
              createVNode(unref(NButton), {
                type: "error",
                onClick: _cache[0] || (_cache[0] = ($event) => showDeleteModal.value = true),
                style: { "width": "100%" },
                ghost: "",
                disabled: props.imagePath === void 0
              }, {
                icon: withCtx(() => [
                  createVNode(unref(NIcon), null, {
                    default: withCtx(() => [
                      createVNode(unref(TrashBin))
                    ]),
                    _: 1
                  })
                ]),
                default: withCtx(() => [
                  createTextVNode(" Delete")
                ]),
                _: 1
              }, 8, ["disabled"])
            ]),
            _: 1
          })
        ]),
        _: 1
      });
    };
  }
});
const _hoisted_1 = { style: { "width": "100%", "display": "flex", "justify-content": "center" } };
const _hoisted_2 = {
  key: 0,
  style: { "margin-top": "12px" }
};
const _hoisted_3 = ["onClick"];
const _hoisted_4 = ["src"];
const _hoisted_5 = { key: 1 };
const _sfc_main = /* @__PURE__ */ defineComponent({
  __name: "ImageOutput",
  props: {
    currentImage: {
      type: String,
      required: true
    },
    images: {
      type: Array,
      required: false,
      default: () => []
    },
    data: {
      type: Object,
      required: false,
      default: () => ({})
    }
  },
  emits: ["image-clicked"],
  setup(__props) {
    const props = __props;
    const displayedImage = computed(() => {
      if (props.currentImage) {
        return props.currentImage;
      } else if (props.images.length > 0) {
        return props.images[0];
      } else {
        return "";
      }
    });
    return (_ctx, _cache) => {
      return openBlock(), createBlock(unref(NCard), {
        title: "Output",
        hoverable: ""
      }, {
        default: withCtx(() => [
          createBaseVNode("div", _hoisted_1, [
            displayedImage.value ? (openBlock(), createBlock(unref(NImage), {
              key: 0,
              src: displayedImage.value.toString(),
              "img-props": {
                style: "max-width: 100%; max-height: 70vh; width: 100%"
              },
              style: { "max-width": "100%", "max-height": "60vh", "width": "100%", "height": "100%" },
              "object-fit": "contain"
            }, null, 8, ["src"])) : createCommentVNode("", true)
          ]),
          __props.images.length > 1 ? (openBlock(), createElementBlock("div", _hoisted_2, [
            createVNode(unref(NScrollbar), { "x-scrollable": "" }, {
              default: withCtx(() => [
                (openBlock(true), createElementBlock(Fragment, null, renderList(props.images, (image, i) => {
                  return openBlock(), createElementBlock("span", {
                    key: i,
                    onClick: ($event) => _ctx.$emit("image-clicked", image.toString()),
                    style: { "cursor": "pointer" }
                  }, [
                    createBaseVNode("img", {
                      src: image.toString(),
                      style: { "height": "100px", "width": "100px", "margin": "5px", "object-fit": "contain" }
                    }, null, 8, _hoisted_4)
                  ], 8, _hoisted_3);
                }), 128))
              ]),
              _: 1
            })
          ])) : createCommentVNode("", true),
          props.currentImage ? (openBlock(), createElementBlock("div", _hoisted_5, [
            createVNode(unref(_sfc_main$1), {
              base64image: props.currentImage,
              style: { "margin-bottom": "4px" }
            }, null, 8, ["base64image"]),
            createVNode(unref(_sfc_main$2), {
              output: props.currentImage,
              card: false,
              data: __props.data
            }, null, 8, ["output", "data"])
          ])) : createCommentVNode("", true)
        ]),
        _: 1
      });
    };
  }
});
export {
  _sfc_main as _
};<|MERGE_RESOLUTION|>--- conflicted
+++ resolved
@@ -1,8 +1,4 @@
-<<<<<<< HEAD
-import { d as defineComponent, y as ref, u as useState, e as openBlock, p as createBlock, w as withCtx, h as unref, N as NGi, g as createVNode, A as NIcon, m as createTextVNode, z as NButton, n as createCommentVNode, r as NGrid, c as computed, k as createBaseVNode, f as createElementBlock, F as Fragment, L as renderList, M as NScrollbar, i as NCard } from "./index.js";
-=======
-import { d as defineComponent, z as ref, a as useState, o as openBlock, e as createBlock, w as withCtx, h as unref, r as NGi, g as createVNode, B as NIcon, k as createTextVNode, A as NButton, m as createCommentVNode, s as NGrid, c as computed, f as createBaseVNode, j as createElementBlock, F as Fragment, L as renderList, M as NScrollbar, n as NCard } from "./index.js";
->>>>>>> 69002274
+import { d as defineComponent, A as ref, a as useState, o as openBlock, e as createBlock, w as withCtx, h as unref, s as NGi, g as createVNode, C as NIcon, k as createTextVNode, B as NButton, m as createCommentVNode, t as NGrid, c as computed, f as createBaseVNode, j as createElementBlock, G as Fragment, M as renderList, O as NScrollbar, n as NCard } from "./index.js";
 import { D as Download, _ as _sfc_main$2 } from "./SendOutputTo.vue_vue_type_script_setup_true_lang.js";
 import { T as TrashBin, N as NImage } from "./TrashBin.js";
 const _sfc_main$1 = /* @__PURE__ */ defineComponent({
