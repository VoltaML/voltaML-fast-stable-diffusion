--- conflicted
+++ resolved
@@ -1,10 +1,6 @@
-<<<<<<< HEAD
-import { d as defineComponent, E as ref, u as useState, e as openBlock, v as createBlock, w as withCtx, h as unref, N as NGi, g as createVNode, G as NIcon, m as createTextVNode, F as NButton, x as createCommentVNode, y as NGrid, c as computed, n as createBaseVNode, f as createElementBlock, K as Fragment, L as renderList, M as NScrollbar, i as NCard } from "./index.js";
-=======
-import { d as defineComponent, E as ref, u as useState, e as openBlock, v as createBlock, w as withCtx, h as unref, N as NGi, g as createVNode, G as NIcon, m as createTextVNode, F as NButton, x as createCommentVNode, y as NGrid, c as computed, n as createBaseVNode, f as createElementBlock, J as Fragment, L as renderList, M as NScrollbar, i as NCard } from "./index.js";
->>>>>>> ce06748f
-import { D as Download, _ as _sfc_main$2 } from "./SendOutputTo.vue_vue_type_script_setup_true_lang.js";
-import { T as TrashBin, N as NImage } from "./TrashBin.js";
+import { c as computed, n as createBaseVNode, v as createBlock, x as createCommentVNode, f as createElementBlock, m as createTextVNode, g as createVNode, d as defineComponent, J as Fragment, F as NButton, i as NCard, N as NGi, y as NGrid, G as NIcon, M as NScrollbar, e as openBlock, E as ref, L as renderList, h as unref, u as useState, w as withCtx } from "./index.js";
+import { _ as _sfc_main$2, D as Download } from "./SendOutputTo.vue_vue_type_script_setup_true_lang.js";
+import { N as NImage, T as TrashBin } from "./TrashBin.js";
 const _sfc_main$1 = /* @__PURE__ */ defineComponent({
   __name: "DownloadDelete",
   props: {
@@ -178,5 +174,5 @@
   }
 });
 export {
-  _sfc_main as _
+_sfc_main as _
 };