--- conflicted
+++ resolved
@@ -1,8 +1,4 @@
-<<<<<<< HEAD
-import { E as ref, bi as onBeforeUpdate, W as c, X as cB, Z as cM, Y as cE, aW as fadeInScaleUpTransition, a0 as insideModal, a1 as insidePopover, d as defineComponent, P as useConfig, a4 as useTheme, Q as useFormItem, c as computed, T as toRef, R as useMergedState, ad as watch, aH as onBeforeUnmount, a8 as useThemeClass, bG as isMounted, av as useAdjustedTo, D as h, bT as VBinder, bU as VTarget, at as resolveSlot, bV as VFollower, aX as Transition, bW as sliderLight, ab as on, aI as off, ah as nextTick, V as call } from "./index.js";
-=======
-import { E as ref, bl as onBeforeUpdate, W as c, X as cB, Z as cM, Y as cE, aW as fadeInScaleUpTransition, a0 as insideModal, a1 as insidePopover, d as defineComponent, P as useConfig, a4 as useTheme, Q as useFormItem, c as computed, T as toRef, R as useMergedState, ad as watch, aH as onBeforeUnmount, a8 as useThemeClass, bG as isMounted, av as useAdjustedTo, D as h, bT as VBinder, bU as VTarget, at as resolveSlot, bV as VFollower, aX as Transition, bW as sliderLight, ab as on, aI as off, ah as nextTick, V as call } from "./index.js";
->>>>>>> ffed18f9
+import { aX as Transition, bT as VBinder, bV as VFollower, bU as VTarget, W as c, X as cB, Y as cE, Z as cM, V as call, c as computed, d as defineComponent, aW as fadeInScaleUpTransition, D as h, a0 as insideModal, a1 as insidePopover, bG as isMounted, ah as nextTick, aI as off, ab as on, aH as onBeforeUnmount, bl as onBeforeUpdate, E as ref, at as resolveSlot, bW as sliderLight, T as toRef, av as useAdjustedTo, P as useConfig, Q as useFormItem, R as useMergedState, a4 as useTheme, a8 as useThemeClass, ad as watch } from "./index.js";
 function isTouchEvent(e) {
   return window.TouchEvent && e instanceof window.TouchEvent;
 }
@@ -727,5 +723,5 @@
   }
 });
 export {
-  NSlider as N
+NSlider as N
 };