--- conflicted
+++ resolved
@@ -49,28 +49,20 @@
   justify-content: center;
 }
 
-<<<<<<< HEAD
 .image-container img[data-v-a1e97e18] {
-=======
-.image-container img[data-v-57bf425f] {
->>>>>>> 5fbefc73
   width: 100%;
   height: 100%;
   object-fit: contain;
   overflow: hidden;
 }
-<<<<<<< HEAD
+
 .image-container[data-v-a1e97e18] {
-=======
-.image-container[data-v-57bf425f] {
->>>>>>> 5fbefc73
   height: 70vh;
   width: 100%;
   display: flex;
   justify-content: center;
 }
 
-<<<<<<< HEAD
 .hidden-input[data-v-ba9c9a75] {
   display: none;
 }
@@ -78,15 +70,6 @@
   margin-right: 8px;
 }
 .file-upload[data-v-ba9c9a75] {
-=======
-.hidden-input[data-v-6ee012bb] {
-  display: none;
-}
-.utility-button[data-v-6ee012bb] {
-  margin-right: 8px;
-}
-.file-upload[data-v-6ee012bb] {
->>>>>>> 5fbefc73
   appearance: none;
   background-color: transparent;
   border: 1px solid #63e2b7;
@@ -106,7 +89,7 @@
   vertical-align: middle;
   white-space: nowrap;
 }
-<<<<<<< HEAD
+
 .file-upload[data-v-ba9c9a75]:focus:not(:focus-visible):not(.focus-visible) {
   box-shadow: none;
   outline: none;
@@ -116,27 +99,13 @@
   outline: none;
 }
 .file-upload[data-v-ba9c9a75]:disabled {
-=======
-.file-upload[data-v-6ee012bb]:focus:not(:focus-visible):not(.focus-visible) {
-  box-shadow: none;
-  outline: none;
-}
-.file-upload[data-v-6ee012bb]:focus {
-  box-shadow: rgba(46, 164, 79, 0.4) 0 0 0 3px;
-  outline: none;
-}
-.file-upload[data-v-6ee012bb]:disabled {
->>>>>>> 5fbefc73
   background-color: #94d3a2;
   border-color: rgba(27, 31, 35, 0.1);
   color: rgba(255, 255, 255, 0.8);
   cursor: default;
 }
-<<<<<<< HEAD
+
 .image-container[data-v-ba9c9a75] {
-=======
-.image-container[data-v-6ee012bb] {
->>>>>>> 5fbefc73
   width: 100%;
   display: flex;
   justify-content: center;
