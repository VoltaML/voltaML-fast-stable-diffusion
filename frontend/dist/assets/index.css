--- conflicted
+++ resolved
@@ -7,20 +7,12 @@
   z-index: 2;
 }
 
-<<<<<<< HEAD
-.progress-container[data-v-8de67429] {
-=======
-.progress-container[data-v-fa230e48] {
->>>>>>> 3df17651
+.progress-container[data-v-1a26c38c] {
   margin: 12px;
   flex-grow: 1;
   width: 400px;
 }
-<<<<<<< HEAD
-.top-bar[data-v-8de67429] {
-=======
-.top-bar[data-v-fa230e48] {
->>>>>>> 3df17651
+.top-bar[data-v-1a26c38c] {
   display: inline-flex;
   align-items: center;
   border-bottom: #505050 1px solid;
@@ -31,15 +23,9 @@
   position: fixed;
   top: 0;
   z-index: 1;
-<<<<<<< HEAD
-  background-color: var(--e848f004);
+  background-color: var(--2dd27760);
 }
-.logo[data-v-8de67429] {
-=======
-  background-color: var(--584a206c);
-}
-.logo[data-v-fa230e48] {
->>>>>>> 3df17651
+.logo[data-v-1a26c38c] {
   margin-right: 16px;
   margin-left: 16px;
 }
