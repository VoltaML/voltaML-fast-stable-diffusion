--- conflicted
+++ resolved
@@ -34,13 +34,6 @@
   z-index: 2;
 }
 
-<<<<<<< HEAD
-<<<<<<< HEAD
-.progress-container[data-v-4f1de4f1] {
-=======
-.progress-container[data-v-4aa96a77] {
->>>>>>> origin/experimental
-=======
 .hidden-input[data-v-9ed1514f] {
   display: none;
 }
@@ -57,21 +50,12 @@
   justify-content: center;
 }
 
-.progress-container[data-v-2589676e] {
->>>>>>> abc74b23
+.progress-container[data-v-e207b7ed] {
   margin: 12px;
   flex-grow: 1;
   width: 400px;
 }
-<<<<<<< HEAD
-<<<<<<< HEAD
-.top-bar[data-v-4f1de4f1] {
-=======
-.top-bar[data-v-4aa96a77] {
->>>>>>> origin/experimental
-=======
-.top-bar[data-v-2589676e] {
->>>>>>> abc74b23
+.top-bar[data-v-e207b7ed] {
   display: inline-flex;
   align-items: center;
   padding-top: 10px;
@@ -81,20 +65,8 @@
   position: fixed;
   top: 0;
   z-index: 1;
-<<<<<<< HEAD
-<<<<<<< HEAD
-  background-color: var(--6a9a0e00);
-}
-.logo[data-v-4f1de4f1] {
-=======
-  background-color: var(--37a4cfa2);
-}
-.logo[data-v-4aa96a77] {
->>>>>>> origin/experimental
-=======
-}
-.logo[data-v-2589676e] {
->>>>>>> abc74b23
+}
+.logo[data-v-e207b7ed] {
   margin-right: 16px;
   margin-left: 16px;
 }
