--- conflicted
+++ resolved
@@ -58,20 +58,12 @@
   justify-content: center;
 }
 
-<<<<<<< HEAD
-.progress-container[data-v-fc8ab602] {
-=======
-.progress-container[data-v-29f01b28] {
->>>>>>> 5c2389b4
+.progress-container[data-v-7e344a3a] {
   margin: 12px;
   flex-grow: 1;
   width: 400px;
 }
-<<<<<<< HEAD
-.top-bar[data-v-fc8ab602] {
-=======
-.top-bar[data-v-29f01b28] {
->>>>>>> 5c2389b4
+.top-bar[data-v-7e344a3a] {
   display: inline-flex;
   align-items: center;
   padding-top: 10px;
@@ -82,11 +74,7 @@
   top: 0;
   z-index: 1;
 }
-<<<<<<< HEAD
-.logo[data-v-fc8ab602] {
-=======
-.logo[data-v-29f01b28] {
->>>>>>> 5c2389b4
+.logo[data-v-7e344a3a] {
   margin-right: 16px;
   margin-left: 16px;
 }
@@ -110,65 +98,39 @@
   justify-content: center;
 }
 
-<<<<<<< HEAD
-.image-container img[data-v-765782f1] {
-=======
-.image-container img[data-v-efacc8fd] {
->>>>>>> 5c2389b4
-  width: 100%;
-  height: 100%;
-  object-fit: contain;
-  overflow: hidden;
-}
-<<<<<<< HEAD
-.image-container[data-v-765782f1] {
-=======
-.image-container[data-v-efacc8fd] {
->>>>>>> 5c2389b4
-  height: 70vh;
-  width: 100%;
-  display: flex;
-  justify-content: center;
-}
-
-<<<<<<< HEAD
-.image-container img[data-v-014010a6] {
-=======
-.image-container img[data-v-9c556ef8] {
->>>>>>> 5c2389b4
-  width: 100%;
-  height: 100%;
-  object-fit: contain;
-  overflow: hidden;
-}
-<<<<<<< HEAD
-.image-container[data-v-014010a6] {
-=======
-.image-container[data-v-9c556ef8] {
->>>>>>> 5c2389b4
-  height: 70vh;
-  width: 100%;
-  display: flex;
-  justify-content: center;
-}
-
-<<<<<<< HEAD
-.hidden-input[data-v-595f4c6c] {
+.image-container img[data-v-95a354be] {
+  width: 100%;
+  height: 100%;
+  object-fit: contain;
+  overflow: hidden;
+}
+.image-container[data-v-95a354be] {
+  height: 70vh;
+  width: 100%;
+  display: flex;
+  justify-content: center;
+}
+
+.image-container img[data-v-116492bf] {
+  width: 100%;
+  height: 100%;
+  object-fit: contain;
+  overflow: hidden;
+}
+.image-container[data-v-116492bf] {
+  height: 70vh;
+  width: 100%;
+  display: flex;
+  justify-content: center;
+}
+
+.hidden-input[data-v-6961892e] {
   display: none;
 }
-.utility-button[data-v-595f4c6c] {
+.utility-button[data-v-6961892e] {
   margin-right: 8px;
 }
-.file-upload[data-v-595f4c6c] {
-=======
-.hidden-input[data-v-7963dde9] {
-  display: none;
-}
-.utility-button[data-v-7963dde9] {
-  margin-right: 8px;
-}
-.file-upload[data-v-7963dde9] {
->>>>>>> 5c2389b4
+.file-upload[data-v-6961892e] {
   appearance: none;
   background-color: transparent;
   border: 1px solid #63e2b7;
@@ -188,37 +150,21 @@
   vertical-align: middle;
   white-space: nowrap;
 }
-<<<<<<< HEAD
-.file-upload[data-v-595f4c6c]:focus:not(:focus-visible):not(.focus-visible) {
+.file-upload[data-v-6961892e]:focus:not(:focus-visible):not(.focus-visible) {
   box-shadow: none;
   outline: none;
 }
-.file-upload[data-v-595f4c6c]:focus {
+.file-upload[data-v-6961892e]:focus {
   box-shadow: rgba(46, 164, 79, 0.4) 0 0 0 3px;
   outline: none;
 }
-.file-upload[data-v-595f4c6c]:disabled {
-=======
-.file-upload[data-v-7963dde9]:focus:not(:focus-visible):not(.focus-visible) {
-  box-shadow: none;
-  outline: none;
-}
-.file-upload[data-v-7963dde9]:focus {
-  box-shadow: rgba(46, 164, 79, 0.4) 0 0 0 3px;
-  outline: none;
-}
-.file-upload[data-v-7963dde9]:disabled {
->>>>>>> 5c2389b4
+.file-upload[data-v-6961892e]:disabled {
   background-color: #94d3a2;
   border-color: rgba(27, 31, 35, 0.1);
   color: rgba(255, 255, 255, 0.8);
   cursor: default;
 }
-<<<<<<< HEAD
-.image-container[data-v-595f4c6c] {
-=======
-.image-container[data-v-7963dde9] {
->>>>>>> 5c2389b4
+.image-container[data-v-6961892e] {
   width: 100%;
   display: flex;
   justify-content: center;
