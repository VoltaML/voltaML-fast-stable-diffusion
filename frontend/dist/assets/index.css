
.navbar {
  position: fixed;
  top: 0;
  left: 0;
  height: 100%;
  z-index: 2;
}

<<<<<<< HEAD
.progress-container[data-v-56dc8f7d] {
=======
.progress-container[data-v-bb3362c2] {
>>>>>>> ffed18f9
  margin: 12px;
  flex-grow: 1;
  width: 400px;
}
<<<<<<< HEAD
.top-bar[data-v-56dc8f7d] {
=======
.top-bar[data-v-bb3362c2] {
>>>>>>> ffed18f9
  display: inline-flex;
  align-items: center;
  border-bottom: #505050 1px solid;
  padding-top: 10px;
  padding-bottom: 10px;
  width: calc(100% - 64px);
  height: 32px;
  position: fixed;
  top: 0;
  z-index: 1;
<<<<<<< HEAD
  background-color: var(--55d9d9b8);
}
.logo[data-v-56dc8f7d] {
=======
  background-color: var(--6ce60834);
}
.logo[data-v-bb3362c2] {
>>>>>>> ffed18f9
  margin-right: 16px;
  margin-left: 16px;
}

.main {
  background-color: var(--29cef8cc);
}
.autocomplete {
  position: relative;
  display: inline-block;
}
.autocomplete-items {
  position: absolute;
  z-index: 99;
  background-color: var(--4a43647e);
  border-radius: var(--e4e5ec3e);
  padding: 2px;
}
.autocomplete-items div {
  padding: 8px;
  cursor: pointer;
  border-radius: var(--e4e5ec3e);
}
.autocomplete-active {
  background-color: var(--1beee664) !important;
  color: var(--440cdb18) !important;
}
body {
  min-height: 100vh;
  margin-left: 64px;
  color: #fff;
  background-color: rgb(18, 18, 21);
  font-family: Inter, -apple-system, BlinkMacSystemFont, "Segoe UI", Roboto,
    Oxygen, Ubuntu, Cantarell, "Fira Sans", "Droid Sans", "Helvetica Neue",
    sans-serif;
  font-size: 18px;
  text-rendering: optimizeLegibility;
  -webkit-font-smoothing: antialiased;
  -moz-osx-font-smoothing: grayscale;
}

/* width */
::-webkit-scrollbar {
  width: 10px;
}

/* Track */
::-webkit-scrollbar-track {
  border-radius: 10px;
}

/* Handle */
::-webkit-scrollbar-thumb {
  background: rgb(39, 39, 39);
  border-radius: 10px;
}

a,
.green {
  text-decoration: none;
  color: hsla(160, 100%, 37%, 1);
  transition: 0.4s;
}

.n-menu-item:last-child {
  margin-top: auto;
}<|MERGE_RESOLUTION|>--- conflicted
+++ resolved
@@ -7,20 +7,12 @@
   z-index: 2;
 }
 
-<<<<<<< HEAD
-.progress-container[data-v-56dc8f7d] {
-=======
 .progress-container[data-v-bb3362c2] {
->>>>>>> ffed18f9
   margin: 12px;
   flex-grow: 1;
   width: 400px;
 }
-<<<<<<< HEAD
-.top-bar[data-v-56dc8f7d] {
-=======
 .top-bar[data-v-bb3362c2] {
->>>>>>> ffed18f9
   display: inline-flex;
   align-items: center;
   border-bottom: #505050 1px solid;
@@ -31,15 +23,9 @@
   position: fixed;
   top: 0;
   z-index: 1;
-<<<<<<< HEAD
-  background-color: var(--55d9d9b8);
-}
-.logo[data-v-56dc8f7d] {
-=======
   background-color: var(--6ce60834);
 }
 .logo[data-v-bb3362c2] {
->>>>>>> ffed18f9
   margin-right: 16px;
   margin-left: 16px;
 }
