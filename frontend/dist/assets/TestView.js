--- conflicted
+++ resolved
@@ -1,8 +1,4 @@
-<<<<<<< HEAD
-import { d as defineComponent, y as ref, e as openBlock, p as createBlock, h as unref } from "./index.js";
-=======
-import { d as defineComponent, z as ref, o as openBlock, e as createBlock, h as unref } from "./index.js";
->>>>>>> 69002274
+import { d as defineComponent, A as ref, o as openBlock, e as createBlock, h as unref } from "./index.js";
 import { _ as _sfc_main$1 } from "./ModelPopup.vue_vue_type_script_setup_true_lang.js";
 import "./DescriptionsItem.js";
 const _sfc_main = /* @__PURE__ */ defineComponent({
