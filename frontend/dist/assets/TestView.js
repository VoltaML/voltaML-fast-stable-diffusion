import { d as defineComponent, x as ref, c as openBlock, n as createBlock, g as unref } from "./index.js";
import { _ as _sfc_main$1 } from "./ModelPopup.vue_vue_type_script_setup_true_lang.js";
<<<<<<< HEAD
<<<<<<< HEAD
import { d as defineComponent, E as ref, e as openBlock, x as createBlock } from "./index.js";
=======
import { d as defineComponent, r as ref, o as openBlock, k as createBlock } from "./index.js";
>>>>>>> origin/experimental
=======
>>>>>>> abc74b23
import "./DescriptionsItem.js";
const _sfc_main = /* @__PURE__ */ defineComponent({
  __name: "TestView",
  setup(__props) {
    const model = ref(null);
    const showModal = ref(false);
    fetch("https://civitai.com/api/v1/models/7240").then((res) => {
      res.json().then((data) => {
        model.value = data;
      });
    });
    return (_ctx, _cache) => {
      return openBlock(), createBlock(unref(_sfc_main$1), {
        model: model.value,
        "show-modal": showModal.value,
        "onUpdate:showModal": _cache[0] || (_cache[0] = (e) => showModal.value = e)
      }, null, 8, ["model", "show-modal"]);
    };
  }
});
export {
  _sfc_main as default
};<|MERGE_RESOLUTION|>--- conflicted
+++ resolved
@@ -1,13 +1,5 @@
-import { d as defineComponent, x as ref, c as openBlock, n as createBlock, g as unref } from "./index.js";
+import { d as defineComponent, E as ref, e as openBlock, x as createBlock, h as unref } from "./index.js";
 import { _ as _sfc_main$1 } from "./ModelPopup.vue_vue_type_script_setup_true_lang.js";
-<<<<<<< HEAD
-<<<<<<< HEAD
-import { d as defineComponent, E as ref, e as openBlock, x as createBlock } from "./index.js";
-=======
-import { d as defineComponent, r as ref, o as openBlock, k as createBlock } from "./index.js";
->>>>>>> origin/experimental
-=======
->>>>>>> abc74b23
 import "./DescriptionsItem.js";
 const _sfc_main = /* @__PURE__ */ defineComponent({
   __name: "TestView",
