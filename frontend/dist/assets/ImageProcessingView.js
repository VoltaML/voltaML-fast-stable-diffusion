<<<<<<< HEAD
import { d as defineComponent, u as useState, a as useSettings, b as useMessage, c as computed, K as upscalerOptions, e as openBlock, f as createElementBlock, g as createVNode, w as withCtx, h as unref, N as NGi, i as NCard, j as NSpace, k as createBaseVNode, q as NSelect, l as NTooltip, m as createTextVNode, r as NGrid, s as serverUrl, t as pushScopeId, v as popScopeId, _ as _export_sfc, p as createBlock, C as NTabPane, D as NTabs } from "./index.js";
=======
import { d as defineComponent, a as useState, u as useSettings, p as useMessage, c as computed, b as upscalerOptions, o as openBlock, j as createElementBlock, g as createVNode, w as withCtx, h as unref, r as NGi, n as NCard, N as NSpace, f as createBaseVNode, i as NSelect, l as NTooltip, k as createTextVNode, s as NGrid, t as serverUrl, v as pushScopeId, x as popScopeId, _ as _export_sfc, e as createBlock, D as NTabPane, E as NTabs } from "./index.js";
>>>>>>> 69002274
import { _ as _sfc_main$2 } from "./GenerateSection.vue_vue_type_script_setup_true_lang.js";
import { _ as _sfc_main$3 } from "./ImageOutput.vue_vue_type_script_setup_true_lang.js";
import { I as ImageUpload } from "./ImageUpload.js";
import { a as NSlider } from "./Switch.js";
import { N as NInputNumber } from "./InputNumber.js";
import "./SendOutputTo.vue_vue_type_script_setup_true_lang.js";
import "./TrashBin.js";
import "./CloudUpload.js";
const _withScopeId = (n) => (pushScopeId("data-v-5358ed01"), n = n(), popScopeId(), n);
const _hoisted_1 = { style: { "margin": "0 12px" } };
const _hoisted_2 = { class: "flex-container" };
const _hoisted_3 = /* @__PURE__ */ _withScopeId(() => /* @__PURE__ */ createBaseVNode("p", { class: "slider-label" }, "Model", -1));
const _hoisted_4 = { class: "flex-container" };
const _hoisted_5 = /* @__PURE__ */ _withScopeId(() => /* @__PURE__ */ createBaseVNode("p", { class: "slider-label" }, "Scale Factor", -1));
const _hoisted_6 = { class: "flex-container" };
const _hoisted_7 = /* @__PURE__ */ _withScopeId(() => /* @__PURE__ */ createBaseVNode("p", { class: "slider-label" }, "Tile Size", -1));
const _hoisted_8 = { class: "flex-container" };
const _hoisted_9 = /* @__PURE__ */ _withScopeId(() => /* @__PURE__ */ createBaseVNode("p", { class: "slider-label" }, "Tile Padding", -1));
const _sfc_main$1 = /* @__PURE__ */ defineComponent({
  __name: "Upscale",
  setup(__props) {
    const global = useState();
    const settings = useSettings();
    const messageHandler = useMessage();
    const imageSelectCallback = (base64Image) => {
      settings.data.settings.upscale.image = base64Image;
    };
    const upscalerOptionsFull = computed(() => {
      const localModels = global.state.models.filter(
        (model) => model.backend === "Upscaler" && !(upscalerOptions.map((option) => option.label).indexOf(model.name) !== -1)
      ).map((model) => ({
        label: model.name,
        value: model.path
      }));
      return [...upscalerOptions, ...localModels];
    });
    const generate = () => {
      global.state.generating = true;
      fetch(`${serverUrl}/api/generate/upscale`, {
        method: "POST",
        headers: {
          "Content-Type": "application/json"
        },
        body: JSON.stringify({
          data: {
            image: settings.data.settings.upscale.image,
            upscale_factor: settings.data.settings.upscale.upscale_factor,
            model: settings.data.settings.upscale.model,
            tile_size: settings.data.settings.upscale.tile_size,
            tile_padding: settings.data.settings.upscale.tile_padding
          },
          model: settings.data.settings.upscale.model
        })
      }).then((res) => {
        global.state.generating = false;
        res.json().then((data) => {
          global.state.imageProcessing.images = [data.images];
          global.state.progress = 0;
          global.state.total_steps = 0;
          global.state.current_step = 0;
        });
      }).catch((err) => {
        global.state.generating = false;
        messageHandler.error(err);
      });
    };
    return (_ctx, _cache) => {
      return openBlock(), createElementBlock("div", _hoisted_1, [
        createVNode(unref(NGrid), {
          cols: "1 m:2",
          "x-gap": "12",
          responsive: "screen"
        }, {
          default: withCtx(() => [
            createVNode(unref(NGi), null, {
              default: withCtx(() => [
                createVNode(unref(ImageUpload), {
                  callback: imageSelectCallback,
                  preview: unref(settings).data.settings.upscale.image,
                  style: { "margin-bottom": "12px" },
                  onFileDropped: _cache[0] || (_cache[0] = ($event) => unref(settings).data.settings.upscale.image = $event)
                }, null, 8, ["preview"]),
                createVNode(unref(NCard), {
                  title: "Settings",
                  style: { "margin-bottom": "12px" }
                }, {
                  default: withCtx(() => [
                    createVNode(unref(NSpace), {
                      vertical: "",
                      class: "left-container"
                    }, {
                      default: withCtx(() => [
                        createBaseVNode("div", _hoisted_2, [
                          _hoisted_3,
                          createVNode(unref(NSelect), {
                            value: unref(settings).data.settings.upscale.model,
                            "onUpdate:value": _cache[1] || (_cache[1] = ($event) => unref(settings).data.settings.upscale.model = $event),
                            style: { "margin-right": "12px" },
                            filterable: "",
                            tag: "",
                            options: upscalerOptionsFull.value
                          }, null, 8, ["value", "options"])
                        ]),
                        createBaseVNode("div", _hoisted_4, [
                          createVNode(unref(NTooltip), { style: { "max-width": "600px" } }, {
                            trigger: withCtx(() => [
                              _hoisted_5
                            ]),
                            default: withCtx(() => [
                              createTextVNode(" TODO ")
                            ]),
                            _: 1
                          }),
                          createVNode(unref(NSlider), {
                            value: unref(settings).data.settings.upscale.upscale_factor,
                            "onUpdate:value": _cache[2] || (_cache[2] = ($event) => unref(settings).data.settings.upscale.upscale_factor = $event),
                            min: 1,
                            max: 4,
                            step: 0.1,
                            style: { "margin-right": "12px" }
                          }, null, 8, ["value"]),
                          createVNode(unref(NInputNumber), {
                            value: unref(settings).data.settings.upscale.upscale_factor,
                            "onUpdate:value": _cache[3] || (_cache[3] = ($event) => unref(settings).data.settings.upscale.upscale_factor = $event),
                            size: "small",
                            style: { "min-width": "96px", "width": "96px" },
                            min: 1,
                            max: 4,
                            step: 0.1
                          }, null, 8, ["value"])
                        ]),
                        createBaseVNode("div", _hoisted_6, [
                          createVNode(unref(NTooltip), { style: { "max-width": "600px" } }, {
                            trigger: withCtx(() => [
                              _hoisted_7
                            ]),
                            default: withCtx(() => [
                              createTextVNode(" How large each tile should be. Larger tiles will use more memory. 0 will disable tiling. ")
                            ]),
                            _: 1
                          }),
                          createVNode(unref(NSlider), {
                            value: unref(settings).data.settings.upscale.tile_size,
                            "onUpdate:value": _cache[4] || (_cache[4] = ($event) => unref(settings).data.settings.upscale.tile_size = $event),
                            min: 32,
                            max: 2048,
                            style: { "margin-right": "12px" }
                          }, null, 8, ["value"]),
                          createVNode(unref(NInputNumber), {
                            value: unref(settings).data.settings.upscale.tile_size,
                            "onUpdate:value": _cache[5] || (_cache[5] = ($event) => unref(settings).data.settings.upscale.tile_size = $event),
                            size: "small",
                            min: 32,
                            max: 2048,
                            style: { "min-width": "96px", "width": "96px" }
                          }, null, 8, ["value"])
                        ]),
                        createBaseVNode("div", _hoisted_8, [
                          createVNode(unref(NTooltip), { style: { "max-width": "600px" } }, {
                            trigger: withCtx(() => [
                              _hoisted_9
                            ]),
                            default: withCtx(() => [
                              createTextVNode(" How much should tiles overlap. Larger padding will use more memory, but image should not have visible seams. ")
                            ]),
                            _: 1
                          }),
                          createVNode(unref(NSlider), {
                            value: unref(settings).data.settings.upscale.tile_padding,
                            "onUpdate:value": _cache[6] || (_cache[6] = ($event) => unref(settings).data.settings.upscale.tile_padding = $event),
                            style: { "margin-right": "12px" }
                          }, null, 8, ["value"]),
                          createVNode(unref(NInputNumber), {
                            value: unref(settings).data.settings.upscale.tile_padding,
                            "onUpdate:value": _cache[7] || (_cache[7] = ($event) => unref(settings).data.settings.upscale.tile_padding = $event),
                            size: "small",
                            style: { "min-width": "96px", "width": "96px" }
                          }, null, 8, ["value"])
                        ])
                      ]),
                      _: 1
                    })
                  ]),
                  _: 1
                })
              ]),
              _: 1
            }),
            createVNode(unref(NGi), null, {
              default: withCtx(() => [
                createVNode(unref(_sfc_main$2), {
                  generate,
                  "do-not-disable-generate": ""
                }),
                createVNode(unref(_sfc_main$3), {
                  "current-image": unref(global).state.imageProcessing.currentImage,
                  images: unref(global).state.imageProcessing.images,
                  onImageClicked: _cache[8] || (_cache[8] = ($event) => unref(global).state.imageProcessing.currentImage = $event)
                }, null, 8, ["current-image", "images"])
              ]),
              _: 1
            })
          ]),
          _: 1
        })
      ]);
    };
  }
});
const Upscale = /* @__PURE__ */ _export_sfc(_sfc_main$1, [["__scopeId", "data-v-5358ed01"]]);
const _sfc_main = /* @__PURE__ */ defineComponent({
  __name: "ImageProcessingView",
  setup(__props) {
    const state = useState();
    return (_ctx, _cache) => {
      return openBlock(), createBlock(unref(NTabs), {
        type: "segment",
        value: unref(state).state.imageProcessing.tab,
        "onUpdate:value": _cache[0] || (_cache[0] = ($event) => unref(state).state.imageProcessing.tab = $event)
      }, {
        default: withCtx(() => [
          createVNode(unref(NTabPane), {
            tab: "Upscale",
            name: "upscale"
          }, {
            default: withCtx(() => [
              createVNode(unref(Upscale))
            ]),
            _: 1
          })
        ]),
        _: 1
      }, 8, ["value"]);
    };
  }
});
export {
  _sfc_main as default
};<|MERGE_RESOLUTION|>--- conflicted
+++ resolved
@@ -1,8 +1,4 @@
-<<<<<<< HEAD
-import { d as defineComponent, u as useState, a as useSettings, b as useMessage, c as computed, K as upscalerOptions, e as openBlock, f as createElementBlock, g as createVNode, w as withCtx, h as unref, N as NGi, i as NCard, j as NSpace, k as createBaseVNode, q as NSelect, l as NTooltip, m as createTextVNode, r as NGrid, s as serverUrl, t as pushScopeId, v as popScopeId, _ as _export_sfc, p as createBlock, C as NTabPane, D as NTabs } from "./index.js";
-=======
-import { d as defineComponent, a as useState, u as useSettings, p as useMessage, c as computed, b as upscalerOptions, o as openBlock, j as createElementBlock, g as createVNode, w as withCtx, h as unref, r as NGi, n as NCard, N as NSpace, f as createBaseVNode, i as NSelect, l as NTooltip, k as createTextVNode, s as NGrid, t as serverUrl, v as pushScopeId, x as popScopeId, _ as _export_sfc, e as createBlock, D as NTabPane, E as NTabs } from "./index.js";
->>>>>>> 69002274
+import { d as defineComponent, a as useState, u as useSettings, p as useMessage, c as computed, b as upscalerOptions, o as openBlock, j as createElementBlock, g as createVNode, w as withCtx, h as unref, s as NGi, n as NCard, N as NSpace, f as createBaseVNode, i as NSelect, l as NTooltip, k as createTextVNode, t as NGrid, v as serverUrl, x as pushScopeId, y as popScopeId, _ as _export_sfc, e as createBlock, E as NTabPane, F as NTabs } from "./index.js";
 import { _ as _sfc_main$2 } from "./GenerateSection.vue_vue_type_script_setup_true_lang.js";
 import { _ as _sfc_main$3 } from "./ImageOutput.vue_vue_type_script_setup_true_lang.js";
 import { I as ImageUpload } from "./ImageUpload.js";
