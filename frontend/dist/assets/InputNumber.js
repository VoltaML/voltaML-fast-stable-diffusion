<<<<<<< HEAD
import { d as defineComponent, D as h, W as c, X as cB, P as useConfig, a4 as useTheme, ar as useLocale, Q as useFormItem, E as ref, T as toRef, R as useMergedState, a3 as useMemo, ad as watch, a6 as useRtl, c as computed, k as NInput, aB as resolveWrappedSlot, bO as inputNumberLight, ab as on, bP as rgba, at as resolveSlot, au as NBaseIcon, bQ as XButton, a$ as AddIcon, V as call, ah as nextTick } from "./index.js";
=======
import { d as defineComponent, D as h, W as c, X as cB, P as useConfig, a4 as useTheme, ar as useLocale, Q as useFormItem, E as ref, T as toRef, R as useMergedState, a3 as useMemo, ad as watch, a6 as useRtl, c as computed, k as NInput, aB as resolveWrappedSlot, bO as inputNumberLight, ab as on, bP as rgba, at as resolveSlot, au as NBaseIcon, bQ as XButton, b0 as AddIcon, V as call, ah as nextTick } from "./index.js";
>>>>>>> ce06748f
const RemoveIcon = defineComponent({
  name: "Remove",
  render() {
    return h(
      "svg",
      { xmlns: "http://www.w3.org/2000/svg", viewBox: "0 0 512 512" },
      h("line", { x1: "400", y1: "256", x2: "112", y2: "256", style: "\n        fill: none;\n        stroke: currentColor;\n        stroke-linecap: round;\n        stroke-linejoin: round;\n        stroke-width: 32px;\n      " })
    );
  }
});
function parse(value) {
  if (value === void 0 || value === null || typeof value === "string" && value.trim() === "") {
    return null;
  }
  return Number(value);
}
function isWipValue(value) {
  return value.includes(".") && (/^(-)?\d+.*(\.|0)$/.test(value) || /^\.\d+$/.test(value));
}
function validator(value) {
  if (value === void 0 || value === null)
    return true;
  if (Number.isNaN(value))
    return false;
  return true;
}
function format(value, precision) {
  if (value === void 0 || value === null)
    return "";
  return precision === void 0 ? String(value) : value.toFixed(precision);
}
function parseNumber(number) {
  if (number === null)
    return null;
  if (typeof number === "number") {
    return number;
  } else {
    const parsedNumber = Number(number);
    if (Number.isNaN(parsedNumber))
      return null;
    else {
      return parsedNumber;
    }
  }
}
const style = c([cB("input-number-suffix", `
 display: inline-block;
 margin-right: 10px;
 `), cB("input-number-prefix", `
 display: inline-block;
 margin-left: 10px;
 `)]);
const HOLDING_CHANGE_THRESHOLD = 800;
const HOLDING_CHANGE_INTERVAL = 100;
const inputNumberProps = Object.assign(Object.assign({}, useTheme.props), {
  autofocus: Boolean,
  loading: {
    type: Boolean,
    default: void 0
  },
  placeholder: String,
  defaultValue: {
    type: Number,
    default: null
  },
  value: Number,
  step: {
    type: [Number, String],
    default: 1
  },
  min: [Number, String],
  max: [Number, String],
  size: String,
  disabled: {
    type: Boolean,
    default: void 0
  },
  validator: Function,
  bordered: {
    type: Boolean,
    default: void 0
  },
  showButton: {
    type: Boolean,
    default: true
  },
  buttonPlacement: {
    type: String,
    default: "right"
  },
  readonly: Boolean,
  clearable: Boolean,
  keyboard: {
    type: Object,
    default: {}
  },
  updateValueOnInput: {
    type: Boolean,
    default: true
  },
  parse: Function,
  format: Function,
  precision: Number,
  status: String,
  "onUpdate:value": [Function, Array],
  onUpdateValue: [Function, Array],
  onFocus: [Function, Array],
  onBlur: [Function, Array],
  onClear: [Function, Array],
  // deprecated
  onChange: [Function, Array]
});
const NInputNumber = defineComponent({
  name: "InputNumber",
  props: inputNumberProps,
  setup(props) {
    const { mergedBorderedRef, mergedClsPrefixRef, mergedRtlRef } = useConfig(props);
    const themeRef = useTheme("InputNumber", "-input-number", style, inputNumberLight, props, mergedClsPrefixRef);
    const { localeRef } = useLocale("InputNumber");
    const formItem = useFormItem(props);
    const { mergedSizeRef, mergedDisabledRef, mergedStatusRef } = formItem;
    const inputInstRef = ref(null);
    const minusButtonInstRef = ref(null);
    const addButtonInstRef = ref(null);
    const uncontrolledValueRef = ref(props.defaultValue);
    const controlledValueRef = toRef(props, "value");
    const mergedValueRef = useMergedState(controlledValueRef, uncontrolledValueRef);
    const displayedValueRef = ref("");
    const getPrecision = (value) => {
      const fraction = String(value).split(".")[1];
      return fraction ? fraction.length : 0;
    };
    const getMaxPrecision = (currentValue) => {
      const precisions = [props.min, props.max, props.step, currentValue].map((value) => {
        if (value === void 0)
          return 0;
        return getPrecision(value);
      });
      return Math.max(...precisions);
    };
    const mergedPlaceholderRef = useMemo(() => {
      const { placeholder } = props;
      if (placeholder !== void 0)
        return placeholder;
      return localeRef.value.placeholder;
    });
    const mergedStepRef = useMemo(() => {
      const parsedNumber = parseNumber(props.step);
      if (parsedNumber !== null) {
        return parsedNumber === 0 ? 1 : Math.abs(parsedNumber);
      }
      return 1;
    });
    const mergedMinRef = useMemo(() => {
      const parsedNumber = parseNumber(props.min);
      if (parsedNumber !== null)
        return parsedNumber;
      else
        return null;
    });
    const mergedMaxRef = useMemo(() => {
      const parsedNumber = parseNumber(props.max);
      if (parsedNumber !== null)
        return parsedNumber;
      else
        return null;
    });
    const doUpdateValue = (value) => {
      const { value: mergedValue } = mergedValueRef;
      if (value === mergedValue) {
        deriveDisplayedValueFromValue();
        return;
      }
      const { "onUpdate:value": _onUpdateValue, onUpdateValue, onChange } = props;
      const { nTriggerFormInput, nTriggerFormChange } = formItem;
      if (onChange)
        call(onChange, value);
      if (onUpdateValue)
        call(onUpdateValue, value);
      if (_onUpdateValue)
        call(_onUpdateValue, value);
      uncontrolledValueRef.value = value;
      nTriggerFormInput();
      nTriggerFormChange();
    };
    const deriveValueFromDisplayedValue = ({ offset, doUpdateIfValid, fixPrecision, isInputing }) => {
      const { value: displayedValue } = displayedValueRef;
      if (isInputing && isWipValue(displayedValue)) {
        return false;
      }
      const parsedValue = (props.parse || parse)(displayedValue);
      if (parsedValue === null) {
        if (doUpdateIfValid)
          doUpdateValue(null);
        return null;
      }
      if (validator(parsedValue)) {
        const currentPrecision = getPrecision(parsedValue);
        const { precision } = props;
        if (precision !== void 0 && precision < currentPrecision && !fixPrecision) {
          return false;
        }
        let nextValue = parseFloat((parsedValue + offset).toFixed(precision !== null && precision !== void 0 ? precision : getMaxPrecision(parsedValue)));
        if (validator(nextValue)) {
          const { value: mergedMax } = mergedMaxRef;
          const { value: mergedMin } = mergedMinRef;
          if (mergedMax !== null && nextValue > mergedMax) {
            if (!doUpdateIfValid || isInputing)
              return false;
            nextValue = mergedMax;
          }
          if (mergedMin !== null && nextValue < mergedMin) {
            if (!doUpdateIfValid || isInputing)
              return false;
            nextValue = mergedMin;
          }
          if (props.validator && !props.validator(nextValue))
            return false;
          if (doUpdateIfValid)
            doUpdateValue(nextValue);
          return nextValue;
        }
      }
      return false;
    };
    const deriveDisplayedValueFromValue = () => {
      const { value: mergedValue } = mergedValueRef;
      if (validator(mergedValue)) {
        const { format: formatProp, precision } = props;
        if (formatProp) {
          displayedValueRef.value = formatProp(mergedValue);
        } else {
          if (mergedValue === null || precision === void 0 || // precision overflow
          getPrecision(mergedValue) > precision) {
            displayedValueRef.value = format(mergedValue, void 0);
          } else {
            displayedValueRef.value = format(mergedValue, precision);
          }
        }
      } else {
        displayedValueRef.value = String(mergedValue);
      }
    };
    deriveDisplayedValueFromValue();
    const displayedValueInvalidRef = useMemo(() => {
      const derivedValue = deriveValueFromDisplayedValue({
        offset: 0,
        doUpdateIfValid: false,
        isInputing: false,
        fixPrecision: false
      });
      return derivedValue === false;
    });
    const minusableRef = useMemo(() => {
      const { value: mergedValue } = mergedValueRef;
      if (props.validator && mergedValue === null) {
        return false;
      }
      const { value: mergedStep } = mergedStepRef;
      const derivedNextValue = deriveValueFromDisplayedValue({
        offset: -mergedStep,
        doUpdateIfValid: false,
        isInputing: false,
        fixPrecision: false
      });
      return derivedNextValue !== false;
    });
    const addableRef = useMemo(() => {
      const { value: mergedValue } = mergedValueRef;
      if (props.validator && mergedValue === null) {
        return false;
      }
      const { value: mergedStep } = mergedStepRef;
      const derivedNextValue = deriveValueFromDisplayedValue({
        offset: +mergedStep,
        doUpdateIfValid: false,
        isInputing: false,
        fixPrecision: false
      });
      return derivedNextValue !== false;
    });
    function doFocus(e) {
      const { onFocus } = props;
      const { nTriggerFormFocus } = formItem;
      if (onFocus)
        call(onFocus, e);
      nTriggerFormFocus();
    }
    function doBlur(e) {
      var _a, _b;
      if (e.target === ((_a = inputInstRef.value) === null || _a === void 0 ? void 0 : _a.wrapperElRef)) {
        return;
      }
      const value = deriveValueFromDisplayedValue({
        offset: 0,
        doUpdateIfValid: true,
        isInputing: false,
        fixPrecision: true
      });
      if (value !== false) {
        const inputElRef = (_b = inputInstRef.value) === null || _b === void 0 ? void 0 : _b.inputElRef;
        if (inputElRef) {
          inputElRef.value = String(value || "");
        }
        if (mergedValueRef.value === value) {
          deriveDisplayedValueFromValue();
        }
      } else {
        deriveDisplayedValueFromValue();
      }
      const { onBlur } = props;
      const { nTriggerFormBlur } = formItem;
      if (onBlur)
        call(onBlur, e);
      nTriggerFormBlur();
      void nextTick(() => {
        deriveDisplayedValueFromValue();
      });
    }
    function doClear(e) {
      const { onClear } = props;
      if (onClear)
        call(onClear, e);
    }
    function doAdd() {
      const { value: addable } = addableRef;
      if (!addable) {
        clearAddHoldTimeout();
        return;
      }
      const { value: mergedValue } = mergedValueRef;
      if (mergedValue === null) {
        if (!props.validator) {
          doUpdateValue(createValidValue());
        }
      } else {
        const { value: mergedStep } = mergedStepRef;
        deriveValueFromDisplayedValue({
          offset: mergedStep,
          doUpdateIfValid: true,
          isInputing: false,
          fixPrecision: true
        });
      }
    }
    function doMinus() {
      const { value: minusable } = minusableRef;
      if (!minusable) {
        clearMinusHoldTimeout();
        return;
      }
      const { value: mergedValue } = mergedValueRef;
      if (mergedValue === null) {
        if (!props.validator) {
          doUpdateValue(createValidValue());
        }
      } else {
        const { value: mergedStep } = mergedStepRef;
        deriveValueFromDisplayedValue({
          offset: -mergedStep,
          doUpdateIfValid: true,
          isInputing: false,
          fixPrecision: true
        });
      }
    }
    const handleFocus = doFocus;
    const handleBlur = doBlur;
    function createValidValue() {
      if (props.validator)
        return null;
      const { value: mergedMin } = mergedMinRef;
      const { value: mergedMax } = mergedMaxRef;
      if (mergedMin !== null) {
        return Math.max(0, mergedMin);
      } else if (mergedMax !== null) {
        return Math.min(0, mergedMax);
      } else {
        return 0;
      }
    }
    function handleClear(e) {
      doClear(e);
      doUpdateValue(null);
    }
    function handleMouseDown(e) {
      var _a, _b, _c;
      if ((_a = addButtonInstRef.value) === null || _a === void 0 ? void 0 : _a.$el.contains(e.target)) {
        e.preventDefault();
      }
      if ((_b = minusButtonInstRef.value) === null || _b === void 0 ? void 0 : _b.$el.contains(e.target)) {
        e.preventDefault();
      }
      (_c = inputInstRef.value) === null || _c === void 0 ? void 0 : _c.activate();
    }
    let minusHoldStateIntervalId = null;
    let addHoldStateIntervalId = null;
    let firstMinusMousedownId = null;
    function clearMinusHoldTimeout() {
      if (firstMinusMousedownId) {
        window.clearTimeout(firstMinusMousedownId);
        firstMinusMousedownId = null;
      }
      if (minusHoldStateIntervalId) {
        window.clearInterval(minusHoldStateIntervalId);
        minusHoldStateIntervalId = null;
      }
    }
    function clearAddHoldTimeout() {
      if (firstAddMousedownId) {
        window.clearTimeout(firstAddMousedownId);
        firstAddMousedownId = null;
      }
      if (addHoldStateIntervalId) {
        window.clearInterval(addHoldStateIntervalId);
        addHoldStateIntervalId = null;
      }
    }
    function handleMinusMousedown() {
      clearMinusHoldTimeout();
      firstMinusMousedownId = window.setTimeout(() => {
        minusHoldStateIntervalId = window.setInterval(() => {
          doMinus();
        }, HOLDING_CHANGE_INTERVAL);
      }, HOLDING_CHANGE_THRESHOLD);
      on("mouseup", document, clearMinusHoldTimeout, {
        once: true
      });
    }
    let firstAddMousedownId = null;
    function handleAddMousedown() {
      clearAddHoldTimeout();
      firstAddMousedownId = window.setTimeout(() => {
        addHoldStateIntervalId = window.setInterval(() => {
          doAdd();
        }, HOLDING_CHANGE_INTERVAL);
      }, HOLDING_CHANGE_THRESHOLD);
      on("mouseup", document, clearAddHoldTimeout, {
        once: true
      });
    }
    const handleAddClick = () => {
      if (addHoldStateIntervalId)
        return;
      doAdd();
    };
    const handleMinusClick = () => {
      if (minusHoldStateIntervalId)
        return;
      doMinus();
    };
    function handleKeyDown(e) {
      var _a, _b;
      if (e.key === "Enter") {
        if (e.target === ((_a = inputInstRef.value) === null || _a === void 0 ? void 0 : _a.wrapperElRef)) {
          return;
        }
        const value = deriveValueFromDisplayedValue({
          offset: 0,
          doUpdateIfValid: true,
          isInputing: false,
          fixPrecision: true
        });
        if (value !== false) {
          (_b = inputInstRef.value) === null || _b === void 0 ? void 0 : _b.deactivate();
        }
      } else if (e.key === "ArrowUp") {
        if (!addableRef.value)
          return;
        if (props.keyboard.ArrowUp === false)
          return;
        e.preventDefault();
        const value = deriveValueFromDisplayedValue({
          offset: 0,
          doUpdateIfValid: true,
          isInputing: false,
          fixPrecision: true
        });
        if (value !== false) {
          doAdd();
        }
      } else if (e.key === "ArrowDown") {
        if (!minusableRef.value)
          return;
        if (props.keyboard.ArrowDown === false)
          return;
        e.preventDefault();
        const value = deriveValueFromDisplayedValue({
          offset: 0,
          doUpdateIfValid: true,
          isInputing: false,
          fixPrecision: true
        });
        if (value !== false) {
          doMinus();
        }
      }
    }
    function handleUpdateDisplayedValue(value) {
      displayedValueRef.value = value;
      if (props.updateValueOnInput && !props.format && !props.parse && props.precision === void 0) {
        deriveValueFromDisplayedValue({
          offset: 0,
          doUpdateIfValid: true,
          isInputing: true,
          fixPrecision: false
        });
      }
    }
    watch(mergedValueRef, () => {
      deriveDisplayedValueFromValue();
    });
    const exposedMethods = {
      focus: () => {
        var _a;
        return (_a = inputInstRef.value) === null || _a === void 0 ? void 0 : _a.focus();
      },
      blur: () => {
        var _a;
        return (_a = inputInstRef.value) === null || _a === void 0 ? void 0 : _a.blur();
      }
    };
    const rtlEnabledRef = useRtl("InputNumber", mergedRtlRef, mergedClsPrefixRef);
    return Object.assign(Object.assign({}, exposedMethods), {
      rtlEnabled: rtlEnabledRef,
      inputInstRef,
      minusButtonInstRef,
      addButtonInstRef,
      mergedClsPrefix: mergedClsPrefixRef,
      mergedBordered: mergedBorderedRef,
      uncontrolledValue: uncontrolledValueRef,
      mergedValue: mergedValueRef,
      mergedPlaceholder: mergedPlaceholderRef,
      displayedValueInvalid: displayedValueInvalidRef,
      mergedSize: mergedSizeRef,
      mergedDisabled: mergedDisabledRef,
      displayedValue: displayedValueRef,
      addable: addableRef,
      minusable: minusableRef,
      mergedStatus: mergedStatusRef,
      handleFocus,
      handleBlur,
      handleClear,
      handleMouseDown,
      handleAddClick,
      handleMinusClick,
      handleAddMousedown,
      handleMinusMousedown,
      handleKeyDown,
      handleUpdateDisplayedValue,
      // theme
      mergedTheme: themeRef,
      inputThemeOverrides: {
        paddingSmall: "0 8px 0 10px",
        paddingMedium: "0 8px 0 12px",
        paddingLarge: "0 8px 0 14px"
      },
      buttonThemeOverrides: computed(() => {
        const { self: { iconColorDisabled } } = themeRef.value;
        const [r, g, b, a] = rgba(iconColorDisabled);
        return {
          textColorTextDisabled: `rgb(${r}, ${g}, ${b})`,
          opacityDisabled: `${a}`
        };
      })
    });
  },
  render() {
    const { mergedClsPrefix, $slots } = this;
    const renderMinusButton = () => {
      return h(XButton, { text: true, disabled: !this.minusable || this.mergedDisabled || this.readonly, focusable: false, theme: this.mergedTheme.peers.Button, themeOverrides: this.mergedTheme.peerOverrides.Button, builtinThemeOverrides: this.buttonThemeOverrides, onClick: this.handleMinusClick, onMousedown: this.handleMinusMousedown, ref: "minusButtonInstRef" }, {
        icon: () => resolveSlot($slots["minus-icon"], () => [
          h(NBaseIcon, { clsPrefix: mergedClsPrefix }, {
            default: () => h(RemoveIcon, null)
          })
        ])
      });
    };
    const renderAddButton = () => {
      return h(XButton, { text: true, disabled: !this.addable || this.mergedDisabled || this.readonly, focusable: false, theme: this.mergedTheme.peers.Button, themeOverrides: this.mergedTheme.peerOverrides.Button, builtinThemeOverrides: this.buttonThemeOverrides, onClick: this.handleAddClick, onMousedown: this.handleAddMousedown, ref: "addButtonInstRef" }, {
        icon: () => resolveSlot($slots["add-icon"], () => [
          h(NBaseIcon, { clsPrefix: mergedClsPrefix }, {
            default: () => h(AddIcon, null)
          })
        ])
      });
    };
    return h(
      "div",
      { class: [
        `${mergedClsPrefix}-input-number`,
        this.rtlEnabled && `${mergedClsPrefix}-input-number--rtl`
      ] },
      h(NInput, { ref: "inputInstRef", autofocus: this.autofocus, status: this.mergedStatus, bordered: this.mergedBordered, loading: this.loading, value: this.displayedValue, onUpdateValue: this.handleUpdateDisplayedValue, theme: this.mergedTheme.peers.Input, themeOverrides: this.mergedTheme.peerOverrides.Input, builtinThemeOverrides: this.inputThemeOverrides, size: this.mergedSize, placeholder: this.mergedPlaceholder, disabled: this.mergedDisabled, readonly: this.readonly, textDecoration: this.displayedValueInvalid ? "line-through" : void 0, onFocus: this.handleFocus, onBlur: this.handleBlur, onKeydown: this.handleKeyDown, onMousedown: this.handleMouseDown, onClear: this.handleClear, clearable: this.clearable, internalLoadingBeforeSuffix: true }, {
        prefix: () => {
          var _a;
          return this.showButton && this.buttonPlacement === "both" ? [
            renderMinusButton(),
            resolveWrappedSlot($slots.prefix, (children) => {
              if (children) {
                return h("span", { class: `${mergedClsPrefix}-input-number-prefix` }, children);
              }
              return null;
            })
          ] : (_a = $slots.prefix) === null || _a === void 0 ? void 0 : _a.call($slots);
        },
        suffix: () => {
          var _a;
          return this.showButton ? [
            resolveWrappedSlot($slots.suffix, (children) => {
              if (children) {
                return h("span", { class: `${mergedClsPrefix}-input-number-suffix` }, children);
              }
              return null;
            }),
            this.buttonPlacement === "right" ? renderMinusButton() : null,
            renderAddButton()
          ] : (_a = $slots.suffix) === null || _a === void 0 ? void 0 : _a.call($slots);
        }
      })
    );
  }
});
export {
  NInputNumber as N
};<|MERGE_RESOLUTION|>--- conflicted
+++ resolved
@@ -1,8 +1,4 @@
-<<<<<<< HEAD
-import { d as defineComponent, D as h, W as c, X as cB, P as useConfig, a4 as useTheme, ar as useLocale, Q as useFormItem, E as ref, T as toRef, R as useMergedState, a3 as useMemo, ad as watch, a6 as useRtl, c as computed, k as NInput, aB as resolveWrappedSlot, bO as inputNumberLight, ab as on, bP as rgba, at as resolveSlot, au as NBaseIcon, bQ as XButton, a$ as AddIcon, V as call, ah as nextTick } from "./index.js";
-=======
-import { d as defineComponent, D as h, W as c, X as cB, P as useConfig, a4 as useTheme, ar as useLocale, Q as useFormItem, E as ref, T as toRef, R as useMergedState, a3 as useMemo, ad as watch, a6 as useRtl, c as computed, k as NInput, aB as resolveWrappedSlot, bO as inputNumberLight, ab as on, bP as rgba, at as resolveSlot, au as NBaseIcon, bQ as XButton, b0 as AddIcon, V as call, ah as nextTick } from "./index.js";
->>>>>>> ce06748f
+import { b0 as AddIcon, au as NBaseIcon, k as NInput, bQ as XButton, W as c, X as cB, V as call, c as computed, d as defineComponent, D as h, bO as inputNumberLight, ah as nextTick, ab as on, E as ref, at as resolveSlot, aB as resolveWrappedSlot, bP as rgba, T as toRef, P as useConfig, Q as useFormItem, ar as useLocale, a3 as useMemo, R as useMergedState, a6 as useRtl, a4 as useTheme, ad as watch } from "./index.js";
 const RemoveIcon = defineComponent({
   name: "Remove",
   render() {
@@ -627,5 +623,5 @@
   }
 });
 export {
-  NInputNumber as N
+NInputNumber as N
 };