--- conflicted
+++ resolved
@@ -1,25 +1,17 @@
-<<<<<<< HEAD
-import { _ as _sfc_main$4 } from "./GenerateSection.vue_vue_type_script_setup_true_lang.js";
-import { B as BurnerClock } from "./clock.js";
-import { _ as _sfc_main$5 } from "./ImageOutput.vue_vue_type_script_setup_true_lang.js";
-import { I as ImageUpload } from "./ImageUpload.js";
-import { _ as _sfc_main$6 } from "./OutputStats.vue_vue_type_script_setup_true_lang.js";
-=======
+import "./CloudUpload.js";
+import "./DescriptionsItem.js";
+import { _ as _sfc_main$4, a as _sfc_main$5, b as _sfc_main$8 } from "./DimensionsInput.vue_vue_type_script_setup_true_lang.js";
 import { _ as _sfc_main$6 } from "./GenerateSection.vue_vue_type_script_setup_true_lang.js";
-import { B as BurnerClock } from "./clock.js";
 import { _ as _sfc_main$7 } from "./ImageOutput.vue_vue_type_script_setup_true_lang.js";
 import { I as ImageUpload } from "./ImageUpload.js";
-import { _ as _sfc_main$4, a as _sfc_main$5, b as _sfc_main$8 } from "./DimensionsInput.vue_vue_type_script_setup_true_lang.js";
->>>>>>> ffed18f9
-import { d as defineComponent, e as openBlock, f as createElementBlock, n as createBaseVNode, u as useState, a as useSettings, b as useMessage, c as computed, o as onUnmounted, g as createVNode, w as withCtx, h as unref, N as NGi, i as NCard, j as NSpace, k as NInput, p as promptHandleKeyUp, l as promptHandleKeyDown, m as createTextVNode, t as toDisplayString, q as NTooltip, r as NSelect, y as NGrid, z as spaceRegex, s as serverUrl, A as pushScopeId, B as popScopeId, _ as _export_sfc, C as resolveComponent, D as h, E as ref, F as NButton, G as NIcon, v as createBlock, H as NTabPane, I as NTabs } from "./index.js";
-import { v as v4 } from "./v4.js";
-import { N as NSwitch } from "./Switch.js";
-import { N as NSlider } from "./Slider.js";
 import { N as NInputNumber } from "./InputNumber.js";
 import "./SendOutputTo.vue_vue_type_script_setup_true_lang.js";
+import { N as NSlider } from "./Slider.js";
+import { N as NSwitch } from "./Switch.js";
 import "./TrashBin.js";
-import "./CloudUpload.js";
-import "./DescriptionsItem.js";
+import { B as BurnerClock } from "./clock.js";
+import { F as NButton, i as NCard, N as NGi, y as NGrid, G as NIcon, k as NInput, r as NSelect, j as NSpace, H as NTabPane, I as NTabs, q as NTooltip, _ as _export_sfc, c as computed, n as createBaseVNode, v as createBlock, f as createElementBlock, m as createTextVNode, g as createVNode, d as defineComponent, D as h, o as onUnmounted, e as openBlock, B as popScopeId, l as promptHandleKeyDown, p as promptHandleKeyUp, A as pushScopeId, E as ref, C as resolveComponent, s as serverUrl, z as spaceRegex, t as toDisplayString, h as unref, b as useMessage, a as useSettings, u as useState, w as withCtx } from "./index.js";
+import { v as v4 } from "./v4.js";
 const _hoisted_1$6 = {
   xmlns: "http://www.w3.org/2000/svg",
   "xmlns:xlink": "http://www.w3.org/1999/xlink",
@@ -2291,5 +2283,5 @@
   }
 });
 export {
-  _sfc_main as default
+_sfc_main as default
 };