--- conflicted
+++ resolved
@@ -605,15 +605,9 @@
     };
   }
 });
-<<<<<<< HEAD
-const ControlNet_vue_vue_type_style_index_0_scoped_a815d665_lang = "";
-const ControlNet = /* @__PURE__ */ _export_sfc(_sfc_main$3, [["__scopeId", "data-v-a815d665"]]);
-const _withScopeId$1 = (n) => (pushScopeId("data-v-456ee30d"), n = n(), popScopeId(), n);
-=======
 const ControlNet_vue_vue_type_style_index_0_scoped_5a3a793e_lang = "";
 const ControlNet = /* @__PURE__ */ _export_sfc(_sfc_main$3, [["__scopeId", "data-v-5a3a793e"]]);
-const _withScopeId$1 = (n) => (pushScopeId("data-v-1686ec08"), n = n(), popScopeId(), n);
->>>>>>> 6b7fcad8
+const _withScopeId$1 = (n) => (pushScopeId("data-v-456ee30d"), n = n(), popScopeId(), n);
 const _hoisted_1$1 = { style: { "margin": "0 12px" } };
 const _hoisted_2$1 = { class: "flex-container" };
 const _hoisted_3$1 = /* @__PURE__ */ _withScopeId$1(() => /* @__PURE__ */ createBaseVNode("p", { style: { "margin-right": "12px", "width": "150px" } }, "Sampler", -1));
