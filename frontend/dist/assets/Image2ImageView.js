import { d as defineComponent, r as ref, o as openBlock, c as createBlock, w as withCtx, a as createBaseVNode, b as createVNode, t as toDisplayString, u as unref, N as NSpace, e as NCard, p as pushScopeId, f as popScopeId, _ as _export_sfc, g as useState, h as useSettings, i as useMessage, j as createElementBlock, k as NGi, l as NTooltip, m as createTextVNode, n as NSelect, q as NSlider, s as NInputNumber, v as _sfc_main$5, I as ImageOutput, x as NGrid, F as Fragment, y as serverUrl, z as v4, A as NInput, B as NButton, C as NIcon } from "./index.js";
import { N as NAlert } from "./Alert.js";
import { V as VueDrawingCanvas, A as ArrowUndoSharp, a as ArrowRedoSharp, B as BrushSharp, T as TrashBinSharp } from "./vue-drawing-canvas.esm.js";
import { _ as _sfc_main$6 } from "./WIP.vue_vue_type_script_setup_true_lang.js";
import { N as NTabPane, a as NTabs } from "./Tabs.js";
import "./Result.js";
const _withScopeId$2 = (n) => (pushScopeId("data-v-19b3e0b6"), n = n(), popScopeId(), n);
const _hoisted_1$3 = { class: "image-container" };
const _hoisted_2$3 = ["src"];
const _hoisted_3$3 = /* @__PURE__ */ _withScopeId$2(() => /* @__PURE__ */ createBaseVNode("label", { for: "file-upload" }, [
  /* @__PURE__ */ createBaseVNode("span", { class: "file-upload" }, "Select image")
], -1));
const _sfc_main$4 = /* @__PURE__ */ defineComponent({
  __name: "ImageUpload",
  props: {
    callback: {
      type: Object
    },
    preview: {
      type: String
    }
  },
  setup(__props) {
    const props = __props;
    const width = ref(0);
    const height = ref(0);
    function previewImage(event) {
      const input = event.target;
      if (input.files) {
        const reader = new FileReader();
        reader.onload = (e) => {
          var _a;
          const i = (_a = e.target) == null ? void 0 : _a.result;
          if (i) {
            const s = i.toString();
            if (props.callback) {
              props.callback(s);
            }
            const img = new Image();
            img.src = s;
            img.onload = () => {
              width.value = img.width;
              height.value = img.height;
            };
          }
        };
        reader.readAsDataURL(input.files[0]);
      }
    }
    return (_ctx, _cache) => {
      return openBlock(), createBlock(unref(NCard), { title: "Input image" }, {
        default: withCtx(() => [
          createBaseVNode("div", _hoisted_1$3, [
            createBaseVNode("img", {
              src: _ctx.$props.preview,
              style: { "width": "400px", "height": "auto" }
            }, null, 8, _hoisted_2$3)
          ]),
          createVNode(unref(NSpace), {
            inline: "",
            justify: "space-between",
            align: "center",
            style: { "width": "100%" }
          }, {
            default: withCtx(() => [
              createBaseVNode("p", null, toDisplayString(width.value) + "x" + toDisplayString(height.value), 1),
              _hoisted_3$3
            ]),
            _: 1
          }),
          createBaseVNode("input", {
            type: "file",
            accept: "image/*",
            onChange: previewImage,
            id: "file-upload",
            class: "hidden-input"
          }, null, 32)
        ]),
        _: 1
      });
    };
  }
});
const ImageUpload_vue_vue_type_style_index_0_scoped_19b3e0b6_lang = "";
const ImageUpload = /* @__PURE__ */ _export_sfc(_sfc_main$4, [["__scopeId", "data-v-19b3e0b6"]]);
const _hoisted_1$2 = { style: { "margin": "0 12px" } };
const _hoisted_2$2 = { class: "flex-container" };
const _hoisted_3$2 = /* @__PURE__ */ createBaseVNode("p", { style: { "margin-right": "12px", "width": "150px" } }, "Sampler", -1);
const _hoisted_4$2 = /* @__PURE__ */ createBaseVNode("b", { class: "highlight" }, "We recommend using Euler A for the best results (but it also takes more time). ", -1);
const _hoisted_5$2 = /* @__PURE__ */ createBaseVNode("a", {
  target: "_blank",
  href: "https://docs.google.com/document/d/1n0YozLAUwLJWZmbsx350UD_bwAx3gZMnRuleIZt_R1w"
}, "Learn more", -1);
const _hoisted_6$2 = { class: "flex-container" };
const _hoisted_7$2 = /* @__PURE__ */ createBaseVNode("p", { class: "slider-label" }, "Steps", -1);
const _hoisted_8$2 = /* @__PURE__ */ createBaseVNode("b", { class: "highlight" }, "We recommend using 20-50 steps for most images.", -1);
const _hoisted_9$2 = { class: "flex-container" };
const _hoisted_10$2 = /* @__PURE__ */ createBaseVNode("p", { class: "slider-label" }, "CFG Scale", -1);
const _hoisted_11$2 = /* @__PURE__ */ createBaseVNode("b", { class: "highlight" }, "We recommend using 3-15 for most images.", -1);
const _hoisted_12$2 = { class: "flex-container" };
const _hoisted_13$2 = /* @__PURE__ */ createBaseVNode("p", { class: "slider-label" }, "Batch Count", -1);
const _hoisted_14$2 = { class: "flex-container" };
const _hoisted_15$2 = /* @__PURE__ */ createBaseVNode("p", { class: "slider-label" }, "Batch Size", -1);
const _hoisted_16$2 = { class: "flex-container" };
const _hoisted_17$2 = /* @__PURE__ */ createBaseVNode("p", { class: "slider-label" }, "Seed", -1);
const _hoisted_18$2 = /* @__PURE__ */ createBaseVNode("b", { class: "highlight" }, "For random seed use -1.", -1);
const _sfc_main$3 = /* @__PURE__ */ defineComponent({
  __name: "ImageVariations",
  setup(__props) {
    const global = useState();
    const conf = useSettings();
    const messageHandler = useMessage();
    const imageSelectCallback = (base64Image) => {
      conf.data.settings.imageVariations.image = base64Image;
    };
    const checkSeed = (seed) => {
      if (seed === -1) {
        seed = Math.floor(Math.random() * 999999999);
      }
      return seed;
    };
    const generate = () => {
      if (conf.data.settings.imageVariations.seed === null) {
        messageHandler.error("Please set a seed");
        return;
      }
      global.state.generating = true;
      fetch(`${serverUrl}/api/generate/image_variations`, {
        method: "POST",
        headers: {
          "Content-Type": "application/json"
        },
        body: JSON.stringify({
          data: {
            image: conf.data.settings.imageVariations.image,
            id: v4(),
            steps: conf.data.settings.imageVariations.steps,
            guidance_scale: conf.data.settings.imageVariations.cfgScale,
            seed: checkSeed(conf.data.settings.imageVariations.seed),
            batch_size: conf.data.settings.imageVariations.batchSize,
<<<<<<< HEAD
            batch_count: conf.data.settings.imageVariations.batchCount,
            scheduler: conf.data.settings.imageVariations.sampler
          },
          model: conf.data.settings.model
=======
            batch_count: conf.data.settings.imageVariations.batchCount
          },
          model: conf.data.settings.model,
          scheduler: conf.data.settings.imageVariations.sampler
>>>>>>> 5fbefc73
        })
      }).then((res) => {
        global.state.generating = false;
        res.json().then((data) => {
          global.state.imageVariations.images = data.images;
          global.state.progress = 0;
          global.state.total_steps = 0;
          global.state.current_step = 0;
        });
      }).catch((err) => {
        global.state.generating = false;
        messageHandler.error(err);
        console.log(err);
      });
    };
    return (_ctx, _cache) => {
      return openBlock(), createElementBlock(Fragment, null, [
        createVNode(unref(NAlert), {
          style: { "width": "100%", "margin-bottom": "12px" },
          type: "warning",
          title: "Does not work yet"
        }),
        createBaseVNode("div", _hoisted_1$2, [
          createVNode(unref(NGrid), {
            cols: "1 850:2",
            "x-gap": "12"
          }, {
            default: withCtx(() => [
              createVNode(unref(NGi), null, {
                default: withCtx(() => [
                  createVNode(ImageUpload, {
                    callback: imageSelectCallback,
                    preview: unref(conf).data.settings.imageVariations.image,
                    style: { "margin-bottom": "12px" }
                  }, null, 8, ["preview"]),
                  createVNode(unref(NCard), { title: "Settings" }, {
                    default: withCtx(() => [
                      createVNode(unref(NSpace), {
                        vertical: "",
                        class: "left-container"
                      }, {
                        default: withCtx(() => [
                          createBaseVNode("div", _hoisted_2$2, [
                            createVNode(unref(NTooltip), { "max-width": 600 }, {
                              trigger: withCtx(() => [
                                _hoisted_3$2
                              ]),
                              default: withCtx(() => [
                                createTextVNode(" The sampler is the method used to generate the image. Your result may vary drastically depending on the sampler you choose. "),
                                _hoisted_4$2,
                                _hoisted_5$2
                              ]),
                              _: 1
                            }),
                            createVNode(unref(NSelect), {
                              options: unref(conf).scheduler_options,
                              value: unref(conf).data.settings.imageVariations.sampler,
                              "onUpdate:value": _cache[0] || (_cache[0] = ($event) => unref(conf).data.settings.imageVariations.sampler = $event),
                              style: { "flex-grow": "1" }
                            }, null, 8, ["options", "value"])
                          ]),
                          createBaseVNode("div", _hoisted_6$2, [
                            createVNode(unref(NTooltip), { "max-width": 600 }, {
                              trigger: withCtx(() => [
                                _hoisted_7$2
                              ]),
                              default: withCtx(() => [
                                createTextVNode(" Number of steps to take in the diffusion process. Higher values will result in more detailed images but will take longer to generate. There is also a point of diminishing returns around 100 steps. "),
                                _hoisted_8$2
                              ]),
                              _: 1
                            }),
                            createVNode(unref(NSlider), {
                              value: unref(conf).data.settings.imageVariations.steps,
                              "onUpdate:value": _cache[1] || (_cache[1] = ($event) => unref(conf).data.settings.imageVariations.steps = $event),
                              min: 5,
                              max: 300,
                              style: { "margin-right": "12px" }
                            }, null, 8, ["value"]),
                            createVNode(unref(NInputNumber), {
                              value: unref(conf).data.settings.imageVariations.steps,
                              "onUpdate:value": _cache[2] || (_cache[2] = ($event) => unref(conf).data.settings.imageVariations.steps = $event),
                              size: "small",
                              style: { "min-width": "96px", "width": "96px" },
                              min: 5,
                              max: 300
                            }, null, 8, ["value"])
                          ]),
                          createBaseVNode("div", _hoisted_9$2, [
                            createVNode(unref(NTooltip), { "max-width": 600 }, {
                              trigger: withCtx(() => [
                                _hoisted_10$2
                              ]),
                              default: withCtx(() => [
                                createTextVNode(' Guidance scale indicates how much should model stay close to the prompt. Higher values might be exactly what you want, but generated images might have some artefacts. Lower values indicates that model can "dream" about this prompt more. '),
                                _hoisted_11$2
                              ]),
                              _: 1
                            }),
                            createVNode(unref(NSlider), {
                              value: unref(conf).data.settings.imageVariations.cfgScale,
                              "onUpdate:value": _cache[3] || (_cache[3] = ($event) => unref(conf).data.settings.imageVariations.cfgScale = $event),
                              min: 1,
                              max: 30,
                              step: 0.5,
                              style: { "margin-right": "12px" }
                            }, null, 8, ["value", "step"]),
                            createVNode(unref(NInputNumber), {
                              value: unref(conf).data.settings.imageVariations.cfgScale,
                              "onUpdate:value": _cache[4] || (_cache[4] = ($event) => unref(conf).data.settings.imageVariations.cfgScale = $event),
                              size: "small",
                              style: { "min-width": "96px", "width": "96px" },
                              min: 1,
                              max: 30,
                              step: 0.5
                            }, null, 8, ["value", "step"])
                          ]),
                          createBaseVNode("div", _hoisted_12$2, [
                            createVNode(unref(NTooltip), { "max-width": 600 }, {
                              trigger: withCtx(() => [
                                _hoisted_13$2
                              ]),
                              default: withCtx(() => [
                                createTextVNode(" Number of images to generate after each other. ")
                              ]),
                              _: 1
                            }),
                            createVNode(unref(NSlider), {
                              value: unref(conf).data.settings.imageVariations.batchCount,
                              "onUpdate:value": _cache[5] || (_cache[5] = ($event) => unref(conf).data.settings.imageVariations.batchCount = $event),
                              min: 1,
                              max: 9,
                              style: { "margin-right": "12px" }
                            }, null, 8, ["value"]),
                            createVNode(unref(NInputNumber), {
                              value: unref(conf).data.settings.imageVariations.batchCount,
                              "onUpdate:value": _cache[6] || (_cache[6] = ($event) => unref(conf).data.settings.imageVariations.batchCount = $event),
                              size: "small",
                              style: { "min-width": "96px", "width": "96px" },
                              min: 1,
                              max: 9
                            }, null, 8, ["value"])
                          ]),
                          createBaseVNode("div", _hoisted_14$2, [
                            createVNode(unref(NTooltip), { "max-width": 600 }, {
                              trigger: withCtx(() => [
                                _hoisted_15$2
                              ]),
                              default: withCtx(() => [
                                createTextVNode(" Number of images to generate in paralel. ")
                              ]),
                              _: 1
                            }),
                            createVNode(unref(NSlider), {
                              value: unref(conf).data.settings.imageVariations.batchSize,
                              "onUpdate:value": _cache[7] || (_cache[7] = ($event) => unref(conf).data.settings.imageVariations.batchSize = $event),
                              min: 1,
                              max: 9,
                              style: { "margin-right": "12px" }
                            }, null, 8, ["value"]),
                            createVNode(unref(NInputNumber), {
                              value: unref(conf).data.settings.imageVariations.batchSize,
                              "onUpdate:value": _cache[8] || (_cache[8] = ($event) => unref(conf).data.settings.imageVariations.batchSize = $event),
                              size: "small",
                              style: { "min-width": "96px", "width": "96px" },
                              min: 1,
                              max: 9
                            }, null, 8, ["value"])
                          ]),
                          createBaseVNode("div", _hoisted_16$2, [
                            createVNode(unref(NTooltip), { "max-width": 600 }, {
                              trigger: withCtx(() => [
                                _hoisted_17$2
                              ]),
                              default: withCtx(() => [
                                createTextVNode(" Seed is a number that represents the starting canvas of your image. If you want to create the same image as your friend, you can use the same settings and seed to do so. "),
                                _hoisted_18$2
                              ]),
                              _: 1
                            }),
                            createVNode(unref(NInputNumber), {
                              value: unref(conf).data.settings.imageVariations.seed,
                              "onUpdate:value": _cache[9] || (_cache[9] = ($event) => unref(conf).data.settings.imageVariations.seed = $event),
                              size: "small",
                              min: -1,
                              max: 999999999,
                              style: { "flex-grow": "1" }
                            }, null, 8, ["value"])
                          ])
                        ]),
                        _: 1
                      })
                    ]),
                    _: 1
                  })
                ]),
                _: 1
              }),
              createVNode(unref(NGi), null, {
                default: withCtx(() => [
                  createVNode(_sfc_main$5, { generate }),
                  createVNode(ImageOutput, {
                    "current-image": unref(global).state.imageVariations.currentImage,
                    images: unref(global).state.imageVariations.images
                  }, null, 8, ["current-image", "images"])
                ]),
                _: 1
              })
            ]),
            _: 1
          })
        ])
      ], 64);
    };
  }
});
<<<<<<< HEAD
const _withScopeId$1 = (n) => (pushScopeId("data-v-a1e97e18"), n = n(), popScopeId(), n);
=======
const _withScopeId$1 = (n) => (pushScopeId("data-v-57bf425f"), n = n(), popScopeId(), n);
>>>>>>> 5fbefc73
const _hoisted_1$1 = { style: { "margin": "0 12px" } };
const _hoisted_2$1 = { class: "flex-container" };
const _hoisted_3$1 = /* @__PURE__ */ _withScopeId$1(() => /* @__PURE__ */ createBaseVNode("p", { style: { "margin-right": "12px", "width": "150px" } }, "Sampler", -1));
const _hoisted_4$1 = /* @__PURE__ */ _withScopeId$1(() => /* @__PURE__ */ createBaseVNode("b", { class: "highlight" }, "We recommend using Euler A for the best results (but it also takes more time). ", -1));
const _hoisted_5$1 = /* @__PURE__ */ _withScopeId$1(() => /* @__PURE__ */ createBaseVNode("a", {
  target: "_blank",
  href: "https://docs.google.com/document/d/1n0YozLAUwLJWZmbsx350UD_bwAx3gZMnRuleIZt_R1w"
}, "Learn more", -1));
const _hoisted_6$1 = { class: "flex-container" };
const _hoisted_7$1 = /* @__PURE__ */ _withScopeId$1(() => /* @__PURE__ */ createBaseVNode("p", { class: "slider-label" }, "Width", -1));
const _hoisted_8$1 = { class: "flex-container" };
const _hoisted_9$1 = /* @__PURE__ */ _withScopeId$1(() => /* @__PURE__ */ createBaseVNode("p", { class: "slider-label" }, "Height", -1));
const _hoisted_10$1 = { class: "flex-container" };
const _hoisted_11$1 = /* @__PURE__ */ _withScopeId$1(() => /* @__PURE__ */ createBaseVNode("p", { class: "slider-label" }, "Steps", -1));
const _hoisted_12$1 = /* @__PURE__ */ _withScopeId$1(() => /* @__PURE__ */ createBaseVNode("b", { class: "highlight" }, "We recommend using 20-50 steps for most images.", -1));
const _hoisted_13$1 = { class: "flex-container" };
const _hoisted_14$1 = /* @__PURE__ */ _withScopeId$1(() => /* @__PURE__ */ createBaseVNode("p", { class: "slider-label" }, "CFG Scale", -1));
const _hoisted_15$1 = /* @__PURE__ */ _withScopeId$1(() => /* @__PURE__ */ createBaseVNode("b", { class: "highlight" }, "We recommend using 3-15 for most images.", -1));
const _hoisted_16$1 = { class: "flex-container" };
const _hoisted_17$1 = /* @__PURE__ */ _withScopeId$1(() => /* @__PURE__ */ createBaseVNode("p", { class: "slider-label" }, "Batch Count", -1));
const _hoisted_18$1 = { class: "flex-container" };
const _hoisted_19$1 = /* @__PURE__ */ _withScopeId$1(() => /* @__PURE__ */ createBaseVNode("p", { class: "slider-label" }, "Batch Size", -1));
const _hoisted_20$1 = { class: "flex-container" };
const _hoisted_21$1 = /* @__PURE__ */ _withScopeId$1(() => /* @__PURE__ */ createBaseVNode("p", { class: "slider-label" }, "Denoising Strength", -1));
const _hoisted_22$1 = { class: "flex-container" };
const _hoisted_23$1 = /* @__PURE__ */ _withScopeId$1(() => /* @__PURE__ */ createBaseVNode("p", { class: "slider-label" }, "Seed", -1));
const _hoisted_24$1 = /* @__PURE__ */ _withScopeId$1(() => /* @__PURE__ */ createBaseVNode("b", { class: "highlight" }, "For random seed use -1.", -1));
const _sfc_main$2 = /* @__PURE__ */ defineComponent({
  __name: "Img2Img",
  setup(__props) {
    const global = useState();
    const conf = useSettings();
    const messageHandler = useMessage();
    const checkSeed = (seed) => {
      if (seed === -1) {
        seed = Math.floor(Math.random() * 999999999);
      }
      return seed;
    };
    const imageSelectCallback = (base64Image) => {
      conf.data.settings.img2img.image = base64Image;
    };
    const generate = () => {
      if (conf.data.settings.img2img.seed === null) {
        messageHandler.error("Please set a seed");
        return;
      }
      global.state.generating = true;
      fetch(`${serverUrl}/api/generate/img2img`, {
        method: "POST",
        headers: {
          "Content-Type": "application/json"
        },
        body: JSON.stringify({
          data: {
            prompt: conf.data.settings.img2img.prompt,
            image: conf.data.settings.img2img.image,
            id: v4(),
            negative_prompt: conf.data.settings.img2img.negativePrompt,
            width: conf.data.settings.img2img.width,
            height: conf.data.settings.img2img.height,
            steps: conf.data.settings.img2img.steps,
            guidance_scale: conf.data.settings.img2img.cfgScale,
            seed: checkSeed(conf.data.settings.img2img.seed),
            batch_size: conf.data.settings.img2img.batchSize,
            batch_count: conf.data.settings.img2img.batchCount,
            strength: conf.data.settings.img2img.denoisingStrength,
            scheduler: conf.data.settings.img2img.sampler
          },
          model: conf.data.settings.model
        })
      }).then((res) => {
        global.state.generating = false;
        res.json().then((data) => {
          global.state.img2img.images = data.images;
          global.state.progress = 0;
          global.state.total_steps = 0;
          global.state.current_step = 0;
        });
      }).catch((err) => {
        global.state.generating = false;
        messageHandler.error(err);
        console.log(err);
      });
    };
    return (_ctx, _cache) => {
      return openBlock(), createElementBlock("div", _hoisted_1$1, [
        createVNode(unref(NGrid), {
          cols: "1 850:2",
          "x-gap": "12"
        }, {
          default: withCtx(() => [
            createVNode(unref(NGi), null, {
              default: withCtx(() => [
                createVNode(ImageUpload, {
                  callback: imageSelectCallback,
                  preview: unref(conf).data.settings.img2img.image,
                  style: { "margin-bottom": "12px" }
                }, null, 8, ["preview"]),
                createVNode(unref(NCard), { title: "Settings" }, {
                  default: withCtx(() => [
                    createVNode(unref(NSpace), {
                      vertical: "",
                      class: "left-container"
                    }, {
                      default: withCtx(() => [
                        createVNode(unref(NInput), {
                          value: unref(conf).data.settings.img2img.prompt,
                          "onUpdate:value": _cache[0] || (_cache[0] = ($event) => unref(conf).data.settings.img2img.prompt = $event),
                          type: "textarea",
                          placeholder: "Prompt"
                        }, null, 8, ["value"]),
                        createVNode(unref(NInput), {
                          value: unref(conf).data.settings.img2img.negativePrompt,
                          "onUpdate:value": _cache[1] || (_cache[1] = ($event) => unref(conf).data.settings.img2img.negativePrompt = $event),
                          type: "textarea",
                          placeholder: "Negative prompt"
                        }, null, 8, ["value"]),
                        createBaseVNode("div", _hoisted_2$1, [
                          createVNode(unref(NTooltip), { "max-width": 600 }, {
                            trigger: withCtx(() => [
                              _hoisted_3$1
                            ]),
                            default: withCtx(() => [
                              createTextVNode(" The sampler is the method used to generate the image. Your result may vary drastically depending on the sampler you choose. "),
                              _hoisted_4$1,
                              _hoisted_5$1
                            ]),
                            _: 1
                          }),
                          createVNode(unref(NSelect), {
                            options: unref(conf).scheduler_options,
                            value: unref(conf).data.settings.img2img.sampler,
                            "onUpdate:value": _cache[2] || (_cache[2] = ($event) => unref(conf).data.settings.img2img.sampler = $event),
                            style: { "flex-grow": "1" }
                          }, null, 8, ["options", "value"])
                        ]),
                        createBaseVNode("div", _hoisted_6$1, [
                          _hoisted_7$1,
                          createVNode(unref(NSlider), {
                            value: unref(conf).data.settings.img2img.width,
                            "onUpdate:value": _cache[3] || (_cache[3] = ($event) => unref(conf).data.settings.img2img.width = $event),
                            min: 128,
                            max: 2048,
                            step: 8,
                            style: { "margin-right": "12px" }
                          }, null, 8, ["value"]),
                          createVNode(unref(NInputNumber), {
                            value: unref(conf).data.settings.img2img.width,
                            "onUpdate:value": _cache[4] || (_cache[4] = ($event) => unref(conf).data.settings.img2img.width = $event),
                            size: "small",
                            style: { "min-width": "96px", "width": "96px" },
                            step: 8,
                            min: 128,
                            max: 2048
                          }, null, 8, ["value"])
                        ]),
                        createBaseVNode("div", _hoisted_8$1, [
                          _hoisted_9$1,
                          createVNode(unref(NSlider), {
                            value: unref(conf).data.settings.img2img.height,
                            "onUpdate:value": _cache[5] || (_cache[5] = ($event) => unref(conf).data.settings.img2img.height = $event),
                            min: 128,
                            max: 2048,
                            step: 8,
                            style: { "margin-right": "12px" }
                          }, null, 8, ["value"]),
                          createVNode(unref(NInputNumber), {
                            value: unref(conf).data.settings.img2img.height,
                            "onUpdate:value": _cache[6] || (_cache[6] = ($event) => unref(conf).data.settings.img2img.height = $event),
                            size: "small",
                            style: { "min-width": "96px", "width": "96px" },
                            step: 8,
                            min: 128,
                            max: 2048
                          }, null, 8, ["value"])
                        ]),
                        createBaseVNode("div", _hoisted_10$1, [
                          createVNode(unref(NTooltip), { "max-width": 600 }, {
                            trigger: withCtx(() => [
                              _hoisted_11$1
                            ]),
                            default: withCtx(() => [
                              createTextVNode(" Number of steps to take in the diffusion process. Higher values will result in more detailed images but will take longer to generate. There is also a point of diminishing returns around 100 steps. "),
                              _hoisted_12$1
                            ]),
                            _: 1
                          }),
                          createVNode(unref(NSlider), {
                            value: unref(conf).data.settings.img2img.steps,
                            "onUpdate:value": _cache[7] || (_cache[7] = ($event) => unref(conf).data.settings.img2img.steps = $event),
                            min: 5,
                            max: 300,
                            style: { "margin-right": "12px" }
                          }, null, 8, ["value"]),
                          createVNode(unref(NInputNumber), {
                            value: unref(conf).data.settings.img2img.steps,
                            "onUpdate:value": _cache[8] || (_cache[8] = ($event) => unref(conf).data.settings.img2img.steps = $event),
                            size: "small",
                            style: { "min-width": "96px", "width": "96px" },
                            min: 5,
                            max: 300
                          }, null, 8, ["value"])
                        ]),
                        createBaseVNode("div", _hoisted_13$1, [
                          createVNode(unref(NTooltip), { "max-width": 600 }, {
                            trigger: withCtx(() => [
                              _hoisted_14$1
                            ]),
                            default: withCtx(() => [
                              createTextVNode(' Guidance scale indicates how much should model stay close to the prompt. Higher values might be exactly what you want, but generated images might have some artefacts. Lower values indicates that model can "dream" about this prompt more. '),
                              _hoisted_15$1
                            ]),
                            _: 1
                          }),
                          createVNode(unref(NSlider), {
                            value: unref(conf).data.settings.img2img.cfgScale,
                            "onUpdate:value": _cache[9] || (_cache[9] = ($event) => unref(conf).data.settings.img2img.cfgScale = $event),
                            min: 1,
                            max: 30,
                            step: 0.5,
                            style: { "margin-right": "12px" }
                          }, null, 8, ["value", "step"]),
                          createVNode(unref(NInputNumber), {
                            value: unref(conf).data.settings.img2img.cfgScale,
                            "onUpdate:value": _cache[10] || (_cache[10] = ($event) => unref(conf).data.settings.img2img.cfgScale = $event),
                            size: "small",
                            style: { "min-width": "96px", "width": "96px" },
                            min: 1,
                            max: 30,
                            step: 0.5
                          }, null, 8, ["value", "step"])
                        ]),
                        createBaseVNode("div", _hoisted_16$1, [
                          createVNode(unref(NTooltip), { "max-width": 600 }, {
                            trigger: withCtx(() => [
                              _hoisted_17$1
                            ]),
                            default: withCtx(() => [
                              createTextVNode(" Number of images to generate after each other. ")
                            ]),
                            _: 1
                          }),
                          createVNode(unref(NSlider), {
                            value: unref(conf).data.settings.img2img.batchCount,
                            "onUpdate:value": _cache[11] || (_cache[11] = ($event) => unref(conf).data.settings.img2img.batchCount = $event),
                            min: 1,
                            max: 9,
                            style: { "margin-right": "12px" }
                          }, null, 8, ["value"]),
                          createVNode(unref(NInputNumber), {
                            value: unref(conf).data.settings.img2img.batchCount,
                            "onUpdate:value": _cache[12] || (_cache[12] = ($event) => unref(conf).data.settings.img2img.batchCount = $event),
                            size: "small",
                            style: { "min-width": "96px", "width": "96px" },
                            min: 1,
                            max: 9
                          }, null, 8, ["value"])
                        ]),
                        createBaseVNode("div", _hoisted_18$1, [
                          createVNode(unref(NTooltip), { "max-width": 600 }, {
                            trigger: withCtx(() => [
                              _hoisted_19$1
                            ]),
                            default: withCtx(() => [
                              createTextVNode(" Number of images to generate in paralel. ")
                            ]),
                            _: 1
                          }),
                          createVNode(unref(NSlider), {
                            value: unref(conf).data.settings.img2img.batchSize,
                            "onUpdate:value": _cache[13] || (_cache[13] = ($event) => unref(conf).data.settings.img2img.batchSize = $event),
                            min: 1,
                            max: 9,
                            style: { "margin-right": "12px" }
                          }, null, 8, ["value"]),
                          createVNode(unref(NInputNumber), {
                            value: unref(conf).data.settings.img2img.batchSize,
                            "onUpdate:value": _cache[14] || (_cache[14] = ($event) => unref(conf).data.settings.img2img.batchSize = $event),
                            size: "small",
                            style: { "min-width": "96px", "width": "96px" },
                            min: 1,
                            max: 9
                          }, null, 8, ["value"])
                        ]),
                        createBaseVNode("div", _hoisted_20$1, [
                          createVNode(unref(NTooltip), { "max-width": 600 }, {
                            trigger: withCtx(() => [
                              _hoisted_21$1
                            ]),
                            default: withCtx(() => [
                              createTextVNode(" Lower values will stick more to the original image, 0.5-0.75 is ideal ")
                            ]),
                            _: 1
                          }),
                          createVNode(unref(NSlider), {
                            value: unref(conf).data.settings.img2img.denoisingStrength,
                            "onUpdate:value": _cache[15] || (_cache[15] = ($event) => unref(conf).data.settings.img2img.denoisingStrength = $event),
                            min: 0.1,
                            max: 1,
                            style: { "margin-right": "12px" },
                            step: 0.025
                          }, null, 8, ["value", "min", "step"]),
                          createVNode(unref(NInputNumber), {
                            value: unref(conf).data.settings.img2img.denoisingStrength,
                            "onUpdate:value": _cache[16] || (_cache[16] = ($event) => unref(conf).data.settings.img2img.denoisingStrength = $event),
                            size: "small",
                            style: { "min-width": "96px", "width": "96px" },
                            min: 0.1,
                            max: 1,
                            step: 0.025
                          }, null, 8, ["value", "min", "step"])
                        ]),
                        createBaseVNode("div", _hoisted_22$1, [
                          createVNode(unref(NTooltip), { "max-width": 600 }, {
                            trigger: withCtx(() => [
                              _hoisted_23$1
                            ]),
                            default: withCtx(() => [
                              createTextVNode(" Seed is a number that represents the starting canvas of your image. If you want to create the same image as your friend, you can use the same settings and seed to do so. "),
                              _hoisted_24$1
                            ]),
                            _: 1
                          }),
                          createVNode(unref(NInputNumber), {
                            value: unref(conf).data.settings.img2img.seed,
                            "onUpdate:value": _cache[17] || (_cache[17] = ($event) => unref(conf).data.settings.img2img.seed = $event),
                            size: "small",
                            min: -1,
                            max: 999999999,
                            style: { "flex-grow": "1" }
                          }, null, 8, ["value"])
                        ])
                      ]),
                      _: 1
                    })
                  ]),
                  _: 1
                })
              ]),
              _: 1
            }),
            createVNode(unref(NGi), null, {
              default: withCtx(() => [
                createVNode(_sfc_main$5, { generate }),
                createVNode(ImageOutput, {
                  "current-image": unref(global).state.img2img.currentImage,
                  images: unref(global).state.img2img.images
                }, null, 8, ["current-image", "images"])
              ]),
              _: 1
            })
          ]),
          _: 1
        })
      ]);
    };
  }
});
<<<<<<< HEAD
const Img2Img_vue_vue_type_style_index_0_scoped_a1e97e18_lang = "";
const Img2Img = /* @__PURE__ */ _export_sfc(_sfc_main$2, [["__scopeId", "data-v-a1e97e18"]]);
const _withScopeId = (n) => (pushScopeId("data-v-ba9c9a75"), n = n(), popScopeId(), n);
=======
const Img2Img_vue_vue_type_style_index_0_scoped_57bf425f_lang = "";
const Img2Img = /* @__PURE__ */ _export_sfc(_sfc_main$2, [["__scopeId", "data-v-57bf425f"]]);
const _withScopeId = (n) => (pushScopeId("data-v-6ee012bb"), n = n(), popScopeId(), n);
>>>>>>> 5fbefc73
const _hoisted_1 = { style: { "margin": "0 12px" } };
const _hoisted_2 = { style: { "display": "inline-flex", "align-items": "center" } };
const _hoisted_3 = /* @__PURE__ */ _withScopeId(() => /* @__PURE__ */ createBaseVNode("svg", {
  xmlns: "http://www.w3.org/2000/svg",
  width: "16",
  height: "16",
  fill: "currentColor",
  class: "bi bi-eraser",
  viewBox: "0 0 16 16"
}, [
  /* @__PURE__ */ createBaseVNode("path", { d: "M8.086 2.207a2 2 0 0 1 2.828 0l3.879 3.879a2 2 0 0 1 0 2.828l-5.5 5.5A2 2 0 0 1 7.879 15H5.12a2 2 0 0 1-1.414-.586l-2.5-2.5a2 2 0 0 1 0-2.828l6.879-6.879zm2.121.707a1 1 0 0 0-1.414 0L4.16 7.547l5.293 5.293 4.633-4.633a1 1 0 0 0 0-1.414l-3.879-3.879zM8.746 13.547 3.453 8.254 1.914 9.793a1 1 0 0 0 0 1.414l2.5 2.5a1 1 0 0 0 .707.293H7.88a1 1 0 0 0 .707-.293l.16-.16z" })
], -1));
const _hoisted_4 = /* @__PURE__ */ _withScopeId(() => /* @__PURE__ */ createBaseVNode("label", { for: "file-upload" }, [
  /* @__PURE__ */ createBaseVNode("span", { class: "file-upload" }, "Select image")
], -1));
const _hoisted_5 = { class: "flex-container" };
const _hoisted_6 = /* @__PURE__ */ _withScopeId(() => /* @__PURE__ */ createBaseVNode("p", { style: { "margin-right": "12px", "width": "150px" } }, "Sampler", -1));
const _hoisted_7 = /* @__PURE__ */ _withScopeId(() => /* @__PURE__ */ createBaseVNode("b", { class: "highlight" }, "We recommend using Euler A for the best results (but it also takes more time). ", -1));
const _hoisted_8 = /* @__PURE__ */ _withScopeId(() => /* @__PURE__ */ createBaseVNode("a", {
  target: "_blank",
  href: "https://docs.google.com/document/d/1n0YozLAUwLJWZmbsx350UD_bwAx3gZMnRuleIZt_R1w"
}, "Learn more", -1));
const _hoisted_9 = { class: "flex-container" };
const _hoisted_10 = /* @__PURE__ */ _withScopeId(() => /* @__PURE__ */ createBaseVNode("p", { class: "slider-label" }, "Width", -1));
const _hoisted_11 = { class: "flex-container" };
const _hoisted_12 = /* @__PURE__ */ _withScopeId(() => /* @__PURE__ */ createBaseVNode("p", { class: "slider-label" }, "Height", -1));
const _hoisted_13 = { class: "flex-container" };
const _hoisted_14 = /* @__PURE__ */ _withScopeId(() => /* @__PURE__ */ createBaseVNode("p", { class: "slider-label" }, "Steps", -1));
const _hoisted_15 = /* @__PURE__ */ _withScopeId(() => /* @__PURE__ */ createBaseVNode("b", { class: "highlight" }, "We recommend using 20-50 steps for most images.", -1));
const _hoisted_16 = { class: "flex-container" };
const _hoisted_17 = /* @__PURE__ */ _withScopeId(() => /* @__PURE__ */ createBaseVNode("p", { class: "slider-label" }, "CFG Scale", -1));
const _hoisted_18 = /* @__PURE__ */ _withScopeId(() => /* @__PURE__ */ createBaseVNode("b", { class: "highlight" }, "We recommend using 3-15 for most images.", -1));
const _hoisted_19 = { class: "flex-container" };
const _hoisted_20 = /* @__PURE__ */ _withScopeId(() => /* @__PURE__ */ createBaseVNode("p", { class: "slider-label" }, "Batch Count", -1));
const _hoisted_21 = { class: "flex-container" };
const _hoisted_22 = /* @__PURE__ */ _withScopeId(() => /* @__PURE__ */ createBaseVNode("p", { class: "slider-label" }, "Batch Size", -1));
const _hoisted_23 = { class: "flex-container" };
const _hoisted_24 = /* @__PURE__ */ _withScopeId(() => /* @__PURE__ */ createBaseVNode("p", { class: "slider-label" }, "Seed", -1));
const _hoisted_25 = /* @__PURE__ */ _withScopeId(() => /* @__PURE__ */ createBaseVNode("b", { class: "highlight" }, "For random seed use -1.", -1));
const _sfc_main$1 = /* @__PURE__ */ defineComponent({
  __name: "Inpainting",
  setup(__props) {
    const global = useState();
    const conf = useSettings();
    const messageHandler = useMessage();
    const checkSeed = (seed) => {
      if (seed === -1) {
        seed = Math.floor(Math.random() * 999999999);
      }
      return seed;
    };
    const generate = () => {
      if (conf.data.settings.inpainting.seed === null) {
        messageHandler.error("Please set a seed");
        return;
      }
      generateMask();
      global.state.generating = true;
      fetch(`${serverUrl}/api/generate/inpainting`, {
        method: "POST",
        headers: {
          "Content-Type": "application/json"
        },
        body: JSON.stringify({
          data: {
            prompt: conf.data.settings.inpainting.prompt,
            image: conf.data.settings.inpainting.image,
            mask_image: conf.data.settings.inpainting.maskImage,
            id: v4(),
            negative_prompt: conf.data.settings.inpainting.negativePrompt,
            width: conf.data.settings.inpainting.width,
            height: conf.data.settings.inpainting.height,
            steps: conf.data.settings.inpainting.steps,
            guidance_scale: conf.data.settings.inpainting.cfgScale,
            seed: checkSeed(conf.data.settings.inpainting.seed),
            batch_size: conf.data.settings.inpainting.batchSize,
<<<<<<< HEAD
            batch_count: conf.data.settings.inpainting.batchCount,
            scheduler: conf.data.settings.inpainting.sampler
          },
          model: conf.data.settings.model
=======
            batch_count: conf.data.settings.inpainting.batchCount
          },
          model: conf.data.settings.model,
          scheduler: conf.data.settings.inpainting.sampler
>>>>>>> 5fbefc73
        })
      }).then((res) => {
        global.state.generating = false;
        res.json().then((data) => {
          global.state.inpainting.images = data.images;
          global.state.progress = 0;
          global.state.total_steps = 0;
          global.state.current_step = 0;
        });
      }).catch((err) => {
        global.state.generating = false;
        messageHandler.error(err);
        console.log(err);
      });
    };
    const canvas = ref();
    const maskCanvas = ref();
    const width = ref(512);
    const height = ref(512);
    const strokeWidth = ref(10);
    const eraser = ref(false);
    const preview = ref("");
    const imageContainer = ref();
    function previewImage(event) {
      const input = event.target;
      if (input.files) {
        const reader = new FileReader();
        reader.onload = (e) => {
          var _a;
          const i = (_a = e.target) == null ? void 0 : _a.result;
          if (i) {
            const s = i.toString();
            preview.value = s;
            const img = new Image();
            img.src = s;
            img.onload = () => {
              var _a2, _b;
              const containerWidth = (_a2 = imageContainer.value) == null ? void 0 : _a2.clientWidth;
              if (containerWidth === void 0)
                return;
              const containerScaledWidth = containerWidth;
              const containerScaledHeight = img.height * containerScaledWidth / img.width;
              const screenHeight = window.innerHeight;
              const screenHeightScaledHeight = containerScaledHeight * 0.7 * screenHeight / containerScaledHeight;
              const screenHeightScaledWidth = img.width * screenHeightScaledHeight / img.height;
              if (containerScaledWidth < screenHeightScaledWidth) {
                width.value = containerScaledWidth;
                height.value = containerScaledHeight;
              } else {
                width.value = screenHeightScaledWidth;
                height.value = screenHeightScaledHeight;
              }
              conf.data.settings.inpainting.image = s;
              (_b = canvas.value) == null ? void 0 : _b.redraw(false);
            };
          }
        };
        reader.readAsDataURL(input.files[0]);
      }
    }
    async function clearCanvas() {
      var _a;
      (_a = canvas.value) == null ? void 0 : _a.reset();
    }
    function undo() {
      var _a;
      (_a = canvas.value) == null ? void 0 : _a.undo();
    }
    function redo() {
      var _a;
      (_a = canvas.value) == null ? void 0 : _a.redo();
    }
    function toggleEraser() {
      console.log(eraser.value);
      eraser.value = !eraser.value;
      console.log(eraser.value);
    }
    function generateMask() {
      var _a;
      const x = (_a = canvas.value) == null ? void 0 : _a.getAllStrokes();
      if (maskCanvas.value !== void 0) {
        maskCanvas.value.images = x;
        maskCanvas.value.redraw(true);
      }
    }
    return (_ctx, _cache) => {
      return openBlock(), createElementBlock("div", _hoisted_1, [
        createVNode(unref(NGrid), {
          cols: "1 850:2",
          "x-gap": "12"
        }, {
          default: withCtx(() => [
            createVNode(unref(NGi), null, {
              default: withCtx(() => [
                createVNode(unref(NCard), { title: "Input image" }, {
                  default: withCtx(() => [
                    createBaseVNode("div", {
                      class: "image-container",
                      ref_key: "imageContainer",
                      ref: imageContainer
                    }, [
                      createVNode(unref(VueDrawingCanvas), {
                        width: width.value,
                        height: height.value,
                        backgroundImage: preview.value,
                        lineWidth: strokeWidth.value,
                        strokeType: "dash",
                        lineCap: "round",
                        lineJoin: "round",
                        fillShape: false,
                        eraser: eraser.value,
                        color: "black",
                        ref_key: "canvas",
                        ref: canvas,
                        saveAs: "png",
                        "canvas-id": "VueDrawingCanvas1"
                      }, null, 8, ["width", "height", "backgroundImage", "lineWidth", "eraser"]),
                      createVNode(unref(VueDrawingCanvas), {
                        image: unref(conf).data.settings.inpainting.maskImage,
                        "onUpdate:image": _cache[0] || (_cache[0] = ($event) => unref(conf).data.settings.inpainting.maskImage = $event),
                        width: width.value,
                        height: height.value,
                        ref_key: "maskCanvas",
                        ref: maskCanvas,
                        saveAs: "png",
                        style: { "display": "none" },
                        "canvas-id": "VueDrawingCanvas2"
                      }, null, 8, ["image", "width", "height"])
                    ], 512),
                    createVNode(unref(NSpace), {
                      inline: "",
                      justify: "space-between",
                      align: "center",
                      style: { "width": "100%", "margin-top": "12px" }
                    }, {
                      default: withCtx(() => [
                        createBaseVNode("div", _hoisted_2, [
                          createVNode(unref(NButton), {
                            class: "utility-button",
                            onClick: undo
                          }, {
                            default: withCtx(() => [
                              createVNode(unref(NIcon), null, {
                                default: withCtx(() => [
                                  createVNode(unref(ArrowUndoSharp))
                                ]),
                                _: 1
                              })
                            ]),
                            _: 1
                          }),
                          createVNode(unref(NButton), {
                            class: "utility-button",
                            onClick: redo
                          }, {
                            default: withCtx(() => [
                              createVNode(unref(NIcon), null, {
                                default: withCtx(() => [
                                  createVNode(unref(ArrowRedoSharp))
                                ]),
                                _: 1
                              })
                            ]),
                            _: 1
                          }),
                          createVNode(unref(NButton), {
                            class: "utility-button",
                            onClick: toggleEraser
                          }, {
                            default: withCtx(() => [
                              eraser.value ? (openBlock(), createBlock(unref(NIcon), { key: 0 }, {
                                default: withCtx(() => [
                                  _hoisted_3
                                ]),
                                _: 1
                              })) : (openBlock(), createBlock(unref(NIcon), { key: 1 }, {
                                default: withCtx(() => [
                                  createVNode(unref(BrushSharp))
                                ]),
                                _: 1
                              }))
                            ]),
                            _: 1
                          }),
                          createVNode(unref(NButton), {
                            class: "utility-button",
                            onClick: clearCanvas
                          }, {
                            default: withCtx(() => [
                              createVNode(unref(NIcon), null, {
                                default: withCtx(() => [
                                  createVNode(unref(TrashBinSharp))
                                ]),
                                _: 1
                              })
                            ]),
                            _: 1
                          }),
                          createVNode(unref(NSlider), {
                            value: strokeWidth.value,
                            "onUpdate:value": _cache[1] || (_cache[1] = ($event) => strokeWidth.value = $event),
                            min: 1,
                            max: 50,
                            step: 1,
                            style: { "width": "100px", "margin": "0 8px" }
                          }, null, 8, ["value"]),
                          createBaseVNode("p", null, toDisplayString(width.value) + "x" + toDisplayString(height.value), 1)
                        ]),
                        _hoisted_4
                      ]),
                      _: 1
                    }),
                    createBaseVNode("input", {
                      type: "file",
                      accept: "image/*",
                      onChange: previewImage,
                      id: "file-upload",
                      class: "hidden-input"
                    }, null, 32)
                  ]),
                  _: 1
                }),
                createVNode(unref(NCard), { title: "Settings" }, {
                  default: withCtx(() => [
                    createVNode(unref(NSpace), {
                      vertical: "",
                      class: "left-container"
                    }, {
                      default: withCtx(() => [
                        createVNode(unref(NInput), {
                          value: unref(conf).data.settings.inpainting.prompt,
                          "onUpdate:value": _cache[2] || (_cache[2] = ($event) => unref(conf).data.settings.inpainting.prompt = $event),
                          type: "textarea",
                          placeholder: "Prompt"
                        }, null, 8, ["value"]),
                        createVNode(unref(NInput), {
                          value: unref(conf).data.settings.inpainting.negativePrompt,
                          "onUpdate:value": _cache[3] || (_cache[3] = ($event) => unref(conf).data.settings.inpainting.negativePrompt = $event),
                          type: "textarea",
                          placeholder: "Negative prompt"
                        }, null, 8, ["value"]),
                        createBaseVNode("div", _hoisted_5, [
                          createVNode(unref(NTooltip), { "max-width": 600 }, {
                            trigger: withCtx(() => [
                              _hoisted_6
                            ]),
                            default: withCtx(() => [
                              createTextVNode(" The sampler is the method used to generate the image. Your result may vary drastically depending on the sampler you choose. "),
                              _hoisted_7,
                              _hoisted_8
                            ]),
                            _: 1
                          }),
                          createVNode(unref(NSelect), {
                            options: unref(conf).scheduler_options,
                            value: unref(conf).data.settings.inpainting.sampler,
                            "onUpdate:value": _cache[4] || (_cache[4] = ($event) => unref(conf).data.settings.inpainting.sampler = $event),
                            style: { "flex-grow": "1" }
                          }, null, 8, ["options", "value"])
                        ]),
                        createBaseVNode("div", _hoisted_9, [
                          _hoisted_10,
                          createVNode(unref(NSlider), {
                            value: unref(conf).data.settings.inpainting.width,
                            "onUpdate:value": _cache[5] || (_cache[5] = ($event) => unref(conf).data.settings.inpainting.width = $event),
                            min: 128,
                            max: 2048,
                            step: 8,
                            style: { "margin-right": "12px" }
                          }, null, 8, ["value"]),
                          createVNode(unref(NInputNumber), {
                            value: unref(conf).data.settings.inpainting.width,
                            "onUpdate:value": _cache[6] || (_cache[6] = ($event) => unref(conf).data.settings.inpainting.width = $event),
                            size: "small",
                            style: { "min-width": "96px", "width": "96px" },
                            step: 8,
                            min: 128,
                            max: 2048
                          }, null, 8, ["value"])
                        ]),
                        createBaseVNode("div", _hoisted_11, [
                          _hoisted_12,
                          createVNode(unref(NSlider), {
                            value: unref(conf).data.settings.inpainting.height,
                            "onUpdate:value": _cache[7] || (_cache[7] = ($event) => unref(conf).data.settings.inpainting.height = $event),
                            min: 128,
                            max: 2048,
                            step: 8,
                            style: { "margin-right": "12px" }
                          }, null, 8, ["value"]),
                          createVNode(unref(NInputNumber), {
                            value: unref(conf).data.settings.inpainting.height,
                            "onUpdate:value": _cache[8] || (_cache[8] = ($event) => unref(conf).data.settings.inpainting.height = $event),
                            size: "small",
                            style: { "min-width": "96px", "width": "96px" },
                            step: 8,
                            min: 128,
                            max: 2048
                          }, null, 8, ["value"])
                        ]),
                        createBaseVNode("div", _hoisted_13, [
                          createVNode(unref(NTooltip), { "max-width": 600 }, {
                            trigger: withCtx(() => [
                              _hoisted_14
                            ]),
                            default: withCtx(() => [
                              createTextVNode(" Number of steps to take in the diffusion process. Higher values will result in more detailed images but will take longer to generate. There is also a point of diminishing returns around 100 steps. "),
                              _hoisted_15
                            ]),
                            _: 1
                          }),
                          createVNode(unref(NSlider), {
                            value: unref(conf).data.settings.inpainting.steps,
                            "onUpdate:value": _cache[9] || (_cache[9] = ($event) => unref(conf).data.settings.inpainting.steps = $event),
                            min: 5,
                            max: 300,
                            style: { "margin-right": "12px" }
                          }, null, 8, ["value"]),
                          createVNode(unref(NInputNumber), {
                            value: unref(conf).data.settings.inpainting.steps,
                            "onUpdate:value": _cache[10] || (_cache[10] = ($event) => unref(conf).data.settings.inpainting.steps = $event),
                            size: "small",
                            style: { "min-width": "96px", "width": "96px" },
                            min: 5,
                            max: 300
                          }, null, 8, ["value"])
                        ]),
                        createBaseVNode("div", _hoisted_16, [
                          createVNode(unref(NTooltip), { "max-width": 600 }, {
                            trigger: withCtx(() => [
                              _hoisted_17
                            ]),
                            default: withCtx(() => [
                              createTextVNode(' Guidance scale indicates how much should model stay close to the prompt. Higher values might be exactly what you want, but generated images might have some artefacts. Lower values indicates that model can "dream" about this prompt more. '),
                              _hoisted_18
                            ]),
                            _: 1
                          }),
                          createVNode(unref(NSlider), {
                            value: unref(conf).data.settings.inpainting.cfgScale,
                            "onUpdate:value": _cache[11] || (_cache[11] = ($event) => unref(conf).data.settings.inpainting.cfgScale = $event),
                            min: 1,
                            max: 30,
                            step: 0.5,
                            style: { "margin-right": "12px" }
                          }, null, 8, ["value", "step"]),
                          createVNode(unref(NInputNumber), {
                            value: unref(conf).data.settings.inpainting.cfgScale,
                            "onUpdate:value": _cache[12] || (_cache[12] = ($event) => unref(conf).data.settings.inpainting.cfgScale = $event),
                            size: "small",
                            style: { "min-width": "96px", "width": "96px" },
                            min: 1,
                            max: 30,
                            step: 0.5
                          }, null, 8, ["value", "step"])
                        ]),
                        createBaseVNode("div", _hoisted_19, [
                          createVNode(unref(NTooltip), { "max-width": 600 }, {
                            trigger: withCtx(() => [
                              _hoisted_20
                            ]),
                            default: withCtx(() => [
                              createTextVNode(" Number of images to generate after each other. ")
                            ]),
                            _: 1
                          }),
                          createVNode(unref(NSlider), {
                            value: unref(conf).data.settings.inpainting.batchCount,
                            "onUpdate:value": _cache[13] || (_cache[13] = ($event) => unref(conf).data.settings.inpainting.batchCount = $event),
                            min: 1,
                            max: 9,
                            style: { "margin-right": "12px" }
                          }, null, 8, ["value"]),
                          createVNode(unref(NInputNumber), {
                            value: unref(conf).data.settings.inpainting.batchCount,
                            "onUpdate:value": _cache[14] || (_cache[14] = ($event) => unref(conf).data.settings.inpainting.batchCount = $event),
                            size: "small",
                            style: { "min-width": "96px", "width": "96px" },
                            min: 1,
                            max: 9
                          }, null, 8, ["value"])
                        ]),
                        createBaseVNode("div", _hoisted_21, [
                          createVNode(unref(NTooltip), { "max-width": 600 }, {
                            trigger: withCtx(() => [
                              _hoisted_22
                            ]),
                            default: withCtx(() => [
                              createTextVNode(" Number of images to generate in paralel. ")
                            ]),
                            _: 1
                          }),
                          createVNode(unref(NSlider), {
                            value: unref(conf).data.settings.inpainting.batchSize,
                            "onUpdate:value": _cache[15] || (_cache[15] = ($event) => unref(conf).data.settings.inpainting.batchSize = $event),
                            min: 1,
                            max: 9,
                            style: { "margin-right": "12px" }
                          }, null, 8, ["value"]),
                          createVNode(unref(NInputNumber), {
                            value: unref(conf).data.settings.inpainting.batchSize,
                            "onUpdate:value": _cache[16] || (_cache[16] = ($event) => unref(conf).data.settings.inpainting.batchSize = $event),
                            size: "small",
                            style: { "min-width": "96px", "width": "96px" },
                            min: 1,
                            max: 9
                          }, null, 8, ["value"])
                        ]),
                        createBaseVNode("div", _hoisted_23, [
                          createVNode(unref(NTooltip), { "max-width": 600 }, {
                            trigger: withCtx(() => [
                              _hoisted_24
                            ]),
                            default: withCtx(() => [
                              createTextVNode(" Seed is a number that represents the starting canvas of your image. If you want to create the same image as your friend, you can use the same settings and seed to do so. "),
                              _hoisted_25
                            ]),
                            _: 1
                          }),
                          createVNode(unref(NInputNumber), {
                            value: unref(conf).data.settings.inpainting.seed,
                            "onUpdate:value": _cache[17] || (_cache[17] = ($event) => unref(conf).data.settings.inpainting.seed = $event),
                            size: "small",
                            min: -1,
                            max: 999999999,
                            style: { "flex-grow": "1" }
                          }, null, 8, ["value"])
                        ])
                      ]),
                      _: 1
                    })
                  ]),
                  _: 1
                })
              ]),
              _: 1
            }),
            createVNode(unref(NGi), null, {
              default: withCtx(() => [
                createVNode(_sfc_main$5, { generate }),
                createVNode(ImageOutput, {
                  "current-image": unref(global).state.inpainting.currentImage,
                  images: unref(global).state.inpainting.images
                }, null, 8, ["current-image", "images"])
              ]),
              _: 1
            })
          ]),
          _: 1
        })
      ]);
    };
  }
});
<<<<<<< HEAD
const Inpainting_vue_vue_type_style_index_0_scoped_ba9c9a75_lang = "";
const Inpainting = /* @__PURE__ */ _export_sfc(_sfc_main$1, [["__scopeId", "data-v-ba9c9a75"]]);
=======
const Inpainting_vue_vue_type_style_index_0_scoped_6ee012bb_lang = "";
const Inpainting = /* @__PURE__ */ _export_sfc(_sfc_main$1, [["__scopeId", "data-v-6ee012bb"]]);
>>>>>>> 5fbefc73
const _sfc_main = /* @__PURE__ */ defineComponent({
  __name: "Image2ImageView",
  setup(__props) {
    return (_ctx, _cache) => {
      return openBlock(), createBlock(unref(NTabs), { type: "segment" }, {
        default: withCtx(() => [
          createVNode(unref(NTabPane), { name: "Image to Image" }, {
            default: withCtx(() => [
              createVNode(Img2Img)
            ]),
            _: 1
          }),
          createVNode(unref(NTabPane), { name: "Inpainting" }, {
            default: withCtx(() => [
              createVNode(Inpainting)
            ]),
            _: 1
          }),
          createVNode(unref(NTabPane), { name: "Image variations" }, {
            default: withCtx(() => [
              createVNode(_sfc_main$3)
            ]),
            _: 1
          }),
          createVNode(unref(NTabPane), { name: "SD Upscale" }, {
            default: withCtx(() => [
              createVNode(_sfc_main$6)
            ]),
            _: 1
          }),
          createVNode(unref(NTabPane), { name: "Depth to Image" }, {
            default: withCtx(() => [
              createVNode(_sfc_main$6)
            ]),
            _: 1
          }),
          createVNode(unref(NTabPane), { name: "Pix to Pix" }, {
            default: withCtx(() => [
              createVNode(_sfc_main$6)
            ]),
            _: 1
          })
        ]),
        _: 1
      });
    };
  }
});
export {
  _sfc_main as default
};<|MERGE_RESOLUTION|>--- conflicted
+++ resolved
@@ -138,17 +138,10 @@
             guidance_scale: conf.data.settings.imageVariations.cfgScale,
             seed: checkSeed(conf.data.settings.imageVariations.seed),
             batch_size: conf.data.settings.imageVariations.batchSize,
-<<<<<<< HEAD
             batch_count: conf.data.settings.imageVariations.batchCount,
             scheduler: conf.data.settings.imageVariations.sampler
           },
           model: conf.data.settings.model
-=======
-            batch_count: conf.data.settings.imageVariations.batchCount
-          },
-          model: conf.data.settings.model,
-          scheduler: conf.data.settings.imageVariations.sampler
->>>>>>> 5fbefc73
         })
       }).then((res) => {
         global.state.generating = false;
@@ -365,11 +358,8 @@
     };
   }
 });
-<<<<<<< HEAD
+
 const _withScopeId$1 = (n) => (pushScopeId("data-v-a1e97e18"), n = n(), popScopeId(), n);
-=======
-const _withScopeId$1 = (n) => (pushScopeId("data-v-57bf425f"), n = n(), popScopeId(), n);
->>>>>>> 5fbefc73
 const _hoisted_1$1 = { style: { "margin": "0 12px" } };
 const _hoisted_2$1 = { class: "flex-container" };
 const _hoisted_3$1 = /* @__PURE__ */ _withScopeId$1(() => /* @__PURE__ */ createBaseVNode("p", { style: { "margin-right": "12px", "width": "150px" } }, "Sampler", -1));
@@ -729,15 +719,10 @@
     };
   }
 });
-<<<<<<< HEAD
+
 const Img2Img_vue_vue_type_style_index_0_scoped_a1e97e18_lang = "";
 const Img2Img = /* @__PURE__ */ _export_sfc(_sfc_main$2, [["__scopeId", "data-v-a1e97e18"]]);
 const _withScopeId = (n) => (pushScopeId("data-v-ba9c9a75"), n = n(), popScopeId(), n);
-=======
-const Img2Img_vue_vue_type_style_index_0_scoped_57bf425f_lang = "";
-const Img2Img = /* @__PURE__ */ _export_sfc(_sfc_main$2, [["__scopeId", "data-v-57bf425f"]]);
-const _withScopeId = (n) => (pushScopeId("data-v-6ee012bb"), n = n(), popScopeId(), n);
->>>>>>> 5fbefc73
 const _hoisted_1 = { style: { "margin": "0 12px" } };
 const _hoisted_2 = { style: { "display": "inline-flex", "align-items": "center" } };
 const _hoisted_3 = /* @__PURE__ */ _withScopeId(() => /* @__PURE__ */ createBaseVNode("svg", {
@@ -814,17 +799,10 @@
             guidance_scale: conf.data.settings.inpainting.cfgScale,
             seed: checkSeed(conf.data.settings.inpainting.seed),
             batch_size: conf.data.settings.inpainting.batchSize,
-<<<<<<< HEAD
             batch_count: conf.data.settings.inpainting.batchCount,
             scheduler: conf.data.settings.inpainting.sampler
           },
           model: conf.data.settings.model
-=======
-            batch_count: conf.data.settings.inpainting.batchCount
-          },
-          model: conf.data.settings.model,
-          scheduler: conf.data.settings.inpainting.sampler
->>>>>>> 5fbefc73
         })
       }).then((res) => {
         global.state.generating = false;
@@ -1279,13 +1257,9 @@
     };
   }
 });
-<<<<<<< HEAD
+
 const Inpainting_vue_vue_type_style_index_0_scoped_ba9c9a75_lang = "";
 const Inpainting = /* @__PURE__ */ _export_sfc(_sfc_main$1, [["__scopeId", "data-v-ba9c9a75"]]);
-=======
-const Inpainting_vue_vue_type_style_index_0_scoped_6ee012bb_lang = "";
-const Inpainting = /* @__PURE__ */ _export_sfc(_sfc_main$1, [["__scopeId", "data-v-6ee012bb"]]);
->>>>>>> 5fbefc73
 const _sfc_main = /* @__PURE__ */ defineComponent({
   __name: "Image2ImageView",
   setup(__props) {
