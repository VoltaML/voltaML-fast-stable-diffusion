import { d as defineComponent, c as openBlock, e as createElementBlock, j as createBaseVNode, u as useState, a as useSettings, b as useMessage, o as onUnmounted, f as createVNode, w as withCtx, g as unref, N as NGi, h as NCard, i as NSpace, k as NTooltip, l as createTextVNode, p as NSelect, q as NGrid, s as serverUrl, r as pushScopeId, t as popScopeId, _ as _export_sfc, m as createCommentVNode, v as h, x as ref, y as NButton, z as NIcon, n as createBlock, A as toDisplayString, B as NTabPane, C as NTabs } from "./index.js";
import { B as BurnerClock, P as Prompt, _ as _sfc_main$5, a as _sfc_main$6, b as _sfc_main$9 } from "./clock.js";
import { _ as _sfc_main$7 } from "./GenerateSection.vue_vue_type_script_setup_true_lang.js";
import { _ as _sfc_main$8 } from "./ImageOutput.vue_vue_type_script_setup_true_lang.js";
import { I as ImageUpload } from "./ImageUpload.js";
<<<<<<< HEAD
<<<<<<< HEAD
import { d as defineComponent, e as openBlock, f as createElementBlock, n as createBaseVNode, u as useState, a as useSettings, b as useMessage, c as computed, o as onUnmounted, g as createVNode, w as withCtx, h as unref, N as NGi, i as NCard, j as NSpace, k as NInput, p as promptHandleKeyUp, l as promptHandleKeyDown, m as createTextVNode, t as toDisplayString, q as NTooltip, r as NSelect, y as NGrid, z as spaceRegex, s as serverUrl, A as pushScopeId, B as popScopeId, _ as _export_sfc, C as resolveComponent, v as createCommentVNode, D as h, E as ref, F as NButton, G as NIcon, x as createBlock, H as NTabPane, I as NTabs } from "./index.js";
=======
import { d as defineComponent, o as openBlock, a as createElementBlock, b as createBaseVNode, v as useState, u as useSettings, x as useMessage, c as computed, y as onUnmounted, e as createVNode, w as withCtx, f as unref, A as NGi, N as NCard, B as NSpace, C as NInput, D as promptHandleKeyUp, E as promptHandleKeyDown, i as createTextVNode, t as toDisplayString, n as NTooltip, p as NSelect, H as NGrid, I as spaceRegex, z as serverUrl, J as pushScopeId, K as popScopeId, _ as _export_sfc, G as createCommentVNode, s as h, r as ref, h as NButton, q as NIcon, k as createBlock, L as NTabPane, M as NTabs } from "./index.js";
>>>>>>> origin/experimental
=======
import { _ as _sfc_main$4 } from "./SamplerPicker.vue_vue_type_script_setup_true_lang.js";
>>>>>>> abc74b23
import { v as v4 } from "./v4.js";
import { N as NSlider, a as NSwitch } from "./Switch.js";
import { N as NInputNumber } from "./InputNumber.js";
import "./DescriptionsItem.js";
import "./SendOutputTo.vue_vue_type_script_setup_true_lang.js";
import "./TrashBin.js";
import "./CloudUpload.js";
import "./Settings.js";
const _hoisted_1$6 = {
  xmlns: "http://www.w3.org/2000/svg",
  "xmlns:xlink": "http://www.w3.org/1999/xlink",
  viewBox: "0 0 512 512"
};
const _hoisted_2$6 = /* @__PURE__ */ createBaseVNode(
  "path",
  {
    d: "M48 399.26C48 335.19 62.44 284 90.91 247c34.38-44.67 88.68-68.77 161.56-71.75V72L464 252L252.47 432V329.35c-44.25 1.19-77.66 7.58-104.27 19.84c-28.75 13.25-49.6 33.05-72.08 58.7L48 440z",
    fill: "currentColor"
  },
  null,
  -1
  /* HOISTED */
);
const _hoisted_3$6 = [_hoisted_2$6];
const ArrowRedoSharp = defineComponent({
  name: "ArrowRedoSharp",
  render: function render(_ctx, _cache) {
    return openBlock(), createElementBlock("svg", _hoisted_1$6, _hoisted_3$6);
  }
});
const _hoisted_1$5 = {
  xmlns: "http://www.w3.org/2000/svg",
  "xmlns:xlink": "http://www.w3.org/1999/xlink",
  viewBox: "0 0 512 512"
};
const _hoisted_2$5 = /* @__PURE__ */ createBaseVNode(
  "path",
  {
    d: "M464 440l-28.12-32.11c-22.48-25.65-43.33-45.45-72.08-58.7c-26.61-12.26-60-18.65-104.27-19.84V432L48 252L259.53 72v103.21c72.88 3 127.18 27.08 161.56 71.75C449.56 284 464 335.19 464 399.26z",
    fill: "currentColor"
  },
  null,
  -1
  /* HOISTED */
);
const _hoisted_3$5 = [_hoisted_2$5];
const ArrowUndoSharp = defineComponent({
  name: "ArrowUndoSharp",
  render: function render2(_ctx, _cache) {
    return openBlock(), createElementBlock("svg", _hoisted_1$5, _hoisted_3$5);
  }
});
const _hoisted_1$4 = {
  xmlns: "http://www.w3.org/2000/svg",
  "xmlns:xlink": "http://www.w3.org/1999/xlink",
  viewBox: "0 0 512 512"
};
const _hoisted_2$4 = /* @__PURE__ */ createBaseVNode(
  "path",
  {
    d: "M480 96l-64-64l-244 260l64 64z",
    fill: "currentColor"
  },
  null,
  -1
  /* HOISTED */
);
const _hoisted_3$4 = /* @__PURE__ */ createBaseVNode(
  "path",
  {
    d: "M142 320c-36.52 0-66 30.63-66 68.57c0 25.43-31 45.72-44 45.72C52.24 462.17 86.78 480 120 480c48.62 0 88-40.91 88-91.43c0-37.94-29.48-68.57-66-68.57z",
    fill: "currentColor"
  },
  null,
  -1
  /* HOISTED */
);
const _hoisted_4$4 = [_hoisted_2$4, _hoisted_3$4];
const BrushSharp = defineComponent({
  name: "BrushSharp",
  render: function render3(_ctx, _cache) {
    return openBlock(), createElementBlock("svg", _hoisted_1$4, _hoisted_4$4);
  }
});
const _hoisted_1$3 = {
  xmlns: "http://www.w3.org/2000/svg",
  "xmlns:xlink": "http://www.w3.org/1999/xlink",
  viewBox: "0 0 512 512"
};
const _hoisted_2$3 = /* @__PURE__ */ createBaseVNode(
  "path",
  {
    fill: "none",
    d: "M337.46 240L312 214.54l-56 56l-56-56L174.54 240l56 56l-56 56L200 377.46l56-56l56 56L337.46 352l-56-56l56-56z"
  },
  null,
  -1
  /* HOISTED */
);
const _hoisted_3$3 = /* @__PURE__ */ createBaseVNode(
  "path",
  {
    fill: "none",
    d: "M337.46 240L312 214.54l-56 56l-56-56L174.54 240l56 56l-56 56L200 377.46l56-56l56 56L337.46 352l-56-56l56-56z"
  },
  null,
  -1
  /* HOISTED */
);
const _hoisted_4$3 = /* @__PURE__ */ createBaseVNode(
  "path",
  {
    d: "M64 160l29.74 282.51A24 24 0 0 0 117.61 464h276.78a24 24 0 0 0 23.87-21.49L448 160zm248 217.46l-56-56l-56 56L174.54 352l56-56l-56-56L200 214.54l56 56l56-56L337.46 240l-56 56l56 56z",
    fill: "currentColor"
  },
  null,
  -1
  /* HOISTED */
);
const _hoisted_5$3 = /* @__PURE__ */ createBaseVNode(
  "rect",
  {
    x: "32",
    y: "48",
    width: "448",
    height: "80",
    rx: "12",
    ry: "12",
    fill: "currentColor"
  },
  null,
  -1
  /* HOISTED */
);
const _hoisted_6$3 = [_hoisted_2$3, _hoisted_3$3, _hoisted_4$3, _hoisted_5$3];
const TrashBinSharp = defineComponent({
  name: "TrashBinSharp",
  render: function render4(_ctx, _cache) {
    return openBlock(), createElementBlock("svg", _hoisted_1$3, _hoisted_6$3);
  }
});
const _withScopeId$2 = (n) => (pushScopeId("data-v-c6a2efba"), n = n(), popScopeId(), n);
const _hoisted_1$2 = { style: { "margin": "0 12px" } };
const _hoisted_2$2 = { class: "flex-container" };
const _hoisted_3$2 = /* @__PURE__ */ _withScopeId$2(() => /* @__PURE__ */ createBaseVNode("p", { style: { "margin-right": "12px", "width": "150px" } }, "ControlNet", -1));
const _hoisted_4$2 = /* @__PURE__ */ _withScopeId$2(() => /* @__PURE__ */ createBaseVNode("a", { href: "https://github.com/lllyasviel/ControlNet-v1-1-nightly?tab=readme-ov-file#controlnet-11" }, "Learn more", -1));
const _hoisted_5$2 = { class: "flex-container" };
const _hoisted_6$2 = /* @__PURE__ */ _withScopeId$2(() => /* @__PURE__ */ createBaseVNode("p", { class: "slider-label" }, "Steps", -1));
const _hoisted_7$2 = /* @__PURE__ */ _withScopeId$2(() => /* @__PURE__ */ createBaseVNode("b", { class: "highlight" }, "We recommend using 20-50 steps for most images.", -1));
const _hoisted_8$2 = { class: "flex-container" };
const _hoisted_9$2 = /* @__PURE__ */ _withScopeId$2(() => /* @__PURE__ */ createBaseVNode("p", { class: "slider-label" }, "CFG Scale", -1));
const _hoisted_10$2 = /* @__PURE__ */ _withScopeId$2(() => /* @__PURE__ */ createBaseVNode("b", { class: "highlight" }, "We recommend using 3-15 for most images.", -1));
const _hoisted_11$2 = { class: "flex-container" };
const _hoisted_12$2 = /* @__PURE__ */ _withScopeId$2(() => /* @__PURE__ */ createBaseVNode("p", { class: "slider-label" }, "Batch Count", -1));
const _hoisted_13$2 = { class: "flex-container" };
const _hoisted_14$2 = /* @__PURE__ */ _withScopeId$2(() => /* @__PURE__ */ createBaseVNode("p", { class: "slider-label" }, "ControlNet Conditioning Scale", -1));
const _hoisted_15$2 = { class: "flex-container" };
const _hoisted_16$2 = /* @__PURE__ */ _withScopeId$2(() => /* @__PURE__ */ createBaseVNode("p", { class: "slider-label" }, "Detection resolution", -1));
const _hoisted_17$2 = { class: "flex-container" };
const _hoisted_18$1 = /* @__PURE__ */ _withScopeId$2(() => /* @__PURE__ */ createBaseVNode("p", { class: "slider-label" }, "Seed", -1));
const _hoisted_19$1 = /* @__PURE__ */ _withScopeId$2(() => /* @__PURE__ */ createBaseVNode("b", { class: "highlight" }, "For random seed use -1.", -1));
const _hoisted_20$1 = { class: "flex-container" };
const _hoisted_21$1 = /* @__PURE__ */ _withScopeId$2(() => /* @__PURE__ */ createBaseVNode("p", { class: "slider-label" }, "Is Preprocessed", -1));
const _hoisted_22$1 = { class: "flex-container" };
const _hoisted_23$1 = /* @__PURE__ */ _withScopeId$2(() => /* @__PURE__ */ createBaseVNode("p", { class: "slider-label" }, "Save Preprocessed", -1));
const _hoisted_24$1 = { class: "flex-container" };
const _hoisted_25 = /* @__PURE__ */ _withScopeId$2(() => /* @__PURE__ */ createBaseVNode("p", { class: "slider-label" }, "Return Preprocessed", -1));
const _sfc_main$3 = /* @__PURE__ */ defineComponent({
  __name: "ControlNet",
  setup(__props) {
    const global = useState();
    const settings = useSettings();
    const messageHandler = useMessage();
    const checkSeed = (seed) => {
      if (seed === -1) {
        seed = Math.floor(Math.random() * 999999999999);
      }
      return seed;
    };
    const imageSelectCallback = (base64Image) => {
      settings.data.settings.controlnet.image = base64Image;
    };
    const generate = () => {
      var _a;
      if (settings.data.settings.controlnet.seed === null) {
        messageHandler.error("Please set a seed");
        return;
      }
      global.state.generating = true;
      const seed = checkSeed(settings.data.settings.controlnet.seed);
      fetch(`${serverUrl}/api/generate/controlnet`, {
        method: "POST",
        headers: {
          "Content-Type": "application/json"
        },
        body: JSON.stringify({
          data: {
            prompt: settings.data.settings.controlnet.prompt,
            image: settings.data.settings.controlnet.image,
            id: v4(),
            negative_prompt: settings.data.settings.controlnet.negative_prompt,
            width: settings.data.settings.controlnet.width,
            height: settings.data.settings.controlnet.height,
            steps: settings.data.settings.controlnet.steps,
            guidance_scale: settings.data.settings.controlnet.cfg_scale,
            seed,
            batch_size: settings.data.settings.controlnet.batch_size,
            batch_count: settings.data.settings.controlnet.batch_count,
            controlnet: settings.data.settings.controlnet.controlnet,
            controlnet_conditioning_scale: settings.data.settings.controlnet.controlnet_conditioning_scale,
            detection_resolution: settings.data.settings.controlnet.detection_resolution,
            scheduler: settings.data.settings.controlnet.sampler,
            sigmas: settings.data.settings.controlnet.sigmas,
            sampler_settings: settings.data.settings.sampler_config[settings.data.settings.controlnet.sampler],
            prompt_to_prompt_settings: {
              prompt_to_prompt_model: settings.data.settings.api.prompt_to_prompt_model,
              prompt_to_prompt_model_settings: settings.data.settings.api.prompt_to_prompt_device,
              prompt_to_prompt: settings.data.settings.api.prompt_to_prompt
            },
            canny_low_threshold: 100,
            canny_high_threshold: 200,
            mlsd_thr_v: 0.1,
            mlsd_thr_d: 0.1,
            is_preprocessed: settings.data.settings.controlnet.is_preprocessed,
            save_preprocessed: settings.data.settings.controlnet.save_preprocessed,
            return_preprocessed: settings.data.settings.controlnet.return_preprocessed
          },
          model: (_a = settings.data.settings.model) == null ? void 0 : _a.name
        })
      }).then((res) => {
        if (!res.ok) {
          throw new Error(res.statusText);
        }
        global.state.generating = false;
        res.json().then((data) => {
          global.state.controlnet.images = data.images;
          global.state.controlnet.currentImage = data.images[0];
          global.state.progress = 0;
          global.state.total_steps = 0;
          global.state.current_step = 0;
          global.state.controlnet.genData = {
            time_taken: parseFloat(parseFloat(data.time).toFixed(4)),
            seed
          };
        });
      }).catch((err) => {
        global.state.generating = false;
        messageHandler.error(err);
      });
    };
    const burner = new BurnerClock(
      settings.data.settings.controlnet,
      settings,
      generate
    );
    onUnmounted(() => {
      burner.cleanup();
    });
    return (_ctx, _cache) => {
      return openBlock(), createElementBlock("div", _hoisted_1$2, [
        createVNode(unref(NGrid), {
          cols: "1 m:2",
          "x-gap": "12",
          responsive: "screen"
        }, {
          default: withCtx(() => [
            createVNode(unref(NGi), null, {
              default: withCtx(() => [
                createVNode(unref(ImageUpload), {
                  callback: imageSelectCallback,
                  preview: unref(settings).data.settings.controlnet.image,
                  style: { "margin-bottom": "12px" },
                  onFileDropped: _cache[0] || (_cache[0] = ($event) => unref(settings).data.settings.controlnet.image = $event)
                }, null, 8, ["preview"]),
                createVNode(unref(NCard), {
                  title: "Settings",
                  style: { "margin-bottom": "12px" }
                }, {
                  default: withCtx(() => [
                    createVNode(unref(NSpace), {
                      vertical: "",
                      class: "left-container"
                    }, {
                      default: withCtx(() => [
                        createVNode(unref(Prompt), { tab: "controlnet" }),
                        createVNode(unref(_sfc_main$4), { type: "controlnet" }),
                        createBaseVNode("div", _hoisted_2$2, [
                          createVNode(unref(NTooltip), { style: { "max-width": "600px" } }, {
                            trigger: withCtx(() => [
                              _hoisted_3$2
                            ]),
                            default: withCtx(() => [
                              createTextVNode(' ControlNet is a method of guiding the diffusion process. It allows you to control the output by providing a guidance image. This image will be processed automatically. You can also opt out and enable "Is Preprocessed" to provide your own preprocessed image. '),
                              _hoisted_4$2
                            ]),
                            _: 1
                          }),
                          createVNode(unref(NSelect), {
                            options: unref(settings).controlnet_options,
                            value: unref(settings).data.settings.controlnet.controlnet,
                            "onUpdate:value": _cache[1] || (_cache[1] = ($event) => unref(settings).data.settings.controlnet.controlnet = $event),
                            filterable: "",
                            tag: "",
                            style: { "flex-grow": "1" }
                          }, null, 8, ["options", "value"])
                        ]),
                        createVNode(unref(_sfc_main$5), {
                          "dimensions-object": unref(settings).data.settings.controlnet
                        }, null, 8, ["dimensions-object"]),
                        createBaseVNode("div", _hoisted_5$2, [
                          createVNode(unref(NTooltip), { style: { "max-width": "600px" } }, {
                            trigger: withCtx(() => [
                              _hoisted_6$2
                            ]),
                            default: withCtx(() => [
                              createTextVNode(" Number of steps to take in the diffusion process. Higher values will result in more detailed images but will take longer to generate. There is also a point of diminishing returns around 100 steps. "),
                              _hoisted_7$2
                            ]),
                            _: 1
                          }),
                          createVNode(unref(NSlider), {
                            value: unref(settings).data.settings.controlnet.steps,
                            "onUpdate:value": _cache[2] || (_cache[2] = ($event) => unref(settings).data.settings.controlnet.steps = $event),
                            min: 5,
                            max: 300,
                            style: { "margin-right": "12px" }
                          }, null, 8, ["value"]),
                          createVNode(unref(NInputNumber), {
                            value: unref(settings).data.settings.controlnet.steps,
                            "onUpdate:value": _cache[3] || (_cache[3] = ($event) => unref(settings).data.settings.controlnet.steps = $event),
                            size: "small",
                            style: { "min-width": "96px", "width": "96px" },
                            min: 5,
                            max: 300
                          }, null, 8, ["value"])
                        ]),
                        createBaseVNode("div", _hoisted_8$2, [
                          createVNode(unref(NTooltip), { style: { "max-width": "600px" } }, {
                            trigger: withCtx(() => [
                              _hoisted_9$2
                            ]),
                            default: withCtx(() => [
                              createTextVNode(' Guidance scale indicates how much should model stay close to the prompt. Higher values might be exactly what you want, but generated images might have some artefacts. Lower values indicates that model can "dream" about this prompt more. '),
                              _hoisted_10$2
                            ]),
                            _: 1
                          }),
                          createVNode(unref(NSlider), {
                            value: unref(settings).data.settings.controlnet.cfg_scale,
                            "onUpdate:value": _cache[4] || (_cache[4] = ($event) => unref(settings).data.settings.controlnet.cfg_scale = $event),
                            min: 1,
                            max: 30,
                            step: 0.5,
                            style: { "margin-right": "12px" }
                          }, null, 8, ["value"]),
                          createVNode(unref(NInputNumber), {
                            value: unref(settings).data.settings.controlnet.cfg_scale,
                            "onUpdate:value": _cache[5] || (_cache[5] = ($event) => unref(settings).data.settings.controlnet.cfg_scale = $event),
                            size: "small",
                            style: { "min-width": "96px", "width": "96px" },
                            min: 1,
                            max: 30,
                            step: 0.5
                          }, null, 8, ["value"])
                        ]),
                        createBaseVNode("div", _hoisted_11$2, [
                          createVNode(unref(NTooltip), { style: { "max-width": "600px" } }, {
                            trigger: withCtx(() => [
                              _hoisted_12$2
                            ]),
                            default: withCtx(() => [
                              createTextVNode(" Number of images to generate after each other. ")
                            ]),
                            _: 1
                          }),
                          createVNode(unref(NSlider), {
                            value: unref(settings).data.settings.controlnet.batch_count,
                            "onUpdate:value": _cache[6] || (_cache[6] = ($event) => unref(settings).data.settings.controlnet.batch_count = $event),
                            min: 1,
                            max: 9,
                            style: { "margin-right": "12px" }
                          }, null, 8, ["value"]),
                          createVNode(unref(NInputNumber), {
                            value: unref(settings).data.settings.controlnet.batch_count,
                            "onUpdate:value": _cache[7] || (_cache[7] = ($event) => unref(settings).data.settings.controlnet.batch_count = $event),
                            size: "small",
                            style: { "min-width": "96px", "width": "96px" },
                            min: 1,
                            max: 9
                          }, null, 8, ["value"])
                        ]),
                        createVNode(unref(_sfc_main$6), {
                          "batch-size-object": unref(settings).data.settings.controlnet
                        }, null, 8, ["batch-size-object"]),
                        createBaseVNode("div", _hoisted_13$2, [
                          createVNode(unref(NTooltip), { style: { "max-width": "600px" } }, {
                            trigger: withCtx(() => [
                              _hoisted_14$2
                            ]),
                            default: withCtx(() => [
                              createTextVNode(" How much should the ControlNet affect the image. ")
                            ]),
                            _: 1
                          }),
                          createVNode(unref(NSlider), {
                            value: unref(settings).data.settings.controlnet.controlnet_conditioning_scale,
                            "onUpdate:value": _cache[8] || (_cache[8] = ($event) => unref(settings).data.settings.controlnet.controlnet_conditioning_scale = $event),
                            min: 0.1,
                            max: 2,
                            style: { "margin-right": "12px" },
                            step: 0.025
                          }, null, 8, ["value"]),
                          createVNode(unref(NInputNumber), {
                            value: unref(settings).data.settings.controlnet.controlnet_conditioning_scale,
                            "onUpdate:value": _cache[9] || (_cache[9] = ($event) => unref(settings).data.settings.controlnet.controlnet_conditioning_scale = $event),
                            size: "small",
                            style: { "min-width": "96px", "width": "96px" },
                            min: 0.1,
                            max: 2,
                            step: 0.025
                          }, null, 8, ["value"])
                        ]),
                        createBaseVNode("div", _hoisted_15$2, [
                          createVNode(unref(NTooltip), { style: { "max-width": "600px" } }, {
                            trigger: withCtx(() => [
                              _hoisted_16$2
                            ]),
                            default: withCtx(() => [
                              createTextVNode(" What resolution to use for the image processing. This process does not affect the final result but can affect the quality of the ControlNet processing. ")
                            ]),
                            _: 1
                          }),
                          createVNode(unref(NSlider), {
                            value: unref(settings).data.settings.controlnet.detection_resolution,
                            "onUpdate:value": _cache[10] || (_cache[10] = ($event) => unref(settings).data.settings.controlnet.detection_resolution = $event),
                            min: 128,
                            max: 2048,
                            style: { "margin-right": "12px" },
                            step: 8
                          }, null, 8, ["value"]),
                          createVNode(unref(NInputNumber), {
                            value: unref(settings).data.settings.controlnet.detection_resolution,
                            "onUpdate:value": _cache[11] || (_cache[11] = ($event) => unref(settings).data.settings.controlnet.detection_resolution = $event),
                            size: "small",
                            style: { "min-width": "96px", "width": "96px" },
                            min: 128,
                            max: 2048,
                            step: 8
                          }, null, 8, ["value"])
                        ]),
                        createBaseVNode("div", _hoisted_17$2, [
                          createVNode(unref(NTooltip), { style: { "max-width": "600px" } }, {
                            trigger: withCtx(() => [
                              _hoisted_18$1
                            ]),
                            default: withCtx(() => [
                              createTextVNode(" Seed is a number that represents the starting canvas of your image. If you want to create the same image as your friend, you can use the same settings and seed to do so. "),
                              _hoisted_19$1
                            ]),
                            _: 1
                          }),
                          createVNode(unref(NInputNumber), {
                            value: unref(settings).data.settings.controlnet.seed,
                            "onUpdate:value": _cache[12] || (_cache[12] = ($event) => unref(settings).data.settings.controlnet.seed = $event),
                            size: "small",
                            min: -1,
                            max: 999999999999,
                            style: { "flex-grow": "1" }
                          }, null, 8, ["value"])
                        ]),
                        createBaseVNode("div", _hoisted_20$1, [
                          _hoisted_21$1,
                          createVNode(unref(NSwitch), {
                            value: unref(settings).data.settings.controlnet.is_preprocessed,
                            "onUpdate:value": _cache[13] || (_cache[13] = ($event) => unref(settings).data.settings.controlnet.is_preprocessed = $event)
                          }, null, 8, ["value"])
                        ]),
                        createBaseVNode("div", _hoisted_22$1, [
                          _hoisted_23$1,
                          createVNode(unref(NSwitch), {
                            value: unref(settings).data.settings.controlnet.save_preprocessed,
                            "onUpdate:value": _cache[14] || (_cache[14] = ($event) => unref(settings).data.settings.controlnet.save_preprocessed = $event)
                          }, null, 8, ["value"])
                        ]),
                        createBaseVNode("div", _hoisted_24$1, [
                          _hoisted_25,
                          createVNode(unref(NSwitch), {
                            value: unref(settings).data.settings.controlnet.return_preprocessed,
                            "onUpdate:value": _cache[15] || (_cache[15] = ($event) => unref(settings).data.settings.controlnet.return_preprocessed = $event)
                          }, null, 8, ["value"])
                        ])
                      ]),
                      _: 1
                    })
                  ]),
                  _: 1
                })
              ]),
              _: 1
            }),
            createVNode(unref(NGi), null, {
              default: withCtx(() => [
                createVNode(unref(_sfc_main$7), { generate }),
                createVNode(unref(_sfc_main$8), {
                  "current-image": unref(global).state.controlnet.currentImage,
                  images: unref(global).state.controlnet.images,
                  data: unref(settings).data.settings.controlnet,
                  onImageClicked: _cache[16] || (_cache[16] = ($event) => unref(global).state.controlnet.currentImage = $event)
                }, null, 8, ["current-image", "images", "data"]),
                createVNode(unref(_sfc_main$9), {
                  style: { "margin-top": "12px" },
                  "gen-data": unref(global).state.controlnet.genData
                }, null, 8, ["gen-data"])
              ]),
              _: 1
            })
          ]),
          _: 1
        })
      ]);
    };
  }
});
<<<<<<< HEAD
<<<<<<< HEAD
const ControlNet_vue_vue_type_style_index_0_scoped_24e2a46c_lang = "";
const ControlNet = /* @__PURE__ */ _export_sfc(_sfc_main$3, [["__scopeId", "data-v-24e2a46c"]]);
const _withScopeId$1 = (n) => (pushScopeId("data-v-0e681881"), n = n(), popScopeId(), n);
=======
const ControlNet_vue_vue_type_style_index_0_scoped_e523beb7_lang = "";
const ControlNet = /* @__PURE__ */ _export_sfc(_sfc_main$3, [["__scopeId", "data-v-e523beb7"]]);
const _withScopeId$1 = (n) => (pushScopeId("data-v-0fc30559"), n = n(), popScopeId(), n);
>>>>>>> origin/experimental
const _hoisted_1$1 = { style: { "margin": "0 12px" } };
const _hoisted_2$1 = { class: "flex-container" };
const _hoisted_3$1 = /* @__PURE__ */ _withScopeId$1(() => /* @__PURE__ */ createBaseVNode("p", { style: { "margin-right": "12px", "width": "150px" } }, "Sampler", -1));
const _hoisted_4$1 = /* @__PURE__ */ _withScopeId$1(() => /* @__PURE__ */ createBaseVNode("b", { class: "highlight" }, "We recommend using DPMSolverMultistep for the best results . ", -1));
const _hoisted_5$1 = /* @__PURE__ */ _withScopeId$1(() => /* @__PURE__ */ createBaseVNode("a", {
  target: "_blank",
  href: "https://docs.google.com/document/d/1n0YozLAUwLJWZmbsx350UD_bwAx3gZMnRuleIZt_R1w"
}, "Learn more", -1));
const _hoisted_6$1 = { class: "flex-container" };
const _hoisted_7$1 = /* @__PURE__ */ _withScopeId$1(() => /* @__PURE__ */ createBaseVNode("p", { class: "slider-label" }, "Steps", -1));
const _hoisted_8$1 = /* @__PURE__ */ _withScopeId$1(() => /* @__PURE__ */ createBaseVNode("b", { class: "highlight" }, "We recommend using 20-50 steps for most images.", -1));
const _hoisted_9$1 = { class: "flex-container" };
<<<<<<< HEAD
const _hoisted_10$1 = /* @__PURE__ */ _withScopeId$1(() => /* @__PURE__ */ createBaseVNode("p", { class: "slider-label" }, "Steps", -1));
const _hoisted_11$1 = /* @__PURE__ */ _withScopeId$1(() => /* @__PURE__ */ createBaseVNode("b", { class: "highlight" }, "We recommend using 20-50 steps for most images.", -1));
const _hoisted_12$1 = { class: "flex-container" };
const _hoisted_13$1 = /* @__PURE__ */ _withScopeId$1(() => /* @__PURE__ */ createBaseVNode("p", { class: "slider-label" }, "CFG Scale", -1));
const _hoisted_14$1 = /* @__PURE__ */ _withScopeId$1(() => /* @__PURE__ */ createBaseVNode("b", { class: "highlight" }, "We recommend using 3-15 for most images.", -1));
const _hoisted_15$1 = {
  key: 0,
  class: "flex-container"
};
const _hoisted_16$1 = /* @__PURE__ */ _withScopeId$1(() => /* @__PURE__ */ createBaseVNode("p", { class: "slider-label" }, "Self Attention Scale", -1));
const _hoisted_17$1 = /* @__PURE__ */ _withScopeId$1(() => /* @__PURE__ */ createBaseVNode("b", { class: "highlight" }, "PyTorch ONLY.", -1));
const _hoisted_18$1 = { class: "flex-container" };
const _hoisted_19$1 = /* @__PURE__ */ _withScopeId$1(() => /* @__PURE__ */ createBaseVNode("p", { class: "slider-label" }, "Batch Count", -1));
const _hoisted_20$1 = { class: "flex-container" };
const _hoisted_21$1 = /* @__PURE__ */ _withScopeId$1(() => /* @__PURE__ */ createBaseVNode("p", { class: "slider-label" }, "Denoising Strength", -1));
const _hoisted_22$1 = { class: "flex-container" };
const _hoisted_23$1 = /* @__PURE__ */ _withScopeId$1(() => /* @__PURE__ */ createBaseVNode("p", { class: "slider-label" }, "Seed", -1));
const _hoisted_24$1 = /* @__PURE__ */ _withScopeId$1(() => /* @__PURE__ */ createBaseVNode("b", { class: "highlight" }, "For random seed use -1.", -1));
=======
const _hoisted_10$1 = /* @__PURE__ */ _withScopeId$1(() => /* @__PURE__ */ createBaseVNode("p", { class: "slider-label" }, "CFG Scale", -1));
const _hoisted_11$1 = /* @__PURE__ */ _withScopeId$1(() => /* @__PURE__ */ createBaseVNode("b", { class: "highlight" }, "We recommend using 3-15 for most images.", -1));
const _hoisted_12$1 = {
=======
const ControlNet = /* @__PURE__ */ _export_sfc(_sfc_main$3, [["__scopeId", "data-v-c6a2efba"]]);
const _withScopeId$1 = (n) => (pushScopeId("data-v-8e99cbae"), n = n(), popScopeId(), n);
const _hoisted_1$1 = { style: { "margin": "0 12px" } };
const _hoisted_2$1 = { class: "flex-container" };
const _hoisted_3$1 = /* @__PURE__ */ _withScopeId$1(() => /* @__PURE__ */ createBaseVNode("p", { class: "slider-label" }, "Steps", -1));
const _hoisted_4$1 = /* @__PURE__ */ _withScopeId$1(() => /* @__PURE__ */ createBaseVNode("b", { class: "highlight" }, "We recommend using 20-50 steps for most images.", -1));
const _hoisted_5$1 = { class: "flex-container" };
const _hoisted_6$1 = /* @__PURE__ */ _withScopeId$1(() => /* @__PURE__ */ createBaseVNode("p", { class: "slider-label" }, "CFG Scale", -1));
const _hoisted_7$1 = /* @__PURE__ */ _withScopeId$1(() => /* @__PURE__ */ createBaseVNode("b", { class: "highlight" }, "We recommend using 3-15 for most images.", -1));
const _hoisted_8$1 = {
>>>>>>> abc74b23
  key: 0,
  class: "flex-container"
};
const _hoisted_9$1 = /* @__PURE__ */ _withScopeId$1(() => /* @__PURE__ */ createBaseVNode("p", { class: "slider-label" }, "Self Attention Scale", -1));
const _hoisted_10$1 = /* @__PURE__ */ _withScopeId$1(() => /* @__PURE__ */ createBaseVNode("b", { class: "highlight" }, "PyTorch ONLY.", -1));
const _hoisted_11$1 = { class: "flex-container" };
const _hoisted_12$1 = /* @__PURE__ */ _withScopeId$1(() => /* @__PURE__ */ createBaseVNode("p", { class: "slider-label" }, "Batch Count", -1));
const _hoisted_13$1 = { class: "flex-container" };
const _hoisted_14$1 = /* @__PURE__ */ _withScopeId$1(() => /* @__PURE__ */ createBaseVNode("p", { class: "slider-label" }, "Denoising Strength", -1));
const _hoisted_15$1 = { class: "flex-container" };
<<<<<<< HEAD
const _hoisted_16$1 = /* @__PURE__ */ _withScopeId$1(() => /* @__PURE__ */ createBaseVNode("p", { class: "slider-label" }, "Batch Count", -1));
const _hoisted_17$1 = { class: "flex-container" };
const _hoisted_18$1 = /* @__PURE__ */ _withScopeId$1(() => /* @__PURE__ */ createBaseVNode("p", { class: "slider-label" }, "Denoising Strength", -1));
const _hoisted_19$1 = { class: "flex-container" };
const _hoisted_20$1 = /* @__PURE__ */ _withScopeId$1(() => /* @__PURE__ */ createBaseVNode("p", { class: "slider-label" }, "Seed", -1));
const _hoisted_21$1 = /* @__PURE__ */ _withScopeId$1(() => /* @__PURE__ */ createBaseVNode("b", { class: "highlight" }, "For random seed use -1.", -1));
>>>>>>> origin/experimental
=======
const _hoisted_16$1 = /* @__PURE__ */ _withScopeId$1(() => /* @__PURE__ */ createBaseVNode("p", { class: "slider-label" }, "Seed", -1));
const _hoisted_17$1 = /* @__PURE__ */ _withScopeId$1(() => /* @__PURE__ */ createBaseVNode("b", { class: "highlight" }, "For random seed use -1.", -1));
>>>>>>> abc74b23
const _sfc_main$2 = /* @__PURE__ */ defineComponent({
  __name: "Img2Img",
  setup(__props) {
    const global = useState();
    const settings = useSettings();
    const messageHandler = useMessage();
<<<<<<< HEAD
    const promptCount = computed(() => {
      return settings.data.settings.img2img.prompt.split(spaceRegex).length - 1;
    });
    const negativePromptCount = computed(() => {
      return settings.data.settings.img2img.negative_prompt.split(spaceRegex).length - 1;
    });
    const isSelectedModelPyTorch = computed(() => {
      var _a;
      return ((_a = conf.data.settings.model) == null ? void 0 : _a.backend) === "PyTorch";
    });
=======
>>>>>>> abc74b23
    const checkSeed = (seed) => {
      if (seed === -1) {
        seed = Math.floor(Math.random() * 999999999999);
      }
      return seed;
    };
    const imageSelectCallback = (base64Image) => {
      settings.data.settings.img2img.image = base64Image;
    };
    const generate = () => {
      var _a;
      if (settings.data.settings.img2img.seed === null) {
        messageHandler.error("Please set a seed");
        return;
      }
      global.state.generating = true;
      const seed = checkSeed(settings.data.settings.img2img.seed);
      fetch(`${serverUrl}/api/generate/img2img`, {
        method: "POST",
        headers: {
          "Content-Type": "application/json"
        },
        body: JSON.stringify({
          data: {
            prompt: settings.data.settings.img2img.prompt,
            image: settings.data.settings.img2img.image,
            id: v4(),
            negative_prompt: settings.data.settings.img2img.negative_prompt,
            width: settings.data.settings.img2img.width,
            height: settings.data.settings.img2img.height,
            steps: settings.data.settings.img2img.steps,
            guidance_scale: settings.data.settings.img2img.cfg_scale,
            seed,
            batch_size: settings.data.settings.img2img.batch_size,
            batch_count: settings.data.settings.img2img.batch_count,
            strength: settings.data.settings.img2img.denoising_strength,
            scheduler: settings.data.settings.img2img.sampler,
            self_attention_scale: settings.data.settings.img2img.self_attention_scale,
            sigmas: settings.data.settings.img2img.sigmas,
            sampler_settings: settings.data.settings.sampler_config[settings.data.settings.img2img.sampler],
            prompt_to_prompt_settings: {
              prompt_to_prompt_model: settings.data.settings.api.prompt_to_prompt_model,
              prompt_to_prompt_model_settings: settings.data.settings.api.prompt_to_prompt_device,
              prompt_to_prompt: settings.data.settings.api.prompt_to_prompt
            }
          },
          model: (_a = settings.data.settings.model) == null ? void 0 : _a.name
        })
      }).then((res) => {
        if (!res.ok) {
          throw new Error(res.statusText);
        }
        global.state.generating = false;
        res.json().then((data) => {
          global.state.img2img.images = data.images;
          global.state.img2img.currentImage = data.images[0];
          global.state.progress = 0;
          global.state.total_steps = 0;
          global.state.current_step = 0;
          global.state.img2img.genData = {
            time_taken: parseFloat(parseFloat(data.time).toFixed(4)),
            seed
          };
        });
      }).catch((err) => {
        global.state.generating = false;
        messageHandler.error(err);
      });
    };
    const burner = new BurnerClock(
      settings.data.settings.img2img,
      settings,
      generate
    );
    onUnmounted(() => {
      burner.cleanup();
    });
    return (_ctx, _cache) => {
      return openBlock(), createElementBlock("div", _hoisted_1$1, [
        createVNode(unref(NGrid), {
          cols: "1 m:2",
          "x-gap": "12",
          responsive: "screen"
        }, {
          default: withCtx(() => [
            createVNode(unref(NGi), null, {
              default: withCtx(() => [
                createVNode(unref(ImageUpload), {
                  callback: imageSelectCallback,
                  preview: unref(settings).data.settings.img2img.image,
                  style: { "margin-bottom": "12px" },
                  onFileDropped: _cache[0] || (_cache[0] = ($event) => unref(settings).data.settings.img2img.image = $event)
                }, null, 8, ["preview"]),
                createVNode(unref(NCard), {
                  title: "Settings",
                  style: { "margin-bottom": "12px" }
                }, {
                  default: withCtx(() => [
                    createVNode(unref(NSpace), {
                      vertical: "",
                      class: "left-container"
                    }, {
                      default: withCtx(() => {
                        var _a;
                        return [
                          createVNode(unref(Prompt), { tab: "img2img" }),
                          createVNode(unref(_sfc_main$4), { type: "img2img" }),
                          createVNode(unref(_sfc_main$5), {
                            "dimensions-object": unref(settings).data.settings.img2img
                          }, null, 8, ["dimensions-object"]),
                          createBaseVNode("div", _hoisted_2$1, [
                            createVNode(unref(NTooltip), { style: { "max-width": "600px" } }, {
                              trigger: withCtx(() => [
                                _hoisted_3$1
                              ]),
                              default: withCtx(() => [
                                createTextVNode(" Number of steps to take in the diffusion process. Higher values will result in more detailed images but will take longer to generate. There is also a point of diminishing returns around 100 steps. "),
                                _hoisted_4$1
                              ]),
                              _: 1
                            }),
                            createVNode(unref(NSlider), {
                              value: unref(settings).data.settings.img2img.steps,
                              "onUpdate:value": _cache[1] || (_cache[1] = ($event) => unref(settings).data.settings.img2img.steps = $event),
                              min: 5,
                              max: 300,
                              style: { "margin-right": "12px" }
                            }, null, 8, ["value"]),
                            createVNode(unref(NInputNumber), {
                              value: unref(settings).data.settings.img2img.steps,
                              "onUpdate:value": _cache[2] || (_cache[2] = ($event) => unref(settings).data.settings.img2img.steps = $event),
                              size: "small",
                              style: { "min-width": "96px", "width": "96px" },
                              min: 5,
                              max: 300
                            }, null, 8, ["value"])
                          ]),
<<<<<<< HEAD
<<<<<<< HEAD
                          _: 1
                        }, 8, ["value", "onKeydown"]),
                        createBaseVNode("div", _hoisted_2$1, [
                          createVNode(unref(NTooltip), { style: { "max-width": "600px" } }, {
                            trigger: withCtx(() => [
                              _hoisted_3$1
                            ]),
                            default: withCtx(() => [
                              createTextVNode(" The sampler is the method used to generate the image. Your result may vary drastically depending on the sampler you choose. "),
                              _hoisted_4$1,
                              _hoisted_5$1
                            ]),
                            _: 1
                          }),
                          createVNode(unref(NSelect), {
                            options: unref(conf).scheduler_options,
                            value: unref(conf).data.settings.img2img.sampler,
                            "onUpdate:value": _cache[5] || (_cache[5] = ($event) => unref(conf).data.settings.img2img.sampler = $event),
                            style: { "flex-grow": "1" }
                          }, null, 8, ["options", "value"])
                        ]),
                        createBaseVNode("div", _hoisted_6$1, [
                          createVNode(unref(NTooltip), { style: { "max-width": "600px" } }, {
                            trigger: withCtx(() => [
                              _hoisted_7$1
                            ]),
                            default: withCtx(() => [
                              createTextVNode(" Changes the sigmas used in the Karras diffusion process. Might provide better results for some images. "),
                              _hoisted_8$1
                            ]),
                            _: 1
                          }),
                          createVNode(_component_NSwitch, {
                            value: unref(conf).data.settings.txt2img.use_karras_sigmas,
                            "onUpdate:value": _cache[6] || (_cache[6] = ($event) => unref(conf).data.settings.txt2img.use_karras_sigmas = $event),
                            style: { "justify-self": "flex-end" }
                          }, null, 8, ["value"])
                        ]),
                        createVNode(_sfc_main$4, {
                          "dimensions-object": unref(conf).data.settings.img2img
                        }, null, 8, ["dimensions-object"]),
                        createBaseVNode("div", _hoisted_9$1, [
                          createVNode(unref(NTooltip), { style: { "max-width": "600px" } }, {
                            trigger: withCtx(() => [
                              _hoisted_10$1
                            ]),
                            default: withCtx(() => [
                              createTextVNode(" Number of steps to take in the diffusion process. Higher values will result in more detailed images but will take longer to generate. There is also a point of diminishing returns around 100 steps. "),
                              _hoisted_11$1
                            ]),
                            _: 1
                          }),
                          createVNode(unref(NSlider), {
                            value: unref(conf).data.settings.img2img.steps,
                            "onUpdate:value": _cache[7] || (_cache[7] = ($event) => unref(conf).data.settings.img2img.steps = $event),
                            min: 5,
                            max: 300,
                            style: { "margin-right": "12px" }
                          }, null, 8, ["value"]),
                          createVNode(unref(NInputNumber), {
                            value: unref(conf).data.settings.img2img.steps,
                            "onUpdate:value": _cache[8] || (_cache[8] = ($event) => unref(conf).data.settings.img2img.steps = $event),
                            size: "small",
                            style: { "min-width": "96px", "width": "96px" },
                            min: 5,
                            max: 300
                          }, null, 8, ["value"])
                        ]),
                        createBaseVNode("div", _hoisted_12$1, [
                          createVNode(unref(NTooltip), { style: { "max-width": "600px" } }, {
                            trigger: withCtx(() => [
                              _hoisted_13$1
                            ]),
                            default: withCtx(() => [
                              createTextVNode(' Guidance scale indicates how much should model stay close to the prompt. Higher values might be exactly what you want, but generated images might have some artefacts. Lower values indicates that model can "dream" about this prompt more. '),
                              _hoisted_14$1
                            ]),
                            _: 1
                          }),
                          createVNode(unref(NSlider), {
                            value: unref(conf).data.settings.img2img.cfg_scale,
                            "onUpdate:value": _cache[9] || (_cache[9] = ($event) => unref(conf).data.settings.img2img.cfg_scale = $event),
                            min: 1,
                            max: 30,
                            step: 0.5,
                            style: { "margin-right": "12px" }
                          }, null, 8, ["value"]),
                          createVNode(unref(NInputNumber), {
                            value: unref(conf).data.settings.img2img.cfg_scale,
                            "onUpdate:value": _cache[10] || (_cache[10] = ($event) => unref(conf).data.settings.img2img.cfg_scale = $event),
                            size: "small",
                            style: { "min-width": "96px", "width": "96px" },
                            min: 1,
                            max: 30,
                            step: 0.5
                          }, null, 8, ["value"])
                        ]),
                        isSelectedModelPyTorch.value ? (openBlock(), createElementBlock("div", _hoisted_15$1, [
                          createVNode(unref(NTooltip), { style: { "max-width": "600px" } }, {
                            trigger: withCtx(() => [
                              _hoisted_16$1
                            ]),
                            default: withCtx(() => [
                              _hoisted_17$1,
                              createTextVNode(" If self attention is >0, SAG will guide the model and improve the quality of the image at the cost of speed. Higher values will follow the guidance more closely, which can lead to better, more sharp and detailed outputs. ")
                            ]),
                            _: 1
                          }),
                          createVNode(unref(NSlider), {
                            value: unref(conf).data.settings.txt2img.self_attention_scale,
                            "onUpdate:value": _cache[11] || (_cache[11] = ($event) => unref(conf).data.settings.txt2img.self_attention_scale = $event),
                            min: 0,
                            max: 1,
                            step: 0.05,
                            style: { "margin-right": "12px" }
                          }, null, 8, ["value"]),
                          createVNode(unref(NInputNumber), {
                            value: unref(conf).data.settings.txt2img.self_attention_scale,
                            "onUpdate:value": _cache[12] || (_cache[12] = ($event) => unref(conf).data.settings.txt2img.self_attention_scale = $event),
                            size: "small",
                            style: { "min-width": "96px", "width": "96px" },
                            min: 0,
                            max: 1,
                            step: 0.05
                          }, null, 8, ["value"])
                        ])) : createCommentVNode("", true),
                        createBaseVNode("div", _hoisted_18$1, [
                          createVNode(unref(NTooltip), { style: { "max-width": "600px" } }, {
                            trigger: withCtx(() => [
                              _hoisted_19$1
                            ]),
                            default: withCtx(() => [
                              createTextVNode(" Number of images to generate after each other. ")
                            ]),
                            _: 1
                          }),
                          createVNode(unref(NSlider), {
                            value: unref(conf).data.settings.img2img.batch_count,
                            "onUpdate:value": _cache[13] || (_cache[13] = ($event) => unref(conf).data.settings.img2img.batch_count = $event),
                            min: 1,
                            max: 9,
                            style: { "margin-right": "12px" }
                          }, null, 8, ["value"]),
                          createVNode(unref(NInputNumber), {
                            value: unref(conf).data.settings.img2img.batch_count,
                            "onUpdate:value": _cache[14] || (_cache[14] = ($event) => unref(conf).data.settings.img2img.batch_count = $event),
                            size: "small",
                            style: { "min-width": "96px", "width": "96px" },
                            min: 1,
                            max: 9
                          }, null, 8, ["value"])
                        ]),
                        createVNode(_sfc_main$5, {
                          "batch-size-object": unref(conf).data.settings.img2img
                        }, null, 8, ["batch-size-object"]),
                        createBaseVNode("div", _hoisted_20$1, [
                          createVNode(unref(NTooltip), { style: { "max-width": "600px" } }, {
                            trigger: withCtx(() => [
                              _hoisted_21$1
                            ]),
                            default: withCtx(() => [
                              createTextVNode(" Lower values will stick more to the original image, 0.5-0.75 is ideal ")
                            ]),
                            _: 1
                          }),
                          createVNode(unref(NSlider), {
                            value: unref(conf).data.settings.img2img.denoising_strength,
                            "onUpdate:value": _cache[15] || (_cache[15] = ($event) => unref(conf).data.settings.img2img.denoising_strength = $event),
                            min: 0.1,
                            max: 1,
                            style: { "margin-right": "12px" },
                            step: 0.025
                          }, null, 8, ["value"]),
                          createVNode(unref(NInputNumber), {
                            value: unref(conf).data.settings.img2img.denoising_strength,
                            "onUpdate:value": _cache[16] || (_cache[16] = ($event) => unref(conf).data.settings.img2img.denoising_strength = $event),
                            size: "small",
                            style: { "min-width": "96px", "width": "96px" },
                            min: 0.1,
                            max: 1,
                            step: 0.025
                          }, null, 8, ["value"])
                        ]),
                        createBaseVNode("div", _hoisted_22$1, [
                          createVNode(unref(NTooltip), { style: { "max-width": "600px" } }, {
                            trigger: withCtx(() => [
                              _hoisted_23$1
                            ]),
                            default: withCtx(() => [
                              createTextVNode(" Seed is a number that represents the starting canvas of your image. If you want to create the same image as your friend, you can use the same settings and seed to do so. "),
                              _hoisted_24$1
                            ]),
                            _: 1
                          }),
                          createVNode(unref(NInputNumber), {
                            value: unref(conf).data.settings.img2img.seed,
                            "onUpdate:value": _cache[17] || (_cache[17] = ($event) => unref(conf).data.settings.img2img.seed = $event),
                            size: "small",
                            min: -1,
                            max: 999999999999,
                            style: { "flex-grow": "1" }
                          }, null, 8, ["value"])
                        ])
                      ]),
=======
                          createBaseVNode("div", _hoisted_9$1, [
=======
                          createBaseVNode("div", _hoisted_5$1, [
>>>>>>> abc74b23
                            createVNode(unref(NTooltip), { style: { "max-width": "600px" } }, {
                              trigger: withCtx(() => [
                                _hoisted_6$1
                              ]),
                              default: withCtx(() => [
                                createTextVNode(' Guidance scale indicates how much should model stay close to the prompt. Higher values might be exactly what you want, but generated images might have some artefacts. Lower values indicates that model can "dream" about this prompt more. '),
                                _hoisted_7$1
                              ]),
                              _: 1
                            }),
                            createVNode(unref(NSlider), {
                              value: unref(settings).data.settings.img2img.cfg_scale,
                              "onUpdate:value": _cache[3] || (_cache[3] = ($event) => unref(settings).data.settings.img2img.cfg_scale = $event),
                              min: 1,
                              max: 30,
                              step: 0.5,
                              style: { "margin-right": "12px" }
                            }, null, 8, ["value"]),
                            createVNode(unref(NInputNumber), {
                              value: unref(settings).data.settings.img2img.cfg_scale,
                              "onUpdate:value": _cache[4] || (_cache[4] = ($event) => unref(settings).data.settings.img2img.cfg_scale = $event),
                              size: "small",
                              style: { "min-width": "96px", "width": "96px" },
                              min: 1,
                              max: 30,
                              step: 0.5
                            }, null, 8, ["value"])
                          ]),
                          Number.isInteger(unref(settings).data.settings.img2img.sampler) && ((_a = unref(settings).data.settings.model) == null ? void 0 : _a.backend) === "PyTorch" ? (openBlock(), createElementBlock("div", _hoisted_8$1, [
                            createVNode(unref(NTooltip), { style: { "max-width": "600px" } }, {
                              trigger: withCtx(() => [
                                _hoisted_9$1
                              ]),
                              default: withCtx(() => [
                                _hoisted_10$1,
                                createTextVNode(" If self attention is >0, SAG will guide the model and improve the quality of the image at the cost of speed. Higher values will follow the guidance more closely, which can lead to better, more sharp and detailed outputs. ")
                              ]),
                              _: 1
                            }),
                            createVNode(unref(NSlider), {
                              value: unref(settings).data.settings.img2img.self_attention_scale,
                              "onUpdate:value": _cache[5] || (_cache[5] = ($event) => unref(settings).data.settings.img2img.self_attention_scale = $event),
                              min: 0,
                              max: 1,
                              step: 0.05,
                              style: { "margin-right": "12px" }
                            }, null, 8, ["value"]),
                            createVNode(unref(NInputNumber), {
                              value: unref(settings).data.settings.img2img.self_attention_scale,
                              "onUpdate:value": _cache[6] || (_cache[6] = ($event) => unref(settings).data.settings.img2img.self_attention_scale = $event),
                              size: "small",
                              style: { "min-width": "96px", "width": "96px" },
                              min: 0,
                              max: 1,
                              step: 0.05
                            }, null, 8, ["value"])
                          ])) : createCommentVNode("", true),
                          createBaseVNode("div", _hoisted_11$1, [
                            createVNode(unref(NTooltip), { style: { "max-width": "600px" } }, {
                              trigger: withCtx(() => [
                                _hoisted_12$1
                              ]),
                              default: withCtx(() => [
                                createTextVNode(" Number of images to generate after each other. ")
                              ]),
                              _: 1
                            }),
                            createVNode(unref(NSlider), {
                              value: unref(settings).data.settings.img2img.batch_count,
                              "onUpdate:value": _cache[7] || (_cache[7] = ($event) => unref(settings).data.settings.img2img.batch_count = $event),
                              min: 1,
                              max: 9,
                              style: { "margin-right": "12px" }
                            }, null, 8, ["value"]),
                            createVNode(unref(NInputNumber), {
                              value: unref(settings).data.settings.img2img.batch_count,
                              "onUpdate:value": _cache[8] || (_cache[8] = ($event) => unref(settings).data.settings.img2img.batch_count = $event),
                              size: "small",
                              style: { "min-width": "96px", "width": "96px" },
                              min: 1,
                              max: 9
                            }, null, 8, ["value"])
                          ]),
                          createVNode(unref(_sfc_main$6), {
                            "batch-size-object": unref(settings).data.settings.img2img
                          }, null, 8, ["batch-size-object"]),
                          createBaseVNode("div", _hoisted_13$1, [
                            createVNode(unref(NTooltip), { style: { "max-width": "600px" } }, {
                              trigger: withCtx(() => [
                                _hoisted_14$1
                              ]),
                              default: withCtx(() => [
                                createTextVNode(" Lower values will stick more to the original image, 0.5-0.75 is ideal ")
                              ]),
                              _: 1
                            }),
                            createVNode(unref(NSlider), {
                              value: unref(settings).data.settings.img2img.denoising_strength,
                              "onUpdate:value": _cache[9] || (_cache[9] = ($event) => unref(settings).data.settings.img2img.denoising_strength = $event),
                              min: 0.1,
                              max: 1,
                              style: { "margin-right": "12px" },
                              step: 0.025
                            }, null, 8, ["value"]),
                            createVNode(unref(NInputNumber), {
                              value: unref(settings).data.settings.img2img.denoising_strength,
                              "onUpdate:value": _cache[10] || (_cache[10] = ($event) => unref(settings).data.settings.img2img.denoising_strength = $event),
                              size: "small",
                              style: { "min-width": "96px", "width": "96px" },
                              min: 0.1,
                              max: 1,
                              step: 0.025
                            }, null, 8, ["value"])
                          ]),
                          createBaseVNode("div", _hoisted_15$1, [
                            createVNode(unref(NTooltip), { style: { "max-width": "600px" } }, {
                              trigger: withCtx(() => [
                                _hoisted_16$1
                              ]),
                              default: withCtx(() => [
                                createTextVNode(" Seed is a number that represents the starting canvas of your image. If you want to create the same image as your friend, you can use the same settings and seed to do so. "),
                                _hoisted_17$1
                              ]),
                              _: 1
                            }),
                            createVNode(unref(NInputNumber), {
                              value: unref(settings).data.settings.img2img.seed,
                              "onUpdate:value": _cache[11] || (_cache[11] = ($event) => unref(settings).data.settings.img2img.seed = $event),
                              size: "small",
                              min: -1,
                              max: 999999999999,
                              style: { "flex-grow": "1" }
                            }, null, 8, ["value"])
                          ])
                        ];
                      }),
>>>>>>> origin/experimental
                      _: 1
                    })
                  ]),
                  _: 1
                })
              ]),
              _: 1
            }),
            createVNode(unref(NGi), null, {
              default: withCtx(() => [
                createVNode(unref(_sfc_main$7), { generate }),
                createVNode(unref(_sfc_main$8), {
                  "current-image": unref(global).state.img2img.currentImage,
                  images: unref(global).state.img2img.images,
                  data: unref(settings).data.settings.img2img,
                  onImageClicked: _cache[12] || (_cache[12] = ($event) => unref(global).state.img2img.currentImage = $event)
                }, null, 8, ["current-image", "images", "data"]),
                createVNode(unref(_sfc_main$9), {
                  style: { "margin-top": "12px" },
                  "gen-data": unref(global).state.img2img.genData
                }, null, 8, ["gen-data"])
              ]),
              _: 1
            })
          ]),
          _: 1
        })
      ]);
    };
  }
});
<<<<<<< HEAD
<<<<<<< HEAD
const Img2Img_vue_vue_type_style_index_0_scoped_0e681881_lang = "";
const Img2Img = /* @__PURE__ */ _export_sfc(_sfc_main$2, [["__scopeId", "data-v-0e681881"]]);
=======
const Img2Img_vue_vue_type_style_index_0_scoped_0fc30559_lang = "";
const Img2Img = /* @__PURE__ */ _export_sfc(_sfc_main$2, [["__scopeId", "data-v-0fc30559"]]);
>>>>>>> origin/experimental
=======
const ImageToImage = /* @__PURE__ */ _export_sfc(_sfc_main$2, [["__scopeId", "data-v-8e99cbae"]]);
>>>>>>> abc74b23
var VueDrawingCanvas = /* @__PURE__ */ defineComponent({
  name: "VueDrawingCanvas",
  props: {
    strokeType: {
      type: String,
      validator: (value) => {
        return ["dash", "line", "square", "circle", "triangle", "half_triangle"].indexOf(value) !== -1;
      },
      default: () => "dash"
    },
    fillShape: {
      type: Boolean,
      default: () => false
    },
    width: {
      type: [String, Number],
      default: () => 600
    },
    height: {
      type: [String, Number],
      default: () => 400
    },
    image: {
      type: String,
      default: () => ""
    },
    eraser: {
      type: Boolean,
      default: () => false
    },
    color: {
      type: String,
      default: () => "#000000"
    },
    lineWidth: {
      type: Number,
      default: () => 5
    },
    lineCap: {
      type: String,
      validator: (value) => {
        return ["round", "square", "butt"].indexOf(value) !== -1;
      },
      default: () => "round"
    },
    lineJoin: {
      type: String,
      validator: (value) => {
        return ["miter", "round", "bevel"].indexOf(value) !== -1;
      },
      default: () => "miter"
    },
    lock: {
      type: Boolean,
      default: () => false
    },
    styles: {
      type: [Array, String, Object]
    },
    classes: {
      type: [Array, String, Object]
    },
    backgroundColor: {
      type: String,
      default: () => "#FFFFFF"
    },
    backgroundImage: {
      type: String,
      default: () => null
    },
    watermark: {
      type: Object,
      default: () => null
    },
    saveAs: {
      type: String,
      validator: (value) => {
        return ["jpeg", "png"].indexOf(value) !== -1;
      },
      default: () => "png"
    },
    canvasId: {
      type: String,
      default: () => "VueDrawingCanvas"
    },
    initialImage: {
      type: Array,
      default: () => []
    },
    additionalImages: {
      type: Array,
      default: () => []
    },
    outputWidth: {
      type: Number
    },
    outputHeight: {
      type: Number
    }
  },
  data() {
    return {
      loadedImage: null,
      drawing: false,
      context: null,
      images: [],
      strokes: {
        type: "",
        from: {
          x: 0,
          y: 0
        },
        coordinates: [],
        color: "",
        width: "",
        fill: false,
        lineCap: "",
        lineJoin: ""
      },
      guides: [],
      trash: []
    };
  },
  mounted() {
    this.setContext();
    this.$nextTick(() => {
      this.drawInitialImage();
      this.drawAdditionalImages();
    });
  },
  watch: {
    backgroundImage: function() {
      this.loadedImage = null;
    }
  },
  methods: {
    async setContext() {
      let canvas = document.querySelector("#" + this.canvasId);
      this.context = this.context ? this.context : canvas.getContext("2d");
      await this.setBackground();
    },
    drawInitialImage() {
      if (this.initialImage && this.initialImage.length > 0) {
        this.images = [].concat(this.images, this.initialImage);
        this.redraw(true);
      }
    },
    drawAdditionalImages() {
      if (this.additionalImages && this.additionalImages.length > 0) {
        let canvas = document.querySelector("#" + this.canvasId);
        this.additionalImages.forEach((watermarkObject) => {
          this.drawWatermark(canvas, this.context, watermarkObject);
        });
      }
    },
    clear() {
      this.context.clearRect(0, 0, Number(this.width), Number(this.height));
    },
    async setBackground() {
      this.clear();
      this.context.fillStyle = this.backgroundColor;
      this.context.fillRect(0, 0, Number(this.width), Number(this.height));
      await this.$nextTick(async () => {
        await this.drawBackgroundImage();
      });
      this.save();
    },
    async drawBackgroundImage() {
      if (!this.loadedImage) {
        return new Promise((resolve) => {
          if (!this.backgroundImage) {
            resolve();
            return;
          }
          const image = new Image();
          image.src = this.backgroundImage;
          image.onload = () => {
            this.context.drawImage(image, 0, 0, Number(this.width), Number(this.height));
            this.loadedImage = image;
            resolve();
          };
        });
      } else {
        this.context.drawImage(this.loadedImage, 0, 0, Number(this.width), Number(this.height));
      }
    },
    getCoordinates(event) {
      let x, y;
      if (event.touches && event.touches.length > 0) {
        let canvas = document.querySelector("#" + this.canvasId);
        let rect = canvas.getBoundingClientRect();
        x = event.touches[0].clientX - rect.left;
        y = event.touches[0].clientY - rect.top;
      } else {
        x = event.offsetX;
        y = event.offsetY;
      }
      return {
        x,
        y
      };
    },
    startDraw(event) {
      if (!this.lock) {
        this.drawing = true;
        let coordinate = this.getCoordinates(event);
        this.strokes = {
          type: this.eraser ? "eraser" : this.strokeType,
          from: coordinate,
          coordinates: [],
          color: this.eraser ? this.backgroundColor : this.color,
          width: this.lineWidth,
          fill: this.eraser || this.strokeType === "dash" || this.strokeType === "line" ? false : this.fillShape,
          lineCap: this.lineCap,
          lineJoin: this.lineJoin
        };
        this.guides = [];
      }
    },
    draw(event) {
      if (this.drawing) {
        if (!this.context) {
          this.setContext();
        }
        let coordinate = this.getCoordinates(event);
        if (this.eraser || this.strokeType === "dash") {
          this.strokes.coordinates.push(coordinate);
          this.drawShape(this.context, this.strokes, false);
        } else {
          switch (this.strokeType) {
            case "line":
              this.guides = [{
                x: coordinate.x,
                y: coordinate.y
              }];
              break;
            case "square":
              this.guides = [{
                x: coordinate.x,
                y: this.strokes.from.y
              }, {
                x: coordinate.x,
                y: coordinate.y
              }, {
                x: this.strokes.from.x,
                y: coordinate.y
              }, {
                x: this.strokes.from.x,
                y: this.strokes.from.y
              }];
              break;
            case "triangle":
              let center = Math.floor((coordinate.x - this.strokes.from.x) / 2) < 0 ? Math.floor((coordinate.x - this.strokes.from.x) / 2) * -1 : Math.floor((coordinate.x - this.strokes.from.x) / 2);
              let width = this.strokes.from.x < coordinate.x ? this.strokes.from.x + center : this.strokes.from.x - center;
              this.guides = [{
                x: coordinate.x,
                y: this.strokes.from.y
              }, {
                x: width,
                y: coordinate.y
              }, {
                x: this.strokes.from.x,
                y: this.strokes.from.y
              }];
              break;
            case "half_triangle":
              this.guides = [{
                x: coordinate.x,
                y: this.strokes.from.y
              }, {
                x: this.strokes.from.x,
                y: coordinate.y
              }, {
                x: this.strokes.from.x,
                y: this.strokes.from.y
              }];
              break;
            case "circle":
              let radiusX = this.strokes.from.x - coordinate.x < 0 ? (this.strokes.from.x - coordinate.x) * -1 : this.strokes.from.x - coordinate.x;
              this.guides = [{
                x: this.strokes.from.x > coordinate.x ? this.strokes.from.x - radiusX : this.strokes.from.x + radiusX,
                y: this.strokes.from.y
              }, {
                x: radiusX,
                y: radiusX
              }];
              break;
          }
          this.drawGuide(true);
        }
      }
    },
    drawGuide(closingPath) {
      this.redraw(true);
      this.$nextTick(() => {
        this.context.strokeStyle = this.color;
        this.context.lineWidth = 1;
        this.context.lineJoin = this.lineJoin;
        this.context.lineCap = this.lineCap;
        this.context.beginPath();
        this.context.setLineDash([15, 15]);
        if (this.strokes.type === "circle") {
          this.context.ellipse(this.guides[0].x, this.guides[0].y, this.guides[1].x, this.guides[1].y, 0, 0, Math.PI * 2);
        } else {
          this.context.moveTo(this.strokes.from.x, this.strokes.from.y);
          this.guides.forEach((coordinate) => {
            this.context.lineTo(coordinate.x, coordinate.y);
          });
          if (closingPath) {
            this.context.closePath();
          }
        }
        this.context.stroke();
      });
    },
    drawShape(context, strokes, closingPath) {
      context.strokeStyle = strokes.color;
      context.fillStyle = strokes.color;
      context.lineWidth = strokes.width;
      context.lineJoin = strokes.lineJoin === void 0 ? this.lineJoin : strokes.lineJoin;
      context.lineCap = strokes.lineCap === void 0 ? this.lineCap : strokes.lineCap;
      context.beginPath();
      context.setLineDash([]);
      if (strokes.type === "circle") {
        context.ellipse(strokes.coordinates[0].x, strokes.coordinates[0].y, strokes.coordinates[1].x, strokes.coordinates[1].y, 0, 0, Math.PI * 2);
      } else {
        context.moveTo(strokes.from.x, strokes.from.y);
        strokes.coordinates.forEach((stroke) => {
          context.lineTo(stroke.x, stroke.y);
        });
        if (closingPath) {
          context.closePath();
        }
      }
      if (strokes.fill) {
        context.fill();
      } else {
        context.stroke();
      }
    },
    stopDraw() {
      if (this.drawing) {
        this.strokes.coordinates = this.guides.length > 0 ? this.guides : this.strokes.coordinates;
        this.images.push(this.strokes);
        this.redraw(true);
        this.drawing = false;
        this.trash = [];
      }
    },
    reset() {
      if (!this.lock) {
        this.images = [];
        this.strokes = {
          type: "",
          coordinates: [],
          color: "",
          width: "",
          fill: false,
          lineCap: "",
          lineJoin: ""
        };
        this.guides = [];
        this.trash = [];
        this.redraw(true);
      }
    },
    undo() {
      if (!this.lock) {
        let strokes = this.images.pop();
        if (strokes) {
          this.trash.push(strokes);
          this.redraw(true);
        }
      }
    },
    redo() {
      if (!this.lock) {
        let strokes = this.trash.pop();
        if (strokes) {
          this.images.push(strokes);
          this.redraw(true);
        }
      }
    },
    async redraw(output) {
      output = typeof output !== "undefined" ? output : true;
      await this.setBackground().then(() => {
        this.drawAdditionalImages();
      }).then(() => {
        let baseCanvas = document.createElement("canvas");
        let baseCanvasContext = baseCanvas.getContext("2d");
        baseCanvas.width = Number(this.width);
        baseCanvas.height = Number(this.height);
        if (baseCanvasContext) {
          this.images.forEach((stroke) => {
            if (baseCanvasContext) {
              baseCanvasContext.globalCompositeOperation = stroke.type === "eraser" ? "destination-out" : "source-over";
              if (stroke.type !== "circle" || stroke.type === "circle" && stroke.coordinates.length > 0) {
                this.drawShape(baseCanvasContext, stroke, stroke.type === "eraser" || stroke.type === "dash" || stroke.type === "line" ? false : true);
              }
            }
          });
          this.context.drawImage(baseCanvas, 0, 0, Number(this.width), Number(this.height));
        }
      }).then(() => {
        if (output) {
          this.save();
        }
      });
    },
    wrapText(context, text, x, y, maxWidth, lineHeight) {
      const newLineRegex = /(\r\n|\n\r|\n|\r)+/g;
      const whitespaceRegex = /\s+/g;
      var lines = text.split(newLineRegex).filter((word) => word.length > 0);
      for (let lineNumber = 0; lineNumber < lines.length; lineNumber++) {
        var words = lines[lineNumber].split(whitespaceRegex).filter((word) => word.length > 0);
        var line = "";
        for (var n = 0; n < words.length; n++) {
          var testLine = line + words[n] + " ";
          var metrics = context.measureText(testLine);
          var testWidth = metrics.width;
          if (testWidth > maxWidth && n > 0) {
            if (this.watermark && this.watermark.fontStyle && this.watermark.fontStyle.drawType && this.watermark.fontStyle.drawType === "stroke") {
              context.strokeText(line, x, y);
            } else {
              context.fillText(line, x, y);
            }
            line = words[n] + " ";
            y += lineHeight;
          } else {
            line = testLine;
          }
        }
        if (this.watermark && this.watermark.fontStyle && this.watermark.fontStyle.drawType && this.watermark.fontStyle.drawType === "stroke") {
          context.strokeText(line, x, y);
        } else {
          context.fillText(line, x, y);
        }
        y += words.length > 0 ? lineHeight : 0;
      }
    },
    save() {
      let canvas = document.querySelector("#" + this.canvasId);
      if (this.watermark) {
        let temp = document.createElement("canvas");
        let ctx = temp.getContext("2d");
        if (ctx) {
          temp.width = Number(this.width);
          temp.height = Number(this.height);
          ctx.drawImage(canvas, 0, 0, Number(this.width), Number(this.height));
          this.drawWatermark(temp, ctx, this.watermark);
        }
      } else {
        let temp = document.createElement("canvas");
        let tempCtx = temp.getContext("2d");
        let tempWidth = this.outputWidth === void 0 ? this.width : this.outputWidth;
        let tempHeight = this.outputHeight === void 0 ? this.height : this.outputHeight;
        temp.width = Number(tempWidth);
        temp.height = Number(tempHeight);
        if (tempCtx) {
          tempCtx.drawImage(canvas, 0, 0, Number(tempWidth), Number(tempHeight));
          this.$emit("update:image", temp.toDataURL("image/" + this.saveAs, 1));
          return temp.toDataURL("image/" + this.saveAs, 1);
        }
      }
    },
    drawWatermark(canvas, ctx, watermark) {
      if (watermark.type === "Image") {
        let imageWidth = watermark.imageStyle ? watermark.imageStyle.width ? watermark.imageStyle.width : Number(this.width) : Number(this.width);
        let imageHeight = watermark.imageStyle ? watermark.imageStyle.height ? watermark.imageStyle.height : Number(this.height) : Number(this.height);
        const image = new Image();
        image.src = watermark.source;
        image.onload = () => {
          if (watermark && ctx) {
            ctx.drawImage(image, watermark.x, watermark.y, Number(imageWidth), Number(imageHeight));
          }
          let temp = document.createElement("canvas");
          let tempCtx = temp.getContext("2d");
          let tempWidth = this.outputWidth === void 0 ? this.width : this.outputWidth;
          let tempHeight = this.outputHeight === void 0 ? this.height : this.outputHeight;
          temp.width = Number(tempWidth);
          temp.height = Number(tempHeight);
          if (tempCtx) {
            tempCtx.drawImage(canvas, 0, 0, Number(tempWidth), Number(tempHeight));
            this.$emit("update:image", temp.toDataURL("image/" + this.saveAs, 1));
            return temp.toDataURL("image/" + this.saveAs, 1);
          }
        };
      } else if (watermark.type === "Text") {
        let font = watermark.fontStyle ? watermark.fontStyle.font ? watermark.fontStyle.font : "20px serif" : "20px serif";
        let align = watermark.fontStyle ? watermark.fontStyle.textAlign ? watermark.fontStyle.textAlign : "start" : "start";
        let baseline = watermark.fontStyle ? watermark.fontStyle.textBaseline ? watermark.fontStyle.textBaseline : "alphabetic" : "alphabetic";
        let color = watermark.fontStyle ? watermark.fontStyle.color ? watermark.fontStyle.color : "#000000" : "#000000";
        ctx.font = font;
        ctx.textAlign = align;
        ctx.textBaseline = baseline;
        if (watermark.fontStyle && watermark.fontStyle.rotate) {
          let centerX, centerY;
          if (watermark.fontStyle && watermark.fontStyle.width) {
            centerX = watermark.x + Math.floor(watermark.fontStyle.width / 2);
          } else {
            centerX = watermark.x;
          }
          if (watermark.fontStyle && watermark.fontStyle.lineHeight) {
            centerY = watermark.y + Math.floor(watermark.fontStyle.lineHeight / 2);
          } else {
            centerY = watermark.y;
          }
          ctx.translate(centerX, centerY);
          ctx.rotate(watermark.fontStyle.rotate * Math.PI / 180);
          ctx.translate(centerX * -1, centerY * -1);
        }
        if (watermark.fontStyle && watermark.fontStyle.drawType && watermark.fontStyle.drawType === "stroke") {
          ctx.strokeStyle = watermark.fontStyle.color;
          if (watermark.fontStyle && watermark.fontStyle.width) {
            this.wrapText(ctx, watermark.source, watermark.x, watermark.y, watermark.fontStyle.width, watermark.fontStyle.lineHeight);
          } else {
            ctx.strokeText(watermark.source, watermark.x, watermark.y);
          }
        } else {
          ctx.fillStyle = color;
          if (watermark.fontStyle && watermark.fontStyle.width) {
            this.wrapText(ctx, watermark.source, watermark.x, watermark.y, watermark.fontStyle.width, watermark.fontStyle.lineHeight);
          } else {
            ctx.fillText(watermark.source, watermark.x, watermark.y);
          }
        }
        let temp = document.createElement("canvas");
        let tempCtx = temp.getContext("2d");
        let tempWidth = this.outputWidth === void 0 ? this.width : this.outputWidth;
        let tempHeight = this.outputHeight === void 0 ? this.height : this.outputHeight;
        temp.width = Number(tempWidth);
        temp.height = Number(tempHeight);
        if (tempCtx) {
          tempCtx.drawImage(canvas, 0, 0, Number(tempWidth), Number(tempHeight));
          this.$emit("update:image", temp.toDataURL("image/" + this.saveAs, 1));
          return temp.toDataURL("image/" + this.saveAs, 1);
        }
      }
    },
    isEmpty() {
      return this.images.length > 0 ? false : true;
    },
    getAllStrokes() {
      return this.images;
    }
  },
  render() {
    return h("canvas", {
      id: this.canvasId,
      height: Number(this.height),
      width: Number(this.width),
      style: {
        "touchAction": "none",
        // @ts-ignore
        ...this.styles
      },
      class: this.classes,
      onMousedown: ($event) => this.startDraw($event),
      onMousemove: ($event) => this.draw($event),
      onMouseup: () => this.stopDraw(),
      onMouseleave: () => this.stopDraw(),
      onTouchstart: ($event) => this.startDraw($event),
      onTouchmove: ($event) => this.draw($event),
      onTouchend: () => this.stopDraw(),
      onTouchleave: () => this.stopDraw(),
      onTouchcancel: () => this.stopDraw(),
      onPointerdown: ($event) => this.startDraw($event),
      onPointermove: ($event) => this.draw($event),
      onPointerup: () => this.stopDraw(),
      onPointerleave: () => this.stopDraw(),
      onPointercancel: () => this.stopDraw()
    });
  }
});
<<<<<<< HEAD
<<<<<<< HEAD
const _withScopeId = (n) => (pushScopeId("data-v-214780b7"), n = n(), popScopeId(), n);
=======
const _withScopeId = (n) => (pushScopeId("data-v-5f9c8b43"), n = n(), popScopeId(), n);
>>>>>>> origin/experimental
=======
const _withScopeId = (n) => (pushScopeId("data-v-95ca20dd"), n = n(), popScopeId(), n);
>>>>>>> abc74b23
const _hoisted_1 = { style: { "margin": "0 12px" } };
const _hoisted_2 = { style: { "display": "inline-flex", "align-items": "center" } };
const _hoisted_3 = /* @__PURE__ */ _withScopeId(() => /* @__PURE__ */ createBaseVNode("svg", {
  xmlns: "http://www.w3.org/2000/svg",
  width: "16",
  height: "16",
  fill: "currentColor",
  class: "bi bi-eraser",
  viewBox: "0 0 16 16"
}, [
  /* @__PURE__ */ createBaseVNode("path", { d: "M8.086 2.207a2 2 0 0 1 2.828 0l3.879 3.879a2 2 0 0 1 0 2.828l-5.5 5.5A2 2 0 0 1 7.879 15H5.12a2 2 0 0 1-1.414-.586l-2.5-2.5a2 2 0 0 1 0-2.828l6.879-6.879zm2.121.707a1 1 0 0 0-1.414 0L4.16 7.547l5.293 5.293 4.633-4.633a1 1 0 0 0 0-1.414l-3.879-3.879zM8.746 13.547 3.453 8.254 1.914 9.793a1 1 0 0 0 0 1.414l2.5 2.5a1 1 0 0 0 .707.293H7.88a1 1 0 0 0 .707-.293l.16-.16z" })
], -1));
const _hoisted_4 = /* @__PURE__ */ _withScopeId(() => /* @__PURE__ */ createBaseVNode("label", { for: "file-upload" }, [
  /* @__PURE__ */ createBaseVNode("span", { class: "file-upload" }, "Select image")
], -1));
const _hoisted_5 = { class: "flex-container" };
const _hoisted_6 = /* @__PURE__ */ _withScopeId(() => /* @__PURE__ */ createBaseVNode("p", { class: "slider-label" }, "Width", -1));
const _hoisted_7 = { class: "flex-container" };
const _hoisted_8 = /* @__PURE__ */ _withScopeId(() => /* @__PURE__ */ createBaseVNode("p", { class: "slider-label" }, "Height", -1));
const _hoisted_9 = { class: "flex-container" };
<<<<<<< HEAD
const _hoisted_10 = /* @__PURE__ */ _withScopeId(() => /* @__PURE__ */ createBaseVNode("p", { class: "slider-label" }, "Width", -1));
const _hoisted_11 = { class: "flex-container" };
const _hoisted_12 = /* @__PURE__ */ _withScopeId(() => /* @__PURE__ */ createBaseVNode("p", { class: "slider-label" }, "Height", -1));
const _hoisted_13 = { class: "flex-container" };
const _hoisted_14 = /* @__PURE__ */ _withScopeId(() => /* @__PURE__ */ createBaseVNode("p", { class: "slider-label" }, "Steps", -1));
const _hoisted_15 = /* @__PURE__ */ _withScopeId(() => /* @__PURE__ */ createBaseVNode("b", { class: "highlight" }, "We recommend using 20-50 steps for most images.", -1));
const _hoisted_16 = { class: "flex-container" };
<<<<<<< HEAD
const _hoisted_17 = /* @__PURE__ */ _withScopeId(() => /* @__PURE__ */ createBaseVNode("p", { class: "slider-label" }, "Steps", -1));
const _hoisted_18 = /* @__PURE__ */ _withScopeId(() => /* @__PURE__ */ createBaseVNode("b", { class: "highlight" }, "We recommend using 20-50 steps for most images.", -1));
const _hoisted_19 = { class: "flex-container" };
const _hoisted_20 = /* @__PURE__ */ _withScopeId(() => /* @__PURE__ */ createBaseVNode("p", { class: "slider-label" }, "CFG Scale", -1));
const _hoisted_21 = /* @__PURE__ */ _withScopeId(() => /* @__PURE__ */ createBaseVNode("b", { class: "highlight" }, "We recommend using 3-15 for most images.", -1));
const _hoisted_22 = {
  key: 0,
  class: "flex-container"
};
const _hoisted_23 = /* @__PURE__ */ _withScopeId(() => /* @__PURE__ */ createBaseVNode("p", { class: "slider-label" }, "Self Attention Scale", -1));
const _hoisted_24 = /* @__PURE__ */ _withScopeId(() => /* @__PURE__ */ createBaseVNode("b", { class: "highlight" }, "PyTorch ONLY.", -1));
const _hoisted_25 = { class: "flex-container" };
const _hoisted_26 = /* @__PURE__ */ _withScopeId(() => /* @__PURE__ */ createBaseVNode("p", { class: "slider-label" }, "Batch Count", -1));
const _hoisted_27 = { class: "flex-container" };
const _hoisted_28 = /* @__PURE__ */ _withScopeId(() => /* @__PURE__ */ createBaseVNode("p", { class: "slider-label" }, "Batch Size", -1));
const _hoisted_29 = { class: "flex-container" };
const _hoisted_30 = /* @__PURE__ */ _withScopeId(() => /* @__PURE__ */ createBaseVNode("p", { class: "slider-label" }, "Seed", -1));
const _hoisted_31 = /* @__PURE__ */ _withScopeId(() => /* @__PURE__ */ createBaseVNode("b", { class: "highlight" }, "For random seed use -1.", -1));
=======
const _hoisted_17 = /* @__PURE__ */ _withScopeId(() => /* @__PURE__ */ createBaseVNode("p", { class: "slider-label" }, "CFG Scale", -1));
const _hoisted_18 = /* @__PURE__ */ _withScopeId(() => /* @__PURE__ */ createBaseVNode("b", { class: "highlight" }, "We recommend using 3-15 for most images.", -1));
const _hoisted_19 = {
=======
const _hoisted_10 = /* @__PURE__ */ _withScopeId(() => /* @__PURE__ */ createBaseVNode("p", { class: "slider-label" }, "Steps", -1));
const _hoisted_11 = /* @__PURE__ */ _withScopeId(() => /* @__PURE__ */ createBaseVNode("b", { class: "highlight" }, "We recommend using 20-50 steps for most images.", -1));
const _hoisted_12 = { class: "flex-container" };
const _hoisted_13 = /* @__PURE__ */ _withScopeId(() => /* @__PURE__ */ createBaseVNode("p", { class: "slider-label" }, "CFG Scale", -1));
const _hoisted_14 = /* @__PURE__ */ _withScopeId(() => /* @__PURE__ */ createBaseVNode("b", { class: "highlight" }, "We recommend using 3-15 for most images.", -1));
const _hoisted_15 = {
>>>>>>> abc74b23
  key: 0,
  class: "flex-container"
};
const _hoisted_16 = /* @__PURE__ */ _withScopeId(() => /* @__PURE__ */ createBaseVNode("p", { class: "slider-label" }, "Self Attention Scale", -1));
const _hoisted_17 = /* @__PURE__ */ _withScopeId(() => /* @__PURE__ */ createBaseVNode("b", { class: "highlight" }, "PyTorch ONLY.", -1));
const _hoisted_18 = { class: "flex-container" };
const _hoisted_19 = /* @__PURE__ */ _withScopeId(() => /* @__PURE__ */ createBaseVNode("p", { class: "slider-label" }, "Batch Count", -1));
const _hoisted_20 = { class: "flex-container" };
const _hoisted_21 = /* @__PURE__ */ _withScopeId(() => /* @__PURE__ */ createBaseVNode("p", { class: "slider-label" }, "Batch Size", -1));
const _hoisted_22 = { class: "flex-container" };
<<<<<<< HEAD
const _hoisted_23 = /* @__PURE__ */ _withScopeId(() => /* @__PURE__ */ createBaseVNode("p", { class: "slider-label" }, "Batch Count", -1));
const _hoisted_24 = { class: "flex-container" };
const _hoisted_25 = /* @__PURE__ */ _withScopeId(() => /* @__PURE__ */ createBaseVNode("p", { class: "slider-label" }, "Batch Size", -1));
const _hoisted_26 = { class: "flex-container" };
const _hoisted_27 = /* @__PURE__ */ _withScopeId(() => /* @__PURE__ */ createBaseVNode("p", { class: "slider-label" }, "Seed", -1));
const _hoisted_28 = /* @__PURE__ */ _withScopeId(() => /* @__PURE__ */ createBaseVNode("b", { class: "highlight" }, "For random seed use -1.", -1));
>>>>>>> origin/experimental
=======
const _hoisted_23 = /* @__PURE__ */ _withScopeId(() => /* @__PURE__ */ createBaseVNode("p", { class: "slider-label" }, "Seed", -1));
const _hoisted_24 = /* @__PURE__ */ _withScopeId(() => /* @__PURE__ */ createBaseVNode("b", { class: "highlight" }, "For random seed use -1.", -1));
>>>>>>> abc74b23
const _sfc_main$1 = /* @__PURE__ */ defineComponent({
  __name: "Inpainting",
  setup(__props) {
    const global = useState();
    const settings = useSettings();
    const messageHandler = useMessage();
    const checkSeed = (seed) => {
      if (seed === -1) {
        seed = Math.floor(Math.random() * 999999999999);
      }
      return seed;
    };
    const isSelectedModelPyTorch = computed(() => {
      var _a;
      return ((_a = conf.data.settings.model) == null ? void 0 : _a.backend) === "PyTorch";
    });
    const generate = () => {
      var _a;
      if (settings.data.settings.inpainting.seed === null) {
        messageHandler.error("Please set a seed");
        return;
      }
      generateMask();
      global.state.generating = true;
      const seed = checkSeed(settings.data.settings.inpainting.seed);
      fetch(`${serverUrl}/api/generate/inpainting`, {
        method: "POST",
        headers: {
          "Content-Type": "application/json"
        },
        body: JSON.stringify({
          data: {
            prompt: settings.data.settings.inpainting.prompt,
            image: settings.data.settings.inpainting.image,
            mask_image: settings.data.settings.inpainting.mask_image,
            id: v4(),
            negative_prompt: settings.data.settings.inpainting.negative_prompt,
            width: settings.data.settings.inpainting.width,
            height: settings.data.settings.inpainting.height,
            steps: settings.data.settings.inpainting.steps,
            guidance_scale: settings.data.settings.inpainting.cfg_scale,
            seed,
            batch_size: settings.data.settings.inpainting.batch_size,
            batch_count: settings.data.settings.inpainting.batch_count,
            scheduler: settings.data.settings.inpainting.sampler,
            self_attention_scale: settings.data.settings.inpainting.self_attention_scale,
            sigmas: settings.data.settings.inpainting.sigmas,
            sampler_settings: settings.data.settings.sampler_config[settings.data.settings.inpainting.sampler],
            prompt_to_prompt_settings: {
              prompt_to_prompt_model: settings.data.settings.api.prompt_to_prompt_model,
              prompt_to_prompt_model_settings: settings.data.settings.api.prompt_to_prompt_device,
              prompt_to_prompt: settings.data.settings.api.prompt_to_prompt
            }
          },
          model: (_a = settings.data.settings.model) == null ? void 0 : _a.name
        })
      }).then((res) => {
        if (!res.ok) {
          throw new Error(res.statusText);
        }
        global.state.generating = false;
        res.json().then((data) => {
          global.state.inpainting.images = data.images;
          global.state.inpainting.currentImage = data.images[0];
          global.state.progress = 0;
          global.state.total_steps = 0;
          global.state.current_step = 0;
          global.state.inpainting.genData = {
            time_taken: parseFloat(parseFloat(data.time).toFixed(4)),
            seed
          };
        });
      }).catch((err) => {
        global.state.generating = false;
        messageHandler.error(err);
      });
    };
    const canvas = ref();
    const maskCanvas = ref();
    const width = ref(512);
    const height = ref(512);
    const strokeWidth = ref(10);
    const eraser = ref(false);
    const preview = ref("");
    const imageContainer = ref();
    function handleImageUpdate(img) {
      var _a, _b;
      const containerWidth = (_a = imageContainer.value) == null ? void 0 : _a.clientWidth;
      if (containerWidth === void 0)
        return;
      const containerScaledWidth = containerWidth;
      const containerScaledHeight = img.height * containerScaledWidth / img.width;
      const screenHeight = window.innerHeight;
      const screenHeightScaledHeight = containerScaledHeight * 0.7 * screenHeight / containerScaledHeight;
      const screenHeightScaledWidth = img.width * screenHeightScaledHeight / img.height;
      if (containerScaledWidth < screenHeightScaledWidth) {
        width.value = containerScaledWidth;
        height.value = containerScaledHeight;
      } else {
        width.value = screenHeightScaledWidth;
        height.value = screenHeightScaledHeight;
      }
      (_b = canvas.value) == null ? void 0 : _b.redraw(false);
    }
    function previewImage(event) {
      const input = event.target;
      if (input.files) {
        const reader = new FileReader();
        reader.onload = (e) => {
          var _a;
          const i = (_a = e.target) == null ? void 0 : _a.result;
          if (i) {
            const s = i.toString();
            preview.value = s;
            const img = new Image();
            img.src = s;
            img.onload = () => {
              handleImageUpdate(img);
              settings.data.settings.inpainting.image = s;
            };
          }
        };
        reader.readAsDataURL(input.files[0]);
      }
    }
    async function clearCanvas() {
      var _a;
      (_a = canvas.value) == null ? void 0 : _a.reset();
    }
    function undo() {
      var _a;
      (_a = canvas.value) == null ? void 0 : _a.undo();
    }
    function redo() {
      var _a;
      (_a = canvas.value) == null ? void 0 : _a.redo();
    }
    function toggleEraser() {
      eraser.value = !eraser.value;
    }
    function generateMask() {
      var _a;
      const x = (_a = canvas.value) == null ? void 0 : _a.getAllStrokes();
      if (maskCanvas.value !== void 0) {
        maskCanvas.value.images = x;
        maskCanvas.value.redraw(true);
      }
    }
    const burner = new BurnerClock(
      settings.data.settings.inpainting,
      settings,
      generate
    );
    onUnmounted(() => {
      burner.cleanup();
    });
    if (settings.data.settings.inpainting.image !== "") {
      preview.value = settings.data.settings.inpainting.image;
      const img = new Image();
      img.src = settings.data.settings.inpainting.image;
      img.onload = () => {
        handleImageUpdate(img);
      };
    }
    return (_ctx, _cache) => {
      return openBlock(), createElementBlock("div", _hoisted_1, [
        createVNode(unref(NGrid), {
          cols: "1 m:2",
          "x-gap": "12",
          responsive: "screen"
        }, {
          default: withCtx(() => [
            createVNode(unref(NGi), null, {
              default: withCtx(() => [
                createVNode(unref(NCard), { title: "Input image" }, {
                  default: withCtx(() => [
                    createBaseVNode("div", {
                      class: "image-container",
                      ref_key: "imageContainer",
                      ref: imageContainer
                    }, [
                      createVNode(unref(VueDrawingCanvas), {
                        width: width.value,
                        height: height.value,
                        backgroundImage: preview.value,
                        lineWidth: strokeWidth.value,
                        strokeType: "dash",
                        lineCap: "round",
                        lineJoin: "round",
                        fillShape: false,
                        eraser: eraser.value,
                        color: "black",
                        ref_key: "canvas",
                        ref: canvas,
                        saveAs: "png",
                        "canvas-id": "VueDrawingCanvas1"
                      }, null, 8, ["width", "height", "backgroundImage", "lineWidth", "eraser"]),
                      createVNode(unref(VueDrawingCanvas), {
                        image: unref(settings).data.settings.inpainting.mask_image,
                        "onUpdate:image": _cache[0] || (_cache[0] = ($event) => unref(settings).data.settings.inpainting.mask_image = $event),
                        width: width.value,
                        height: height.value,
                        ref_key: "maskCanvas",
                        ref: maskCanvas,
                        saveAs: "png",
                        style: { "display": "none" },
                        "canvas-id": "VueDrawingCanvas2"
                      }, null, 8, ["image", "width", "height"])
                    ], 512),
                    createVNode(unref(NSpace), {
                      inline: "",
                      justify: "space-between",
                      align: "center",
                      style: { "width": "100%", "margin-top": "12px" }
                    }, {
                      default: withCtx(() => [
                        createBaseVNode("div", _hoisted_2, [
                          createVNode(unref(NButton), {
                            class: "utility-button",
                            onClick: undo
                          }, {
                            default: withCtx(() => [
                              createVNode(unref(NIcon), null, {
                                default: withCtx(() => [
                                  createVNode(unref(ArrowUndoSharp))
                                ]),
                                _: 1
                              })
                            ]),
                            _: 1
                          }),
                          createVNode(unref(NButton), {
                            class: "utility-button",
                            onClick: redo
                          }, {
                            default: withCtx(() => [
                              createVNode(unref(NIcon), null, {
                                default: withCtx(() => [
                                  createVNode(unref(ArrowRedoSharp))
                                ]),
                                _: 1
                              })
                            ]),
                            _: 1
                          }),
                          createVNode(unref(NButton), {
                            class: "utility-button",
                            onClick: toggleEraser
                          }, {
                            default: withCtx(() => [
                              eraser.value ? (openBlock(), createBlock(unref(NIcon), { key: 0 }, {
                                default: withCtx(() => [
                                  _hoisted_3
                                ]),
                                _: 1
                              })) : (openBlock(), createBlock(unref(NIcon), { key: 1 }, {
                                default: withCtx(() => [
                                  createVNode(unref(BrushSharp))
                                ]),
                                _: 1
                              }))
                            ]),
                            _: 1
                          }),
                          createVNode(unref(NButton), {
                            class: "utility-button",
                            onClick: clearCanvas
                          }, {
                            default: withCtx(() => [
                              createVNode(unref(NIcon), null, {
                                default: withCtx(() => [
                                  createVNode(unref(TrashBinSharp))
                                ]),
                                _: 1
                              })
                            ]),
                            _: 1
                          }),
                          createVNode(unref(NSlider), {
                            value: strokeWidth.value,
                            "onUpdate:value": _cache[1] || (_cache[1] = ($event) => strokeWidth.value = $event),
                            min: 1,
                            max: 50,
                            step: 1,
                            style: { "width": "100px", "margin": "0 8px" }
                          }, null, 8, ["value"]),
                          createBaseVNode("p", null, toDisplayString(width.value) + "x" + toDisplayString(height.value), 1)
                        ]),
                        _hoisted_4
                      ]),
                      _: 1
                    }),
                    createBaseVNode("input", {
                      type: "file",
                      accept: "image/*",
                      onChange: previewImage,
                      id: "file-upload",
                      class: "hidden-input"
                    }, null, 32)
                  ]),
                  _: 1
                }),
                createVNode(unref(NCard), {
                  title: "Settings",
                  style: { "margin-top": "12px", "margin-bottom": "12px" }
                }, {
                  default: withCtx(() => [
                    createVNode(unref(NSpace), {
                      vertical: "",
                      class: "left-container"
                    }, {
                      default: withCtx(() => {
                        var _a;
                        return [
                          createVNode(unref(Prompt), { tab: "inpainting" }),
                          createVNode(unref(_sfc_main$4), { type: "inpainting" }),
                          createBaseVNode("div", _hoisted_5, [
                            _hoisted_6,
                            createVNode(unref(NSlider), {
                              value: unref(settings).data.settings.inpainting.width,
                              "onUpdate:value": _cache[2] || (_cache[2] = ($event) => unref(settings).data.settings.inpainting.width = $event),
                              min: 128,
                              max: 2048,
                              step: 8,
                              style: { "margin-right": "12px" }
                            }, null, 8, ["value"]),
                            createVNode(unref(NInputNumber), {
                              value: unref(settings).data.settings.inpainting.width,
                              "onUpdate:value": _cache[3] || (_cache[3] = ($event) => unref(settings).data.settings.inpainting.width = $event),
                              size: "small",
                              style: { "min-width": "96px", "width": "96px" },
                              step: 8,
                              min: 128,
                              max: 2048
                            }, null, 8, ["value"])
                          ]),
<<<<<<< HEAD
<<<<<<< HEAD
                          _: 1
                        }, 8, ["value", "onKeydown"]),
                        createBaseVNode("div", _hoisted_5, [
                          createVNode(unref(NTooltip), { style: { "max-width": "600px" } }, {
                            trigger: withCtx(() => [
                              _hoisted_6
                            ]),
                            default: withCtx(() => [
                              createTextVNode(" The sampler is the method used to generate the image. Your result may vary drastically depending on the sampler you choose. "),
                              _hoisted_7,
                              _hoisted_8
                            ]),
                            _: 1
                          }),
                          createVNode(unref(NSelect), {
                            options: unref(conf).scheduler_options,
                            value: unref(conf).data.settings.inpainting.sampler,
                            "onUpdate:value": _cache[6] || (_cache[6] = ($event) => unref(conf).data.settings.inpainting.sampler = $event),
                            style: { "flex-grow": "1" }
                          }, null, 8, ["options", "value"])
                        ]),
                        createBaseVNode("div", _hoisted_9, [
                          createVNode(unref(NTooltip), { style: { "max-width": "600px" } }, {
                            trigger: withCtx(() => [
                              _hoisted_10
                            ]),
                            default: withCtx(() => [
                              createTextVNode(" Changes the sigmas used in the Karras diffusion process. Might provide better results for some images. "),
                              _hoisted_11
                            ]),
                            _: 1
                          }),
                          createVNode(_component_NSwitch, {
                            value: unref(conf).data.settings.txt2img.use_karras_sigmas,
                            "onUpdate:value": _cache[7] || (_cache[7] = ($event) => unref(conf).data.settings.txt2img.use_karras_sigmas = $event),
                            style: { "justify-self": "flex-end" }
                          }, null, 8, ["value"])
                        ]),
                        createBaseVNode("div", _hoisted_12, [
                          _hoisted_13,
                          createVNode(unref(NSlider), {
                            value: unref(conf).data.settings.inpainting.width,
                            "onUpdate:value": _cache[8] || (_cache[8] = ($event) => unref(conf).data.settings.inpainting.width = $event),
                            min: 128,
                            max: 2048,
                            step: 8,
                            style: { "margin-right": "12px" }
                          }, null, 8, ["value"]),
                          createVNode(unref(NInputNumber), {
                            value: unref(conf).data.settings.inpainting.width,
                            "onUpdate:value": _cache[9] || (_cache[9] = ($event) => unref(conf).data.settings.inpainting.width = $event),
                            size: "small",
                            style: { "min-width": "96px", "width": "96px" },
                            step: 8,
                            min: 128,
                            max: 2048
                          }, null, 8, ["value"])
                        ]),
                        createBaseVNode("div", _hoisted_14, [
                          _hoisted_15,
                          createVNode(unref(NSlider), {
                            value: unref(conf).data.settings.inpainting.height,
                            "onUpdate:value": _cache[10] || (_cache[10] = ($event) => unref(conf).data.settings.inpainting.height = $event),
                            min: 128,
                            max: 2048,
                            step: 8,
                            style: { "margin-right": "12px" }
                          }, null, 8, ["value"]),
                          createVNode(unref(NInputNumber), {
                            value: unref(conf).data.settings.inpainting.height,
                            "onUpdate:value": _cache[11] || (_cache[11] = ($event) => unref(conf).data.settings.inpainting.height = $event),
                            size: "small",
                            style: { "min-width": "96px", "width": "96px" },
                            step: 8,
                            min: 128,
                            max: 2048
                          }, null, 8, ["value"])
                        ]),
                        createBaseVNode("div", _hoisted_16, [
                          createVNode(unref(NTooltip), { style: { "max-width": "600px" } }, {
                            trigger: withCtx(() => [
                              _hoisted_17
                            ]),
                            default: withCtx(() => [
                              createTextVNode(" Number of steps to take in the diffusion process. Higher values will result in more detailed images but will take longer to generate. There is also a point of diminishing returns around 100 steps. "),
                              _hoisted_18
                            ]),
                            _: 1
                          }),
                          createVNode(unref(NSlider), {
                            value: unref(conf).data.settings.inpainting.steps,
                            "onUpdate:value": _cache[12] || (_cache[12] = ($event) => unref(conf).data.settings.inpainting.steps = $event),
                            min: 5,
                            max: 300,
                            style: { "margin-right": "12px" }
                          }, null, 8, ["value"]),
                          createVNode(unref(NInputNumber), {
                            value: unref(conf).data.settings.inpainting.steps,
                            "onUpdate:value": _cache[13] || (_cache[13] = ($event) => unref(conf).data.settings.inpainting.steps = $event),
                            size: "small",
                            style: { "min-width": "96px", "width": "96px" },
                            min: 5,
                            max: 300
                          }, null, 8, ["value"])
                        ]),
                        createBaseVNode("div", _hoisted_19, [
                          createVNode(unref(NTooltip), { style: { "max-width": "600px" } }, {
                            trigger: withCtx(() => [
                              _hoisted_20
                            ]),
                            default: withCtx(() => [
                              createTextVNode(' Guidance scale indicates how much should model stay close to the prompt. Higher values might be exactly what you want, but generated images might have some artefacts. Lower values indicates that model can "dream" about this prompt more. '),
                              _hoisted_21
                            ]),
                            _: 1
                          }),
                          createVNode(unref(NSlider), {
                            value: unref(conf).data.settings.inpainting.cfg_scale,
                            "onUpdate:value": _cache[14] || (_cache[14] = ($event) => unref(conf).data.settings.inpainting.cfg_scale = $event),
                            min: 1,
                            max: 30,
                            step: 0.5,
                            style: { "margin-right": "12px" }
                          }, null, 8, ["value"]),
                          createVNode(unref(NInputNumber), {
                            value: unref(conf).data.settings.inpainting.cfg_scale,
                            "onUpdate:value": _cache[15] || (_cache[15] = ($event) => unref(conf).data.settings.inpainting.cfg_scale = $event),
                            size: "small",
                            style: { "min-width": "96px", "width": "96px" },
                            min: 1,
                            max: 30,
                            step: 0.5
                          }, null, 8, ["value"])
                        ]),
                        isSelectedModelPyTorch.value ? (openBlock(), createElementBlock("div", _hoisted_22, [
                          createVNode(unref(NTooltip), { style: { "max-width": "600px" } }, {
                            trigger: withCtx(() => [
                              _hoisted_23
                            ]),
                            default: withCtx(() => [
                              _hoisted_24,
                              createTextVNode(" If self attention is >0, SAG will guide the model and improve the quality of the image at the cost of speed. Higher values will follow the guidance more closely, which can lead to better, more sharp and detailed outputs. ")
                            ]),
                            _: 1
                          }),
                          createVNode(unref(NSlider), {
                            value: unref(conf).data.settings.txt2img.self_attention_scale,
                            "onUpdate:value": _cache[16] || (_cache[16] = ($event) => unref(conf).data.settings.txt2img.self_attention_scale = $event),
                            min: 0,
                            max: 1,
                            step: 0.05,
                            style: { "margin-right": "12px" }
                          }, null, 8, ["value"]),
                          createVNode(unref(NInputNumber), {
                            value: unref(conf).data.settings.txt2img.self_attention_scale,
                            "onUpdate:value": _cache[17] || (_cache[17] = ($event) => unref(conf).data.settings.txt2img.self_attention_scale = $event),
                            size: "small",
                            style: { "min-width": "96px", "width": "96px" },
                            min: 0,
                            max: 1,
                            step: 0.05
                          }, null, 8, ["value"])
                        ])) : createCommentVNode("", true),
                        createBaseVNode("div", _hoisted_25, [
                          createVNode(unref(NTooltip), { style: { "max-width": "600px" } }, {
                            trigger: withCtx(() => [
                              _hoisted_26
                            ]),
                            default: withCtx(() => [
                              createTextVNode(" Number of images to generate after each other. ")
                            ]),
                            _: 1
                          }),
                          createVNode(unref(NSlider), {
                            value: unref(conf).data.settings.inpainting.batch_count,
                            "onUpdate:value": _cache[18] || (_cache[18] = ($event) => unref(conf).data.settings.inpainting.batch_count = $event),
                            min: 1,
                            max: 9,
                            style: { "margin-right": "12px" }
                          }, null, 8, ["value"]),
                          createVNode(unref(NInputNumber), {
                            value: unref(conf).data.settings.inpainting.batch_count,
                            "onUpdate:value": _cache[19] || (_cache[19] = ($event) => unref(conf).data.settings.inpainting.batch_count = $event),
                            size: "small",
                            style: { "min-width": "96px", "width": "96px" },
                            min: 1,
                            max: 9
                          }, null, 8, ["value"])
                        ]),
                        createBaseVNode("div", _hoisted_27, [
                          createVNode(unref(NTooltip), { style: { "max-width": "600px" } }, {
                            trigger: withCtx(() => [
                              _hoisted_28
                            ]),
                            default: withCtx(() => [
                              createTextVNode(" Number of images to generate in paralel. ")
                            ]),
                            _: 1
                          }),
                          createVNode(unref(NSlider), {
                            value: unref(conf).data.settings.inpainting.batch_size,
                            "onUpdate:value": _cache[20] || (_cache[20] = ($event) => unref(conf).data.settings.inpainting.batch_size = $event),
                            min: 1,
                            max: 9,
                            style: { "margin-right": "12px" }
                          }, null, 8, ["value"]),
                          createVNode(unref(NInputNumber), {
                            value: unref(conf).data.settings.inpainting.batch_size,
                            "onUpdate:value": _cache[21] || (_cache[21] = ($event) => unref(conf).data.settings.inpainting.batch_size = $event),
                            size: "small",
                            style: { "min-width": "96px", "width": "96px" },
                            min: 1,
                            max: 9
                          }, null, 8, ["value"])
                        ]),
                        createBaseVNode("div", _hoisted_29, [
                          createVNode(unref(NTooltip), { style: { "max-width": "600px" } }, {
                            trigger: withCtx(() => [
                              _hoisted_30
                            ]),
                            default: withCtx(() => [
                              createTextVNode(" Seed is a number that represents the starting canvas of your image. If you want to create the same image as your friend, you can use the same settings and seed to do so. "),
                              _hoisted_31
                            ]),
                            _: 1
                          }),
                          createVNode(unref(NInputNumber), {
                            value: unref(conf).data.settings.inpainting.seed,
                            "onUpdate:value": _cache[22] || (_cache[22] = ($event) => unref(conf).data.settings.inpainting.seed = $event),
                            size: "small",
                            min: -1,
                            max: 999999999999,
                            style: { "flex-grow": "1" }
                          }, null, 8, ["value"])
                        ])
                      ]),
=======
                          createBaseVNode("div", _hoisted_11, [
                            _hoisted_12,
=======
                          createBaseVNode("div", _hoisted_7, [
                            _hoisted_8,
>>>>>>> abc74b23
                            createVNode(unref(NSlider), {
                              value: unref(settings).data.settings.inpainting.height,
                              "onUpdate:value": _cache[4] || (_cache[4] = ($event) => unref(settings).data.settings.inpainting.height = $event),
                              min: 128,
                              max: 2048,
                              step: 8,
                              style: { "margin-right": "12px" }
                            }, null, 8, ["value"]),
                            createVNode(unref(NInputNumber), {
                              value: unref(settings).data.settings.inpainting.height,
                              "onUpdate:value": _cache[5] || (_cache[5] = ($event) => unref(settings).data.settings.inpainting.height = $event),
                              size: "small",
                              style: { "min-width": "96px", "width": "96px" },
                              step: 8,
                              min: 128,
                              max: 2048
                            }, null, 8, ["value"])
                          ]),
                          createBaseVNode("div", _hoisted_9, [
                            createVNode(unref(NTooltip), { style: { "max-width": "600px" } }, {
                              trigger: withCtx(() => [
                                _hoisted_10
                              ]),
                              default: withCtx(() => [
                                createTextVNode(" Number of steps to take in the diffusion process. Higher values will result in more detailed images but will take longer to generate. There is also a point of diminishing returns around 100 steps. "),
                                _hoisted_11
                              ]),
                              _: 1
                            }),
                            createVNode(unref(NSlider), {
                              value: unref(settings).data.settings.inpainting.steps,
                              "onUpdate:value": _cache[6] || (_cache[6] = ($event) => unref(settings).data.settings.inpainting.steps = $event),
                              min: 5,
                              max: 300,
                              style: { "margin-right": "12px" }
                            }, null, 8, ["value"]),
                            createVNode(unref(NInputNumber), {
                              value: unref(settings).data.settings.inpainting.steps,
                              "onUpdate:value": _cache[7] || (_cache[7] = ($event) => unref(settings).data.settings.inpainting.steps = $event),
                              size: "small",
                              style: { "min-width": "96px", "width": "96px" },
                              min: 5,
                              max: 300
                            }, null, 8, ["value"])
                          ]),
                          createBaseVNode("div", _hoisted_12, [
                            createVNode(unref(NTooltip), { style: { "max-width": "600px" } }, {
                              trigger: withCtx(() => [
                                _hoisted_13
                              ]),
                              default: withCtx(() => [
                                createTextVNode(' Guidance scale indicates how much should model stay close to the prompt. Higher values might be exactly what you want, but generated images might have some artefacts. Lower values indicates that model can "dream" about this prompt more. '),
                                _hoisted_14
                              ]),
                              _: 1
                            }),
                            createVNode(unref(NSlider), {
                              value: unref(settings).data.settings.inpainting.cfg_scale,
                              "onUpdate:value": _cache[8] || (_cache[8] = ($event) => unref(settings).data.settings.inpainting.cfg_scale = $event),
                              min: 1,
                              max: 30,
                              step: 0.5,
                              style: { "margin-right": "12px" }
                            }, null, 8, ["value"]),
                            createVNode(unref(NInputNumber), {
                              value: unref(settings).data.settings.inpainting.cfg_scale,
                              "onUpdate:value": _cache[9] || (_cache[9] = ($event) => unref(settings).data.settings.inpainting.cfg_scale = $event),
                              size: "small",
                              style: { "min-width": "96px", "width": "96px" },
                              min: 1,
                              max: 30,
                              step: 0.5
                            }, null, 8, ["value"])
                          ]),
                          Number.isInteger(unref(settings).data.settings.inpainting.sampler) && ((_a = unref(settings).data.settings.model) == null ? void 0 : _a.backend) === "PyTorch" ? (openBlock(), createElementBlock("div", _hoisted_15, [
                            createVNode(unref(NTooltip), { style: { "max-width": "600px" } }, {
                              trigger: withCtx(() => [
                                _hoisted_16
                              ]),
                              default: withCtx(() => [
                                _hoisted_17,
                                createTextVNode(" If self attention is >0, SAG will guide the model and improve the quality of the image at the cost of speed. Higher values will follow the guidance more closely, which can lead to better, more sharp and detailed outputs. ")
                              ]),
                              _: 1
                            }),
                            createVNode(unref(NSlider), {
                              value: unref(settings).data.settings.inpainting.self_attention_scale,
                              "onUpdate:value": _cache[10] || (_cache[10] = ($event) => unref(settings).data.settings.inpainting.self_attention_scale = $event),
                              min: 0,
                              max: 1,
                              step: 0.05,
                              style: { "margin-right": "12px" }
                            }, null, 8, ["value"]),
                            createVNode(unref(NInputNumber), {
                              value: unref(settings).data.settings.inpainting.self_attention_scale,
                              "onUpdate:value": _cache[11] || (_cache[11] = ($event) => unref(settings).data.settings.inpainting.self_attention_scale = $event),
                              size: "small",
                              style: { "min-width": "96px", "width": "96px" },
                              min: 0,
                              max: 1,
                              step: 0.05
                            }, null, 8, ["value"])
                          ])) : createCommentVNode("", true),
                          createBaseVNode("div", _hoisted_18, [
                            createVNode(unref(NTooltip), { style: { "max-width": "600px" } }, {
                              trigger: withCtx(() => [
                                _hoisted_19
                              ]),
                              default: withCtx(() => [
                                createTextVNode(" Number of images to generate after each other. ")
                              ]),
                              _: 1
                            }),
                            createVNode(unref(NSlider), {
                              value: unref(settings).data.settings.inpainting.batch_count,
                              "onUpdate:value": _cache[12] || (_cache[12] = ($event) => unref(settings).data.settings.inpainting.batch_count = $event),
                              min: 1,
                              max: 9,
                              style: { "margin-right": "12px" }
                            }, null, 8, ["value"]),
                            createVNode(unref(NInputNumber), {
                              value: unref(settings).data.settings.inpainting.batch_count,
                              "onUpdate:value": _cache[13] || (_cache[13] = ($event) => unref(settings).data.settings.inpainting.batch_count = $event),
                              size: "small",
                              style: { "min-width": "96px", "width": "96px" },
                              min: 1,
                              max: 9
                            }, null, 8, ["value"])
                          ]),
                          createBaseVNode("div", _hoisted_20, [
                            createVNode(unref(NTooltip), { style: { "max-width": "600px" } }, {
                              trigger: withCtx(() => [
                                _hoisted_21
                              ]),
                              default: withCtx(() => [
                                createTextVNode(" Number of images to generate in paralel. ")
                              ]),
                              _: 1
                            }),
                            createVNode(unref(NSlider), {
                              value: unref(settings).data.settings.inpainting.batch_size,
                              "onUpdate:value": _cache[14] || (_cache[14] = ($event) => unref(settings).data.settings.inpainting.batch_size = $event),
                              min: 1,
                              max: 9,
                              style: { "margin-right": "12px" }
                            }, null, 8, ["value"]),
                            createVNode(unref(NInputNumber), {
                              value: unref(settings).data.settings.inpainting.batch_size,
                              "onUpdate:value": _cache[15] || (_cache[15] = ($event) => unref(settings).data.settings.inpainting.batch_size = $event),
                              size: "small",
                              style: { "min-width": "96px", "width": "96px" },
                              min: 1,
                              max: 9
                            }, null, 8, ["value"])
                          ]),
                          createBaseVNode("div", _hoisted_22, [
                            createVNode(unref(NTooltip), { style: { "max-width": "600px" } }, {
                              trigger: withCtx(() => [
                                _hoisted_23
                              ]),
                              default: withCtx(() => [
                                createTextVNode(" Seed is a number that represents the starting canvas of your image. If you want to create the same image as your friend, you can use the same settings and seed to do so. "),
                                _hoisted_24
                              ]),
                              _: 1
                            }),
                            createVNode(unref(NInputNumber), {
                              value: unref(settings).data.settings.inpainting.seed,
                              "onUpdate:value": _cache[16] || (_cache[16] = ($event) => unref(settings).data.settings.inpainting.seed = $event),
                              size: "small",
                              min: -1,
                              max: 999999999999,
                              style: { "flex-grow": "1" }
                            }, null, 8, ["value"])
                          ])
                        ];
                      }),
>>>>>>> origin/experimental
                      _: 1
                    })
                  ]),
                  _: 1
                })
              ]),
              _: 1
            }),
            createVNode(unref(NGi), null, {
              default: withCtx(() => [
                createVNode(unref(_sfc_main$7), { generate }),
                createVNode(unref(_sfc_main$8), {
                  "current-image": unref(global).state.inpainting.currentImage,
                  images: unref(global).state.inpainting.images,
                  data: unref(settings).data.settings.inpainting,
                  onImageClicked: _cache[17] || (_cache[17] = ($event) => unref(global).state.inpainting.currentImage = $event)
                }, null, 8, ["current-image", "images", "data"]),
                createVNode(unref(_sfc_main$9), {
                  style: { "margin-top": "12px" },
                  "gen-data": unref(global).state.inpainting.genData
                }, null, 8, ["gen-data"])
              ]),
              _: 1
            })
          ]),
          _: 1
        })
      ]);
    };
  }
});
<<<<<<< HEAD
<<<<<<< HEAD
const Inpainting_vue_vue_type_style_index_0_scoped_214780b7_lang = "";
const Inpainting = /* @__PURE__ */ _export_sfc(_sfc_main$1, [["__scopeId", "data-v-214780b7"]]);
=======
const Inpainting_vue_vue_type_style_index_0_scoped_5f9c8b43_lang = "";
const Inpainting = /* @__PURE__ */ _export_sfc(_sfc_main$1, [["__scopeId", "data-v-5f9c8b43"]]);
>>>>>>> origin/experimental
=======
const Inpainting = /* @__PURE__ */ _export_sfc(_sfc_main$1, [["__scopeId", "data-v-95ca20dd"]]);
>>>>>>> abc74b23
const _sfc_main = /* @__PURE__ */ defineComponent({
  __name: "Image2ImageView",
  setup(__props) {
    const state = useState();
    return (_ctx, _cache) => {
      return openBlock(), createBlock(unref(NTabs), {
        type: "segment",
        value: unref(state).state.img2img.tab,
        "onUpdate:value": _cache[0] || (_cache[0] = ($event) => unref(state).state.img2img.tab = $event)
      }, {
        default: withCtx(() => [
          createVNode(unref(NTabPane), {
            tab: "Image to Image",
            name: "img2img"
          }, {
            default: withCtx(() => [
              createVNode(unref(ImageToImage))
            ]),
            _: 1
          }),
          createVNode(unref(NTabPane), {
            tab: "ControlNet",
            name: "controlnet"
          }, {
            default: withCtx(() => [
              createVNode(unref(ControlNet))
            ]),
            _: 1
          }),
          createVNode(unref(NTabPane), {
            tab: "Inpainting",
            name: "inpainting"
          }, {
            default: withCtx(() => [
              createVNode(unref(Inpainting))
            ]),
            _: 1
          })
        ]),
        _: 1
      }, 8, ["value"]);
    };
  }
});
export {
  _sfc_main as default
};<|MERGE_RESOLUTION|>--- conflicted
+++ resolved
@@ -1,31 +1,24 @@
-import { d as defineComponent, c as openBlock, e as createElementBlock, j as createBaseVNode, u as useState, a as useSettings, b as useMessage, o as onUnmounted, f as createVNode, w as withCtx, g as unref, N as NGi, h as NCard, i as NSpace, k as NTooltip, l as createTextVNode, p as NSelect, q as NGrid, s as serverUrl, r as pushScopeId, t as popScopeId, _ as _export_sfc, m as createCommentVNode, v as h, x as ref, y as NButton, z as NIcon, n as createBlock, A as toDisplayString, B as NTabPane, C as NTabs } from "./index.js";
-import { B as BurnerClock, P as Prompt, _ as _sfc_main$5, a as _sfc_main$6, b as _sfc_main$9 } from "./clock.js";
-import { _ as _sfc_main$7 } from "./GenerateSection.vue_vue_type_script_setup_true_lang.js";
-import { _ as _sfc_main$8 } from "./ImageOutput.vue_vue_type_script_setup_true_lang.js";
+import { d as defineComponent, e as openBlock, f as createElementBlock, q as createBaseVNode, a as useSettings, u as useState, c as computed, s as spaceRegex, g as createVNode, w as withCtx, h as unref, r as NTooltip, A as NIcon, y as NSelect, n as createTextVNode, t as toDisplayString, p as promptHandleKeyUp, m as promptHandleKeyDown, l as NInput, _ as _export_sfc, b as useMessage, o as onUnmounted, N as NGi, j as NCard, k as NSpace, z as NGrid, i as serverUrl, B as pushScopeId, C as popScopeId, v as createCommentVNode, D as h, E as ref, F as NButton, x as createBlock, G as NTabPane, H as NTabs } from "./index.js";
+import { B as BurnerClock, _ as _sfc_main$6, a as _sfc_main$7, b as _sfc_main$a } from "./clock.js";
+import { _ as _sfc_main$8 } from "./GenerateSection.vue_vue_type_script_setup_true_lang.js";
+import { _ as _sfc_main$9 } from "./ImageOutput.vue_vue_type_script_setup_true_lang.js";
 import { I as ImageUpload } from "./ImageUpload.js";
-<<<<<<< HEAD
-<<<<<<< HEAD
-import { d as defineComponent, e as openBlock, f as createElementBlock, n as createBaseVNode, u as useState, a as useSettings, b as useMessage, c as computed, o as onUnmounted, g as createVNode, w as withCtx, h as unref, N as NGi, i as NCard, j as NSpace, k as NInput, p as promptHandleKeyUp, l as promptHandleKeyDown, m as createTextVNode, t as toDisplayString, q as NTooltip, r as NSelect, y as NGrid, z as spaceRegex, s as serverUrl, A as pushScopeId, B as popScopeId, _ as _export_sfc, C as resolveComponent, v as createCommentVNode, D as h, E as ref, F as NButton, G as NIcon, x as createBlock, H as NTabPane, I as NTabs } from "./index.js";
-=======
-import { d as defineComponent, o as openBlock, a as createElementBlock, b as createBaseVNode, v as useState, u as useSettings, x as useMessage, c as computed, y as onUnmounted, e as createVNode, w as withCtx, f as unref, A as NGi, N as NCard, B as NSpace, C as NInput, D as promptHandleKeyUp, E as promptHandleKeyDown, i as createTextVNode, t as toDisplayString, n as NTooltip, p as NSelect, H as NGrid, I as spaceRegex, z as serverUrl, J as pushScopeId, K as popScopeId, _ as _export_sfc, G as createCommentVNode, s as h, r as ref, h as NButton, q as NIcon, k as createBlock, L as NTabPane, M as NTabs } from "./index.js";
->>>>>>> origin/experimental
-=======
-import { _ as _sfc_main$4 } from "./SamplerPicker.vue_vue_type_script_setup_true_lang.js";
->>>>>>> abc74b23
+import { N as NForm, a as NFormItem } from "./FormItem.js";
+import { a as NSwitch, N as NSlider } from "./Switch.js";
+import { _ as _sfc_main$5 } from "./SamplerPicker.vue_vue_type_script_setup_true_lang.js";
 import { v as v4 } from "./v4.js";
-import { N as NSlider, a as NSwitch } from "./Switch.js";
 import { N as NInputNumber } from "./InputNumber.js";
 import "./DescriptionsItem.js";
 import "./SendOutputTo.vue_vue_type_script_setup_true_lang.js";
 import "./TrashBin.js";
 import "./CloudUpload.js";
 import "./Settings.js";
-const _hoisted_1$6 = {
+const _hoisted_1$7 = {
   xmlns: "http://www.w3.org/2000/svg",
   "xmlns:xlink": "http://www.w3.org/1999/xlink",
   viewBox: "0 0 512 512"
 };
-const _hoisted_2$6 = /* @__PURE__ */ createBaseVNode(
+const _hoisted_2$7 = /* @__PURE__ */ createBaseVNode(
   "path",
   {
     d: "M48 399.26C48 335.19 62.44 284 90.91 247c34.38-44.67 88.68-68.77 161.56-71.75V72L464 252L252.47 432V329.35c-44.25 1.19-77.66 7.58-104.27 19.84c-28.75 13.25-49.6 33.05-72.08 58.7L48 440z",
@@ -35,10 +28,32 @@
   -1
   /* HOISTED */
 );
-const _hoisted_3$6 = [_hoisted_2$6];
+const _hoisted_3$7 = [_hoisted_2$7];
 const ArrowRedoSharp = defineComponent({
   name: "ArrowRedoSharp",
   render: function render(_ctx, _cache) {
+    return openBlock(), createElementBlock("svg", _hoisted_1$7, _hoisted_3$7);
+  }
+});
+const _hoisted_1$6 = {
+  xmlns: "http://www.w3.org/2000/svg",
+  "xmlns:xlink": "http://www.w3.org/1999/xlink",
+  viewBox: "0 0 512 512"
+};
+const _hoisted_2$6 = /* @__PURE__ */ createBaseVNode(
+  "path",
+  {
+    d: "M464 440l-28.12-32.11c-22.48-25.65-43.33-45.45-72.08-58.7c-26.61-12.26-60-18.65-104.27-19.84V432L48 252L259.53 72v103.21c72.88 3 127.18 27.08 161.56 71.75C449.56 284 464 335.19 464 399.26z",
+    fill: "currentColor"
+  },
+  null,
+  -1
+  /* HOISTED */
+);
+const _hoisted_3$6 = [_hoisted_2$6];
+const ArrowUndoSharp = defineComponent({
+  name: "ArrowUndoSharp",
+  render: function render2(_ctx, _cache) {
     return openBlock(), createElementBlock("svg", _hoisted_1$6, _hoisted_3$6);
   }
 });
@@ -50,18 +65,28 @@
 const _hoisted_2$5 = /* @__PURE__ */ createBaseVNode(
   "path",
   {
-    d: "M464 440l-28.12-32.11c-22.48-25.65-43.33-45.45-72.08-58.7c-26.61-12.26-60-18.65-104.27-19.84V432L48 252L259.53 72v103.21c72.88 3 127.18 27.08 161.56 71.75C449.56 284 464 335.19 464 399.26z",
+    d: "M480 96l-64-64l-244 260l64 64z",
     fill: "currentColor"
   },
   null,
   -1
   /* HOISTED */
 );
-const _hoisted_3$5 = [_hoisted_2$5];
-const ArrowUndoSharp = defineComponent({
-  name: "ArrowUndoSharp",
-  render: function render2(_ctx, _cache) {
-    return openBlock(), createElementBlock("svg", _hoisted_1$5, _hoisted_3$5);
+const _hoisted_3$5 = /* @__PURE__ */ createBaseVNode(
+  "path",
+  {
+    d: "M142 320c-36.52 0-66 30.63-66 68.57c0 25.43-31 45.72-44 45.72C52.24 462.17 86.78 480 120 480c48.62 0 88-40.91 88-91.43c0-37.94-29.48-68.57-66-68.57z",
+    fill: "currentColor"
+  },
+  null,
+  -1
+  /* HOISTED */
+);
+const _hoisted_4$4 = [_hoisted_2$5, _hoisted_3$5];
+const BrushSharp = defineComponent({
+  name: "BrushSharp",
+  render: function render3(_ctx, _cache) {
+    return openBlock(), createElementBlock("svg", _hoisted_1$5, _hoisted_4$4);
   }
 });
 const _hoisted_1$4 = {
@@ -72,28 +97,22 @@
 const _hoisted_2$4 = /* @__PURE__ */ createBaseVNode(
   "path",
   {
-    d: "M480 96l-64-64l-244 260l64 64z",
-    fill: "currentColor"
+    d: "M262.29 192.31a64 64 0 1 0 57.4 57.4a64.13 64.13 0 0 0-57.4-57.4zM416.39 256a154.34 154.34 0 0 1-1.53 20.79l45.21 35.46a10.81 10.81 0 0 1 2.45 13.75l-42.77 74a10.81 10.81 0 0 1-13.14 4.59l-44.9-18.08a16.11 16.11 0 0 0-15.17 1.75A164.48 164.48 0 0 1 325 400.8a15.94 15.94 0 0 0-8.82 12.14l-6.73 47.89a11.08 11.08 0 0 1-10.68 9.17h-85.54a11.11 11.11 0 0 1-10.69-8.87l-6.72-47.82a16.07 16.07 0 0 0-9-12.22a155.3 155.3 0 0 1-21.46-12.57a16 16 0 0 0-15.11-1.71l-44.89 18.07a10.81 10.81 0 0 1-13.14-4.58l-42.77-74a10.8 10.8 0 0 1 2.45-13.75l38.21-30a16.05 16.05 0 0 0 6-14.08c-.36-4.17-.58-8.33-.58-12.5s.21-8.27.58-12.35a16 16 0 0 0-6.07-13.94l-38.19-30A10.81 10.81 0 0 1 49.48 186l42.77-74a10.81 10.81 0 0 1 13.14-4.59l44.9 18.08a16.11 16.11 0 0 0 15.17-1.75A164.48 164.48 0 0 1 187 111.2a15.94 15.94 0 0 0 8.82-12.14l6.73-47.89A11.08 11.08 0 0 1 213.23 42h85.54a11.11 11.11 0 0 1 10.69 8.87l6.72 47.82a16.07 16.07 0 0 0 9 12.22a155.3 155.3 0 0 1 21.46 12.57a16 16 0 0 0 15.11 1.71l44.89-18.07a10.81 10.81 0 0 1 13.14 4.58l42.77 74a10.8 10.8 0 0 1-2.45 13.75l-38.21 30a16.05 16.05 0 0 0-6.05 14.08c.33 4.14.55 8.3.55 12.47z",
+    fill: "none",
+    stroke: "currentColor",
+    "stroke-linecap": "round",
+    "stroke-linejoin": "round",
+    "stroke-width": "32"
   },
   null,
   -1
   /* HOISTED */
 );
-const _hoisted_3$4 = /* @__PURE__ */ createBaseVNode(
-  "path",
-  {
-    d: "M142 320c-36.52 0-66 30.63-66 68.57c0 25.43-31 45.72-44 45.72C52.24 462.17 86.78 480 120 480c48.62 0 88-40.91 88-91.43c0-37.94-29.48-68.57-66-68.57z",
-    fill: "currentColor"
-  },
-  null,
-  -1
-  /* HOISTED */
-);
-const _hoisted_4$4 = [_hoisted_2$4, _hoisted_3$4];
-const BrushSharp = defineComponent({
-  name: "BrushSharp",
-  render: function render3(_ctx, _cache) {
-    return openBlock(), createElementBlock("svg", _hoisted_1$4, _hoisted_4$4);
+const _hoisted_3$4 = [_hoisted_2$4];
+const SettingsOutline = defineComponent({
+  name: "SettingsOutline",
+  render: function render4(_ctx, _cache) {
+    return openBlock(), createElementBlock("svg", _hoisted_1$4, _hoisted_3$4);
   }
 });
 const _hoisted_1$3 = {
@@ -149,10 +168,164 @@
 const _hoisted_6$3 = [_hoisted_2$3, _hoisted_3$3, _hoisted_4$3, _hoisted_5$3];
 const TrashBinSharp = defineComponent({
   name: "TrashBinSharp",
-  render: function render4(_ctx, _cache) {
+  render: function render5(_ctx, _cache) {
     return openBlock(), createElementBlock("svg", _hoisted_1$3, _hoisted_6$3);
   }
 });
+const _sfc_main$4 = /* @__PURE__ */ defineComponent({
+  __name: "Prompt",
+  props: {
+    tab: {
+      type: String,
+      required: true
+    }
+  },
+  setup(__props) {
+    const props = __props;
+    const settings = useSettings();
+    const state = useState();
+    const promptCount = computed(() => {
+      return settings.data.settings[props.tab].prompt.split(spaceRegex).length - 1;
+    });
+    const negativePromptCount = computed(() => {
+      return settings.data.settings[props.tab].negative_prompt.split(spaceRegex).length - 1;
+    });
+    return (_ctx, _cache) => {
+      return openBlock(), createElementBlock("div", null, [
+        createVNode(unref(NInput), {
+          value: unref(settings).data.settings[props.tab].prompt,
+          "onUpdate:value": _cache[3] || (_cache[3] = ($event) => unref(settings).data.settings[props.tab].prompt = $event),
+          type: "textarea",
+          placeholder: "Prompt",
+          class: "prompt",
+          "show-count": "",
+          onKeyup: _cache[4] || (_cache[4] = ($event) => unref(promptHandleKeyUp)(
+            $event,
+            unref(settings).data.settings[props.tab],
+            "prompt",
+            unref(state)
+          )),
+          onKeydown: unref(promptHandleKeyDown)
+        }, {
+          suffix: withCtx(() => [
+            createVNode(unref(NTooltip), null, {
+              trigger: withCtx(() => [
+                createVNode(unref(NIcon), { style: { "margin-top": "10px" } }, {
+                  default: withCtx(() => [
+                    createVNode(unref(SettingsOutline))
+                  ]),
+                  _: 1
+                })
+              ]),
+              default: withCtx(() => [
+                createVNode(unref(NForm), { "show-feedback": false }, {
+                  default: withCtx(() => [
+                    createVNode(unref(NFormItem), {
+                      label: "Prompt-to-Prompt preprocessing",
+                      class: "form-item"
+                    }, {
+                      default: withCtx(() => [
+                        createVNode(unref(NSwitch), {
+                          value: unref(settings).data.settings.api.prompt_to_prompt,
+                          "onUpdate:value": _cache[0] || (_cache[0] = ($event) => unref(settings).data.settings.api.prompt_to_prompt = $event)
+                        }, null, 8, ["value"])
+                      ]),
+                      _: 1
+                    }),
+                    createVNode(unref(NFormItem), {
+                      label: "Prompt-to-Prompt model",
+                      class: "form-item"
+                    }, {
+                      default: withCtx(() => [
+                        createVNode(unref(NSelect), {
+                          filterable: "",
+                          "consistent-menu-width": false,
+                          options: [
+                            {
+                              value: "lllyasviel/Fooocus-Expansion",
+                              label: "lllyasviel/Fooocus-Expansion"
+                            },
+                            {
+                              value: "daspartho/prompt-extend",
+                              label: "daspartho/prompt-extend"
+                            },
+                            {
+                              value: "succinctly/text2image-prompt-generator",
+                              label: "succinctly/text2image-prompt-generator"
+                            },
+                            {
+                              value: "Gustavosta/MagicPrompt-Stable-Diffusion",
+                              label: "Gustavosta/MagicPrompt-Stable-Diffusion"
+                            },
+                            {
+                              value: "Ar4ikov/gpt2-medium-650k-stable-diffusion-prompt-generator",
+                              label: "Ar4ikov/gpt2-medium-650k-stable-diffusion-prompt-generator"
+                            }
+                          ],
+                          value: unref(settings).data.settings.api.prompt_to_prompt_model,
+                          "onUpdate:value": _cache[1] || (_cache[1] = ($event) => unref(settings).data.settings.api.prompt_to_prompt_model = $event)
+                        }, null, 8, ["value"])
+                      ]),
+                      _: 1
+                    }),
+                    createVNode(unref(NFormItem), {
+                      label: "Prompt-to-Prompt device",
+                      class: "form-item"
+                    }, {
+                      default: withCtx(() => [
+                        createVNode(unref(NSelect), {
+                          options: [
+                            {
+                              value: "gpu",
+                              label: "On-Device"
+                            },
+                            {
+                              value: "cpu",
+                              label: "CPU"
+                            }
+                          ],
+                          value: unref(settings).data.settings.api.prompt_to_prompt_device,
+                          "onUpdate:value": _cache[2] || (_cache[2] = ($event) => unref(settings).data.settings.api.prompt_to_prompt_device = $event)
+                        }, null, 8, ["value"])
+                      ]),
+                      _: 1
+                    })
+                  ]),
+                  _: 1
+                })
+              ]),
+              _: 1
+            })
+          ]),
+          count: withCtx(() => [
+            createTextVNode(toDisplayString(promptCount.value), 1)
+          ]),
+          _: 1
+        }, 8, ["value", "onKeydown"]),
+        createVNode(unref(NInput), {
+          value: unref(settings).data.settings[props.tab].negative_prompt,
+          "onUpdate:value": _cache[5] || (_cache[5] = ($event) => unref(settings).data.settings[props.tab].negative_prompt = $event),
+          type: "textarea",
+          placeholder: "Negative prompt",
+          "show-count": "",
+          onKeyup: _cache[6] || (_cache[6] = ($event) => unref(promptHandleKeyUp)(
+            $event,
+            unref(settings).data.settings[props.tab],
+            "negative_prompt",
+            unref(state)
+          )),
+          onKeydown: unref(promptHandleKeyDown)
+        }, {
+          count: withCtx(() => [
+            createTextVNode(toDisplayString(negativePromptCount.value), 1)
+          ]),
+          _: 1
+        }, 8, ["value", "onKeydown"])
+      ]);
+    };
+  }
+});
+const Prompt = /* @__PURE__ */ _export_sfc(_sfc_main$4, [["__scopeId", "data-v-780680bc"]]);
 const _withScopeId$2 = (n) => (pushScopeId("data-v-c6a2efba"), n = n(), popScopeId(), n);
 const _hoisted_1$2 = { style: { "margin": "0 12px" } };
 const _hoisted_2$2 = { class: "flex-container" };
@@ -297,7 +470,7 @@
                     }, {
                       default: withCtx(() => [
                         createVNode(unref(Prompt), { tab: "controlnet" }),
-                        createVNode(unref(_sfc_main$4), { type: "controlnet" }),
+                        createVNode(unref(_sfc_main$5), { type: "controlnet" }),
                         createBaseVNode("div", _hoisted_2$2, [
                           createVNode(unref(NTooltip), { style: { "max-width": "600px" } }, {
                             trigger: withCtx(() => [
@@ -318,7 +491,7 @@
                             style: { "flex-grow": "1" }
                           }, null, 8, ["options", "value"])
                         ]),
-                        createVNode(unref(_sfc_main$5), {
+                        createVNode(unref(_sfc_main$6), {
                           "dimensions-object": unref(settings).data.settings.controlnet
                         }, null, 8, ["dimensions-object"]),
                         createBaseVNode("div", _hoisted_5$2, [
@@ -403,7 +576,7 @@
                             max: 9
                           }, null, 8, ["value"])
                         ]),
-                        createVNode(unref(_sfc_main$6), {
+                        createVNode(unref(_sfc_main$7), {
                           "batch-size-object": unref(settings).data.settings.controlnet
                         }, null, 8, ["batch-size-object"]),
                         createBaseVNode("div", _hoisted_13$2, [
@@ -514,14 +687,14 @@
             }),
             createVNode(unref(NGi), null, {
               default: withCtx(() => [
-                createVNode(unref(_sfc_main$7), { generate }),
-                createVNode(unref(_sfc_main$8), {
+                createVNode(unref(_sfc_main$8), { generate }),
+                createVNode(unref(_sfc_main$9), {
                   "current-image": unref(global).state.controlnet.currentImage,
                   images: unref(global).state.controlnet.images,
                   data: unref(settings).data.settings.controlnet,
                   onImageClicked: _cache[16] || (_cache[16] = ($event) => unref(global).state.controlnet.currentImage = $event)
                 }, null, 8, ["current-image", "images", "data"]),
-                createVNode(unref(_sfc_main$9), {
+                createVNode(unref(_sfc_main$a), {
                   style: { "margin-top": "12px" },
                   "gen-data": unref(global).state.controlnet.genData
                 }, null, 8, ["gen-data"])
@@ -535,52 +708,6 @@
     };
   }
 });
-<<<<<<< HEAD
-<<<<<<< HEAD
-const ControlNet_vue_vue_type_style_index_0_scoped_24e2a46c_lang = "";
-const ControlNet = /* @__PURE__ */ _export_sfc(_sfc_main$3, [["__scopeId", "data-v-24e2a46c"]]);
-const _withScopeId$1 = (n) => (pushScopeId("data-v-0e681881"), n = n(), popScopeId(), n);
-=======
-const ControlNet_vue_vue_type_style_index_0_scoped_e523beb7_lang = "";
-const ControlNet = /* @__PURE__ */ _export_sfc(_sfc_main$3, [["__scopeId", "data-v-e523beb7"]]);
-const _withScopeId$1 = (n) => (pushScopeId("data-v-0fc30559"), n = n(), popScopeId(), n);
->>>>>>> origin/experimental
-const _hoisted_1$1 = { style: { "margin": "0 12px" } };
-const _hoisted_2$1 = { class: "flex-container" };
-const _hoisted_3$1 = /* @__PURE__ */ _withScopeId$1(() => /* @__PURE__ */ createBaseVNode("p", { style: { "margin-right": "12px", "width": "150px" } }, "Sampler", -1));
-const _hoisted_4$1 = /* @__PURE__ */ _withScopeId$1(() => /* @__PURE__ */ createBaseVNode("b", { class: "highlight" }, "We recommend using DPMSolverMultistep for the best results . ", -1));
-const _hoisted_5$1 = /* @__PURE__ */ _withScopeId$1(() => /* @__PURE__ */ createBaseVNode("a", {
-  target: "_blank",
-  href: "https://docs.google.com/document/d/1n0YozLAUwLJWZmbsx350UD_bwAx3gZMnRuleIZt_R1w"
-}, "Learn more", -1));
-const _hoisted_6$1 = { class: "flex-container" };
-const _hoisted_7$1 = /* @__PURE__ */ _withScopeId$1(() => /* @__PURE__ */ createBaseVNode("p", { class: "slider-label" }, "Steps", -1));
-const _hoisted_8$1 = /* @__PURE__ */ _withScopeId$1(() => /* @__PURE__ */ createBaseVNode("b", { class: "highlight" }, "We recommend using 20-50 steps for most images.", -1));
-const _hoisted_9$1 = { class: "flex-container" };
-<<<<<<< HEAD
-const _hoisted_10$1 = /* @__PURE__ */ _withScopeId$1(() => /* @__PURE__ */ createBaseVNode("p", { class: "slider-label" }, "Steps", -1));
-const _hoisted_11$1 = /* @__PURE__ */ _withScopeId$1(() => /* @__PURE__ */ createBaseVNode("b", { class: "highlight" }, "We recommend using 20-50 steps for most images.", -1));
-const _hoisted_12$1 = { class: "flex-container" };
-const _hoisted_13$1 = /* @__PURE__ */ _withScopeId$1(() => /* @__PURE__ */ createBaseVNode("p", { class: "slider-label" }, "CFG Scale", -1));
-const _hoisted_14$1 = /* @__PURE__ */ _withScopeId$1(() => /* @__PURE__ */ createBaseVNode("b", { class: "highlight" }, "We recommend using 3-15 for most images.", -1));
-const _hoisted_15$1 = {
-  key: 0,
-  class: "flex-container"
-};
-const _hoisted_16$1 = /* @__PURE__ */ _withScopeId$1(() => /* @__PURE__ */ createBaseVNode("p", { class: "slider-label" }, "Self Attention Scale", -1));
-const _hoisted_17$1 = /* @__PURE__ */ _withScopeId$1(() => /* @__PURE__ */ createBaseVNode("b", { class: "highlight" }, "PyTorch ONLY.", -1));
-const _hoisted_18$1 = { class: "flex-container" };
-const _hoisted_19$1 = /* @__PURE__ */ _withScopeId$1(() => /* @__PURE__ */ createBaseVNode("p", { class: "slider-label" }, "Batch Count", -1));
-const _hoisted_20$1 = { class: "flex-container" };
-const _hoisted_21$1 = /* @__PURE__ */ _withScopeId$1(() => /* @__PURE__ */ createBaseVNode("p", { class: "slider-label" }, "Denoising Strength", -1));
-const _hoisted_22$1 = { class: "flex-container" };
-const _hoisted_23$1 = /* @__PURE__ */ _withScopeId$1(() => /* @__PURE__ */ createBaseVNode("p", { class: "slider-label" }, "Seed", -1));
-const _hoisted_24$1 = /* @__PURE__ */ _withScopeId$1(() => /* @__PURE__ */ createBaseVNode("b", { class: "highlight" }, "For random seed use -1.", -1));
-=======
-const _hoisted_10$1 = /* @__PURE__ */ _withScopeId$1(() => /* @__PURE__ */ createBaseVNode("p", { class: "slider-label" }, "CFG Scale", -1));
-const _hoisted_11$1 = /* @__PURE__ */ _withScopeId$1(() => /* @__PURE__ */ createBaseVNode("b", { class: "highlight" }, "We recommend using 3-15 for most images.", -1));
-const _hoisted_12$1 = {
-=======
 const ControlNet = /* @__PURE__ */ _export_sfc(_sfc_main$3, [["__scopeId", "data-v-c6a2efba"]]);
 const _withScopeId$1 = (n) => (pushScopeId("data-v-8e99cbae"), n = n(), popScopeId(), n);
 const _hoisted_1$1 = { style: { "margin": "0 12px" } };
@@ -591,7 +718,6 @@
 const _hoisted_6$1 = /* @__PURE__ */ _withScopeId$1(() => /* @__PURE__ */ createBaseVNode("p", { class: "slider-label" }, "CFG Scale", -1));
 const _hoisted_7$1 = /* @__PURE__ */ _withScopeId$1(() => /* @__PURE__ */ createBaseVNode("b", { class: "highlight" }, "We recommend using 3-15 for most images.", -1));
 const _hoisted_8$1 = {
->>>>>>> abc74b23
   key: 0,
   class: "flex-container"
 };
@@ -602,37 +728,14 @@
 const _hoisted_13$1 = { class: "flex-container" };
 const _hoisted_14$1 = /* @__PURE__ */ _withScopeId$1(() => /* @__PURE__ */ createBaseVNode("p", { class: "slider-label" }, "Denoising Strength", -1));
 const _hoisted_15$1 = { class: "flex-container" };
-<<<<<<< HEAD
-const _hoisted_16$1 = /* @__PURE__ */ _withScopeId$1(() => /* @__PURE__ */ createBaseVNode("p", { class: "slider-label" }, "Batch Count", -1));
-const _hoisted_17$1 = { class: "flex-container" };
-const _hoisted_18$1 = /* @__PURE__ */ _withScopeId$1(() => /* @__PURE__ */ createBaseVNode("p", { class: "slider-label" }, "Denoising Strength", -1));
-const _hoisted_19$1 = { class: "flex-container" };
-const _hoisted_20$1 = /* @__PURE__ */ _withScopeId$1(() => /* @__PURE__ */ createBaseVNode("p", { class: "slider-label" }, "Seed", -1));
-const _hoisted_21$1 = /* @__PURE__ */ _withScopeId$1(() => /* @__PURE__ */ createBaseVNode("b", { class: "highlight" }, "For random seed use -1.", -1));
->>>>>>> origin/experimental
-=======
 const _hoisted_16$1 = /* @__PURE__ */ _withScopeId$1(() => /* @__PURE__ */ createBaseVNode("p", { class: "slider-label" }, "Seed", -1));
 const _hoisted_17$1 = /* @__PURE__ */ _withScopeId$1(() => /* @__PURE__ */ createBaseVNode("b", { class: "highlight" }, "For random seed use -1.", -1));
->>>>>>> abc74b23
 const _sfc_main$2 = /* @__PURE__ */ defineComponent({
   __name: "Img2Img",
   setup(__props) {
     const global = useState();
     const settings = useSettings();
     const messageHandler = useMessage();
-<<<<<<< HEAD
-    const promptCount = computed(() => {
-      return settings.data.settings.img2img.prompt.split(spaceRegex).length - 1;
-    });
-    const negativePromptCount = computed(() => {
-      return settings.data.settings.img2img.negative_prompt.split(spaceRegex).length - 1;
-    });
-    const isSelectedModelPyTorch = computed(() => {
-      var _a;
-      return ((_a = conf.data.settings.model) == null ? void 0 : _a.backend) === "PyTorch";
-    });
-=======
->>>>>>> abc74b23
     const checkSeed = (seed) => {
       if (seed === -1) {
         seed = Math.floor(Math.random() * 999999999999);
@@ -739,8 +842,8 @@
                         var _a;
                         return [
                           createVNode(unref(Prompt), { tab: "img2img" }),
-                          createVNode(unref(_sfc_main$4), { type: "img2img" }),
-                          createVNode(unref(_sfc_main$5), {
+                          createVNode(unref(_sfc_main$5), { type: "img2img" }),
+                          createVNode(unref(_sfc_main$6), {
                             "dimensions-object": unref(settings).data.settings.img2img
                           }, null, 8, ["dimensions-object"]),
                           createBaseVNode("div", _hoisted_2$1, [
@@ -770,217 +873,7 @@
                               max: 300
                             }, null, 8, ["value"])
                           ]),
-<<<<<<< HEAD
-<<<<<<< HEAD
-                          _: 1
-                        }, 8, ["value", "onKeydown"]),
-                        createBaseVNode("div", _hoisted_2$1, [
-                          createVNode(unref(NTooltip), { style: { "max-width": "600px" } }, {
-                            trigger: withCtx(() => [
-                              _hoisted_3$1
-                            ]),
-                            default: withCtx(() => [
-                              createTextVNode(" The sampler is the method used to generate the image. Your result may vary drastically depending on the sampler you choose. "),
-                              _hoisted_4$1,
-                              _hoisted_5$1
-                            ]),
-                            _: 1
-                          }),
-                          createVNode(unref(NSelect), {
-                            options: unref(conf).scheduler_options,
-                            value: unref(conf).data.settings.img2img.sampler,
-                            "onUpdate:value": _cache[5] || (_cache[5] = ($event) => unref(conf).data.settings.img2img.sampler = $event),
-                            style: { "flex-grow": "1" }
-                          }, null, 8, ["options", "value"])
-                        ]),
-                        createBaseVNode("div", _hoisted_6$1, [
-                          createVNode(unref(NTooltip), { style: { "max-width": "600px" } }, {
-                            trigger: withCtx(() => [
-                              _hoisted_7$1
-                            ]),
-                            default: withCtx(() => [
-                              createTextVNode(" Changes the sigmas used in the Karras diffusion process. Might provide better results for some images. "),
-                              _hoisted_8$1
-                            ]),
-                            _: 1
-                          }),
-                          createVNode(_component_NSwitch, {
-                            value: unref(conf).data.settings.txt2img.use_karras_sigmas,
-                            "onUpdate:value": _cache[6] || (_cache[6] = ($event) => unref(conf).data.settings.txt2img.use_karras_sigmas = $event),
-                            style: { "justify-self": "flex-end" }
-                          }, null, 8, ["value"])
-                        ]),
-                        createVNode(_sfc_main$4, {
-                          "dimensions-object": unref(conf).data.settings.img2img
-                        }, null, 8, ["dimensions-object"]),
-                        createBaseVNode("div", _hoisted_9$1, [
-                          createVNode(unref(NTooltip), { style: { "max-width": "600px" } }, {
-                            trigger: withCtx(() => [
-                              _hoisted_10$1
-                            ]),
-                            default: withCtx(() => [
-                              createTextVNode(" Number of steps to take in the diffusion process. Higher values will result in more detailed images but will take longer to generate. There is also a point of diminishing returns around 100 steps. "),
-                              _hoisted_11$1
-                            ]),
-                            _: 1
-                          }),
-                          createVNode(unref(NSlider), {
-                            value: unref(conf).data.settings.img2img.steps,
-                            "onUpdate:value": _cache[7] || (_cache[7] = ($event) => unref(conf).data.settings.img2img.steps = $event),
-                            min: 5,
-                            max: 300,
-                            style: { "margin-right": "12px" }
-                          }, null, 8, ["value"]),
-                          createVNode(unref(NInputNumber), {
-                            value: unref(conf).data.settings.img2img.steps,
-                            "onUpdate:value": _cache[8] || (_cache[8] = ($event) => unref(conf).data.settings.img2img.steps = $event),
-                            size: "small",
-                            style: { "min-width": "96px", "width": "96px" },
-                            min: 5,
-                            max: 300
-                          }, null, 8, ["value"])
-                        ]),
-                        createBaseVNode("div", _hoisted_12$1, [
-                          createVNode(unref(NTooltip), { style: { "max-width": "600px" } }, {
-                            trigger: withCtx(() => [
-                              _hoisted_13$1
-                            ]),
-                            default: withCtx(() => [
-                              createTextVNode(' Guidance scale indicates how much should model stay close to the prompt. Higher values might be exactly what you want, but generated images might have some artefacts. Lower values indicates that model can "dream" about this prompt more. '),
-                              _hoisted_14$1
-                            ]),
-                            _: 1
-                          }),
-                          createVNode(unref(NSlider), {
-                            value: unref(conf).data.settings.img2img.cfg_scale,
-                            "onUpdate:value": _cache[9] || (_cache[9] = ($event) => unref(conf).data.settings.img2img.cfg_scale = $event),
-                            min: 1,
-                            max: 30,
-                            step: 0.5,
-                            style: { "margin-right": "12px" }
-                          }, null, 8, ["value"]),
-                          createVNode(unref(NInputNumber), {
-                            value: unref(conf).data.settings.img2img.cfg_scale,
-                            "onUpdate:value": _cache[10] || (_cache[10] = ($event) => unref(conf).data.settings.img2img.cfg_scale = $event),
-                            size: "small",
-                            style: { "min-width": "96px", "width": "96px" },
-                            min: 1,
-                            max: 30,
-                            step: 0.5
-                          }, null, 8, ["value"])
-                        ]),
-                        isSelectedModelPyTorch.value ? (openBlock(), createElementBlock("div", _hoisted_15$1, [
-                          createVNode(unref(NTooltip), { style: { "max-width": "600px" } }, {
-                            trigger: withCtx(() => [
-                              _hoisted_16$1
-                            ]),
-                            default: withCtx(() => [
-                              _hoisted_17$1,
-                              createTextVNode(" If self attention is >0, SAG will guide the model and improve the quality of the image at the cost of speed. Higher values will follow the guidance more closely, which can lead to better, more sharp and detailed outputs. ")
-                            ]),
-                            _: 1
-                          }),
-                          createVNode(unref(NSlider), {
-                            value: unref(conf).data.settings.txt2img.self_attention_scale,
-                            "onUpdate:value": _cache[11] || (_cache[11] = ($event) => unref(conf).data.settings.txt2img.self_attention_scale = $event),
-                            min: 0,
-                            max: 1,
-                            step: 0.05,
-                            style: { "margin-right": "12px" }
-                          }, null, 8, ["value"]),
-                          createVNode(unref(NInputNumber), {
-                            value: unref(conf).data.settings.txt2img.self_attention_scale,
-                            "onUpdate:value": _cache[12] || (_cache[12] = ($event) => unref(conf).data.settings.txt2img.self_attention_scale = $event),
-                            size: "small",
-                            style: { "min-width": "96px", "width": "96px" },
-                            min: 0,
-                            max: 1,
-                            step: 0.05
-                          }, null, 8, ["value"])
-                        ])) : createCommentVNode("", true),
-                        createBaseVNode("div", _hoisted_18$1, [
-                          createVNode(unref(NTooltip), { style: { "max-width": "600px" } }, {
-                            trigger: withCtx(() => [
-                              _hoisted_19$1
-                            ]),
-                            default: withCtx(() => [
-                              createTextVNode(" Number of images to generate after each other. ")
-                            ]),
-                            _: 1
-                          }),
-                          createVNode(unref(NSlider), {
-                            value: unref(conf).data.settings.img2img.batch_count,
-                            "onUpdate:value": _cache[13] || (_cache[13] = ($event) => unref(conf).data.settings.img2img.batch_count = $event),
-                            min: 1,
-                            max: 9,
-                            style: { "margin-right": "12px" }
-                          }, null, 8, ["value"]),
-                          createVNode(unref(NInputNumber), {
-                            value: unref(conf).data.settings.img2img.batch_count,
-                            "onUpdate:value": _cache[14] || (_cache[14] = ($event) => unref(conf).data.settings.img2img.batch_count = $event),
-                            size: "small",
-                            style: { "min-width": "96px", "width": "96px" },
-                            min: 1,
-                            max: 9
-                          }, null, 8, ["value"])
-                        ]),
-                        createVNode(_sfc_main$5, {
-                          "batch-size-object": unref(conf).data.settings.img2img
-                        }, null, 8, ["batch-size-object"]),
-                        createBaseVNode("div", _hoisted_20$1, [
-                          createVNode(unref(NTooltip), { style: { "max-width": "600px" } }, {
-                            trigger: withCtx(() => [
-                              _hoisted_21$1
-                            ]),
-                            default: withCtx(() => [
-                              createTextVNode(" Lower values will stick more to the original image, 0.5-0.75 is ideal ")
-                            ]),
-                            _: 1
-                          }),
-                          createVNode(unref(NSlider), {
-                            value: unref(conf).data.settings.img2img.denoising_strength,
-                            "onUpdate:value": _cache[15] || (_cache[15] = ($event) => unref(conf).data.settings.img2img.denoising_strength = $event),
-                            min: 0.1,
-                            max: 1,
-                            style: { "margin-right": "12px" },
-                            step: 0.025
-                          }, null, 8, ["value"]),
-                          createVNode(unref(NInputNumber), {
-                            value: unref(conf).data.settings.img2img.denoising_strength,
-                            "onUpdate:value": _cache[16] || (_cache[16] = ($event) => unref(conf).data.settings.img2img.denoising_strength = $event),
-                            size: "small",
-                            style: { "min-width": "96px", "width": "96px" },
-                            min: 0.1,
-                            max: 1,
-                            step: 0.025
-                          }, null, 8, ["value"])
-                        ]),
-                        createBaseVNode("div", _hoisted_22$1, [
-                          createVNode(unref(NTooltip), { style: { "max-width": "600px" } }, {
-                            trigger: withCtx(() => [
-                              _hoisted_23$1
-                            ]),
-                            default: withCtx(() => [
-                              createTextVNode(" Seed is a number that represents the starting canvas of your image. If you want to create the same image as your friend, you can use the same settings and seed to do so. "),
-                              _hoisted_24$1
-                            ]),
-                            _: 1
-                          }),
-                          createVNode(unref(NInputNumber), {
-                            value: unref(conf).data.settings.img2img.seed,
-                            "onUpdate:value": _cache[17] || (_cache[17] = ($event) => unref(conf).data.settings.img2img.seed = $event),
-                            size: "small",
-                            min: -1,
-                            max: 999999999999,
-                            style: { "flex-grow": "1" }
-                          }, null, 8, ["value"])
-                        ])
-                      ]),
-=======
-                          createBaseVNode("div", _hoisted_9$1, [
-=======
                           createBaseVNode("div", _hoisted_5$1, [
->>>>>>> abc74b23
                             createVNode(unref(NTooltip), { style: { "max-width": "600px" } }, {
                               trigger: withCtx(() => [
                                 _hoisted_6$1
@@ -1064,7 +957,7 @@
                               max: 9
                             }, null, 8, ["value"])
                           ]),
-                          createVNode(unref(_sfc_main$6), {
+                          createVNode(unref(_sfc_main$7), {
                             "batch-size-object": unref(settings).data.settings.img2img
                           }, null, 8, ["batch-size-object"]),
                           createBaseVNode("div", _hoisted_13$1, [
@@ -1117,7 +1010,6 @@
                           ])
                         ];
                       }),
->>>>>>> origin/experimental
                       _: 1
                     })
                   ]),
@@ -1128,14 +1020,14 @@
             }),
             createVNode(unref(NGi), null, {
               default: withCtx(() => [
-                createVNode(unref(_sfc_main$7), { generate }),
-                createVNode(unref(_sfc_main$8), {
+                createVNode(unref(_sfc_main$8), { generate }),
+                createVNode(unref(_sfc_main$9), {
                   "current-image": unref(global).state.img2img.currentImage,
                   images: unref(global).state.img2img.images,
                   data: unref(settings).data.settings.img2img,
                   onImageClicked: _cache[12] || (_cache[12] = ($event) => unref(global).state.img2img.currentImage = $event)
                 }, null, 8, ["current-image", "images", "data"]),
-                createVNode(unref(_sfc_main$9), {
+                createVNode(unref(_sfc_main$a), {
                   style: { "margin-top": "12px" },
                   "gen-data": unref(global).state.img2img.genData
                 }, null, 8, ["gen-data"])
@@ -1149,17 +1041,7 @@
     };
   }
 });
-<<<<<<< HEAD
-<<<<<<< HEAD
-const Img2Img_vue_vue_type_style_index_0_scoped_0e681881_lang = "";
-const Img2Img = /* @__PURE__ */ _export_sfc(_sfc_main$2, [["__scopeId", "data-v-0e681881"]]);
-=======
-const Img2Img_vue_vue_type_style_index_0_scoped_0fc30559_lang = "";
-const Img2Img = /* @__PURE__ */ _export_sfc(_sfc_main$2, [["__scopeId", "data-v-0fc30559"]]);
->>>>>>> origin/experimental
-=======
 const ImageToImage = /* @__PURE__ */ _export_sfc(_sfc_main$2, [["__scopeId", "data-v-8e99cbae"]]);
->>>>>>> abc74b23
 var VueDrawingCanvas = /* @__PURE__ */ defineComponent({
   name: "VueDrawingCanvas",
   props: {
@@ -1735,15 +1617,7 @@
     });
   }
 });
-<<<<<<< HEAD
-<<<<<<< HEAD
-const _withScopeId = (n) => (pushScopeId("data-v-214780b7"), n = n(), popScopeId(), n);
-=======
-const _withScopeId = (n) => (pushScopeId("data-v-5f9c8b43"), n = n(), popScopeId(), n);
->>>>>>> origin/experimental
-=======
 const _withScopeId = (n) => (pushScopeId("data-v-95ca20dd"), n = n(), popScopeId(), n);
->>>>>>> abc74b23
 const _hoisted_1 = { style: { "margin": "0 12px" } };
 const _hoisted_2 = { style: { "display": "inline-flex", "align-items": "center" } };
 const _hoisted_3 = /* @__PURE__ */ _withScopeId(() => /* @__PURE__ */ createBaseVNode("svg", {
@@ -1764,45 +1638,12 @@
 const _hoisted_7 = { class: "flex-container" };
 const _hoisted_8 = /* @__PURE__ */ _withScopeId(() => /* @__PURE__ */ createBaseVNode("p", { class: "slider-label" }, "Height", -1));
 const _hoisted_9 = { class: "flex-container" };
-<<<<<<< HEAD
-const _hoisted_10 = /* @__PURE__ */ _withScopeId(() => /* @__PURE__ */ createBaseVNode("p", { class: "slider-label" }, "Width", -1));
-const _hoisted_11 = { class: "flex-container" };
-const _hoisted_12 = /* @__PURE__ */ _withScopeId(() => /* @__PURE__ */ createBaseVNode("p", { class: "slider-label" }, "Height", -1));
-const _hoisted_13 = { class: "flex-container" };
-const _hoisted_14 = /* @__PURE__ */ _withScopeId(() => /* @__PURE__ */ createBaseVNode("p", { class: "slider-label" }, "Steps", -1));
-const _hoisted_15 = /* @__PURE__ */ _withScopeId(() => /* @__PURE__ */ createBaseVNode("b", { class: "highlight" }, "We recommend using 20-50 steps for most images.", -1));
-const _hoisted_16 = { class: "flex-container" };
-<<<<<<< HEAD
-const _hoisted_17 = /* @__PURE__ */ _withScopeId(() => /* @__PURE__ */ createBaseVNode("p", { class: "slider-label" }, "Steps", -1));
-const _hoisted_18 = /* @__PURE__ */ _withScopeId(() => /* @__PURE__ */ createBaseVNode("b", { class: "highlight" }, "We recommend using 20-50 steps for most images.", -1));
-const _hoisted_19 = { class: "flex-container" };
-const _hoisted_20 = /* @__PURE__ */ _withScopeId(() => /* @__PURE__ */ createBaseVNode("p", { class: "slider-label" }, "CFG Scale", -1));
-const _hoisted_21 = /* @__PURE__ */ _withScopeId(() => /* @__PURE__ */ createBaseVNode("b", { class: "highlight" }, "We recommend using 3-15 for most images.", -1));
-const _hoisted_22 = {
-  key: 0,
-  class: "flex-container"
-};
-const _hoisted_23 = /* @__PURE__ */ _withScopeId(() => /* @__PURE__ */ createBaseVNode("p", { class: "slider-label" }, "Self Attention Scale", -1));
-const _hoisted_24 = /* @__PURE__ */ _withScopeId(() => /* @__PURE__ */ createBaseVNode("b", { class: "highlight" }, "PyTorch ONLY.", -1));
-const _hoisted_25 = { class: "flex-container" };
-const _hoisted_26 = /* @__PURE__ */ _withScopeId(() => /* @__PURE__ */ createBaseVNode("p", { class: "slider-label" }, "Batch Count", -1));
-const _hoisted_27 = { class: "flex-container" };
-const _hoisted_28 = /* @__PURE__ */ _withScopeId(() => /* @__PURE__ */ createBaseVNode("p", { class: "slider-label" }, "Batch Size", -1));
-const _hoisted_29 = { class: "flex-container" };
-const _hoisted_30 = /* @__PURE__ */ _withScopeId(() => /* @__PURE__ */ createBaseVNode("p", { class: "slider-label" }, "Seed", -1));
-const _hoisted_31 = /* @__PURE__ */ _withScopeId(() => /* @__PURE__ */ createBaseVNode("b", { class: "highlight" }, "For random seed use -1.", -1));
-=======
-const _hoisted_17 = /* @__PURE__ */ _withScopeId(() => /* @__PURE__ */ createBaseVNode("p", { class: "slider-label" }, "CFG Scale", -1));
-const _hoisted_18 = /* @__PURE__ */ _withScopeId(() => /* @__PURE__ */ createBaseVNode("b", { class: "highlight" }, "We recommend using 3-15 for most images.", -1));
-const _hoisted_19 = {
-=======
 const _hoisted_10 = /* @__PURE__ */ _withScopeId(() => /* @__PURE__ */ createBaseVNode("p", { class: "slider-label" }, "Steps", -1));
 const _hoisted_11 = /* @__PURE__ */ _withScopeId(() => /* @__PURE__ */ createBaseVNode("b", { class: "highlight" }, "We recommend using 20-50 steps for most images.", -1));
 const _hoisted_12 = { class: "flex-container" };
 const _hoisted_13 = /* @__PURE__ */ _withScopeId(() => /* @__PURE__ */ createBaseVNode("p", { class: "slider-label" }, "CFG Scale", -1));
 const _hoisted_14 = /* @__PURE__ */ _withScopeId(() => /* @__PURE__ */ createBaseVNode("b", { class: "highlight" }, "We recommend using 3-15 for most images.", -1));
 const _hoisted_15 = {
->>>>>>> abc74b23
   key: 0,
   class: "flex-container"
 };
@@ -1813,18 +1654,8 @@
 const _hoisted_20 = { class: "flex-container" };
 const _hoisted_21 = /* @__PURE__ */ _withScopeId(() => /* @__PURE__ */ createBaseVNode("p", { class: "slider-label" }, "Batch Size", -1));
 const _hoisted_22 = { class: "flex-container" };
-<<<<<<< HEAD
-const _hoisted_23 = /* @__PURE__ */ _withScopeId(() => /* @__PURE__ */ createBaseVNode("p", { class: "slider-label" }, "Batch Count", -1));
-const _hoisted_24 = { class: "flex-container" };
-const _hoisted_25 = /* @__PURE__ */ _withScopeId(() => /* @__PURE__ */ createBaseVNode("p", { class: "slider-label" }, "Batch Size", -1));
-const _hoisted_26 = { class: "flex-container" };
-const _hoisted_27 = /* @__PURE__ */ _withScopeId(() => /* @__PURE__ */ createBaseVNode("p", { class: "slider-label" }, "Seed", -1));
-const _hoisted_28 = /* @__PURE__ */ _withScopeId(() => /* @__PURE__ */ createBaseVNode("b", { class: "highlight" }, "For random seed use -1.", -1));
->>>>>>> origin/experimental
-=======
 const _hoisted_23 = /* @__PURE__ */ _withScopeId(() => /* @__PURE__ */ createBaseVNode("p", { class: "slider-label" }, "Seed", -1));
 const _hoisted_24 = /* @__PURE__ */ _withScopeId(() => /* @__PURE__ */ createBaseVNode("b", { class: "highlight" }, "For random seed use -1.", -1));
->>>>>>> abc74b23
 const _sfc_main$1 = /* @__PURE__ */ defineComponent({
   __name: "Inpainting",
   setup(__props) {
@@ -1837,10 +1668,6 @@
       }
       return seed;
     };
-    const isSelectedModelPyTorch = computed(() => {
-      var _a;
-      return ((_a = conf.data.settings.model) == null ? void 0 : _a.backend) === "PyTorch";
-    });
     const generate = () => {
       var _a;
       if (settings.data.settings.inpainting.seed === null) {
@@ -2140,7 +1967,7 @@
                         var _a;
                         return [
                           createVNode(unref(Prompt), { tab: "inpainting" }),
-                          createVNode(unref(_sfc_main$4), { type: "inpainting" }),
+                          createVNode(unref(_sfc_main$5), { type: "inpainting" }),
                           createBaseVNode("div", _hoisted_5, [
                             _hoisted_6,
                             createVNode(unref(NSlider), {
@@ -2161,251 +1988,8 @@
                               max: 2048
                             }, null, 8, ["value"])
                           ]),
-<<<<<<< HEAD
-<<<<<<< HEAD
-                          _: 1
-                        }, 8, ["value", "onKeydown"]),
-                        createBaseVNode("div", _hoisted_5, [
-                          createVNode(unref(NTooltip), { style: { "max-width": "600px" } }, {
-                            trigger: withCtx(() => [
-                              _hoisted_6
-                            ]),
-                            default: withCtx(() => [
-                              createTextVNode(" The sampler is the method used to generate the image. Your result may vary drastically depending on the sampler you choose. "),
-                              _hoisted_7,
-                              _hoisted_8
-                            ]),
-                            _: 1
-                          }),
-                          createVNode(unref(NSelect), {
-                            options: unref(conf).scheduler_options,
-                            value: unref(conf).data.settings.inpainting.sampler,
-                            "onUpdate:value": _cache[6] || (_cache[6] = ($event) => unref(conf).data.settings.inpainting.sampler = $event),
-                            style: { "flex-grow": "1" }
-                          }, null, 8, ["options", "value"])
-                        ]),
-                        createBaseVNode("div", _hoisted_9, [
-                          createVNode(unref(NTooltip), { style: { "max-width": "600px" } }, {
-                            trigger: withCtx(() => [
-                              _hoisted_10
-                            ]),
-                            default: withCtx(() => [
-                              createTextVNode(" Changes the sigmas used in the Karras diffusion process. Might provide better results for some images. "),
-                              _hoisted_11
-                            ]),
-                            _: 1
-                          }),
-                          createVNode(_component_NSwitch, {
-                            value: unref(conf).data.settings.txt2img.use_karras_sigmas,
-                            "onUpdate:value": _cache[7] || (_cache[7] = ($event) => unref(conf).data.settings.txt2img.use_karras_sigmas = $event),
-                            style: { "justify-self": "flex-end" }
-                          }, null, 8, ["value"])
-                        ]),
-                        createBaseVNode("div", _hoisted_12, [
-                          _hoisted_13,
-                          createVNode(unref(NSlider), {
-                            value: unref(conf).data.settings.inpainting.width,
-                            "onUpdate:value": _cache[8] || (_cache[8] = ($event) => unref(conf).data.settings.inpainting.width = $event),
-                            min: 128,
-                            max: 2048,
-                            step: 8,
-                            style: { "margin-right": "12px" }
-                          }, null, 8, ["value"]),
-                          createVNode(unref(NInputNumber), {
-                            value: unref(conf).data.settings.inpainting.width,
-                            "onUpdate:value": _cache[9] || (_cache[9] = ($event) => unref(conf).data.settings.inpainting.width = $event),
-                            size: "small",
-                            style: { "min-width": "96px", "width": "96px" },
-                            step: 8,
-                            min: 128,
-                            max: 2048
-                          }, null, 8, ["value"])
-                        ]),
-                        createBaseVNode("div", _hoisted_14, [
-                          _hoisted_15,
-                          createVNode(unref(NSlider), {
-                            value: unref(conf).data.settings.inpainting.height,
-                            "onUpdate:value": _cache[10] || (_cache[10] = ($event) => unref(conf).data.settings.inpainting.height = $event),
-                            min: 128,
-                            max: 2048,
-                            step: 8,
-                            style: { "margin-right": "12px" }
-                          }, null, 8, ["value"]),
-                          createVNode(unref(NInputNumber), {
-                            value: unref(conf).data.settings.inpainting.height,
-                            "onUpdate:value": _cache[11] || (_cache[11] = ($event) => unref(conf).data.settings.inpainting.height = $event),
-                            size: "small",
-                            style: { "min-width": "96px", "width": "96px" },
-                            step: 8,
-                            min: 128,
-                            max: 2048
-                          }, null, 8, ["value"])
-                        ]),
-                        createBaseVNode("div", _hoisted_16, [
-                          createVNode(unref(NTooltip), { style: { "max-width": "600px" } }, {
-                            trigger: withCtx(() => [
-                              _hoisted_17
-                            ]),
-                            default: withCtx(() => [
-                              createTextVNode(" Number of steps to take in the diffusion process. Higher values will result in more detailed images but will take longer to generate. There is also a point of diminishing returns around 100 steps. "),
-                              _hoisted_18
-                            ]),
-                            _: 1
-                          }),
-                          createVNode(unref(NSlider), {
-                            value: unref(conf).data.settings.inpainting.steps,
-                            "onUpdate:value": _cache[12] || (_cache[12] = ($event) => unref(conf).data.settings.inpainting.steps = $event),
-                            min: 5,
-                            max: 300,
-                            style: { "margin-right": "12px" }
-                          }, null, 8, ["value"]),
-                          createVNode(unref(NInputNumber), {
-                            value: unref(conf).data.settings.inpainting.steps,
-                            "onUpdate:value": _cache[13] || (_cache[13] = ($event) => unref(conf).data.settings.inpainting.steps = $event),
-                            size: "small",
-                            style: { "min-width": "96px", "width": "96px" },
-                            min: 5,
-                            max: 300
-                          }, null, 8, ["value"])
-                        ]),
-                        createBaseVNode("div", _hoisted_19, [
-                          createVNode(unref(NTooltip), { style: { "max-width": "600px" } }, {
-                            trigger: withCtx(() => [
-                              _hoisted_20
-                            ]),
-                            default: withCtx(() => [
-                              createTextVNode(' Guidance scale indicates how much should model stay close to the prompt. Higher values might be exactly what you want, but generated images might have some artefacts. Lower values indicates that model can "dream" about this prompt more. '),
-                              _hoisted_21
-                            ]),
-                            _: 1
-                          }),
-                          createVNode(unref(NSlider), {
-                            value: unref(conf).data.settings.inpainting.cfg_scale,
-                            "onUpdate:value": _cache[14] || (_cache[14] = ($event) => unref(conf).data.settings.inpainting.cfg_scale = $event),
-                            min: 1,
-                            max: 30,
-                            step: 0.5,
-                            style: { "margin-right": "12px" }
-                          }, null, 8, ["value"]),
-                          createVNode(unref(NInputNumber), {
-                            value: unref(conf).data.settings.inpainting.cfg_scale,
-                            "onUpdate:value": _cache[15] || (_cache[15] = ($event) => unref(conf).data.settings.inpainting.cfg_scale = $event),
-                            size: "small",
-                            style: { "min-width": "96px", "width": "96px" },
-                            min: 1,
-                            max: 30,
-                            step: 0.5
-                          }, null, 8, ["value"])
-                        ]),
-                        isSelectedModelPyTorch.value ? (openBlock(), createElementBlock("div", _hoisted_22, [
-                          createVNode(unref(NTooltip), { style: { "max-width": "600px" } }, {
-                            trigger: withCtx(() => [
-                              _hoisted_23
-                            ]),
-                            default: withCtx(() => [
-                              _hoisted_24,
-                              createTextVNode(" If self attention is >0, SAG will guide the model and improve the quality of the image at the cost of speed. Higher values will follow the guidance more closely, which can lead to better, more sharp and detailed outputs. ")
-                            ]),
-                            _: 1
-                          }),
-                          createVNode(unref(NSlider), {
-                            value: unref(conf).data.settings.txt2img.self_attention_scale,
-                            "onUpdate:value": _cache[16] || (_cache[16] = ($event) => unref(conf).data.settings.txt2img.self_attention_scale = $event),
-                            min: 0,
-                            max: 1,
-                            step: 0.05,
-                            style: { "margin-right": "12px" }
-                          }, null, 8, ["value"]),
-                          createVNode(unref(NInputNumber), {
-                            value: unref(conf).data.settings.txt2img.self_attention_scale,
-                            "onUpdate:value": _cache[17] || (_cache[17] = ($event) => unref(conf).data.settings.txt2img.self_attention_scale = $event),
-                            size: "small",
-                            style: { "min-width": "96px", "width": "96px" },
-                            min: 0,
-                            max: 1,
-                            step: 0.05
-                          }, null, 8, ["value"])
-                        ])) : createCommentVNode("", true),
-                        createBaseVNode("div", _hoisted_25, [
-                          createVNode(unref(NTooltip), { style: { "max-width": "600px" } }, {
-                            trigger: withCtx(() => [
-                              _hoisted_26
-                            ]),
-                            default: withCtx(() => [
-                              createTextVNode(" Number of images to generate after each other. ")
-                            ]),
-                            _: 1
-                          }),
-                          createVNode(unref(NSlider), {
-                            value: unref(conf).data.settings.inpainting.batch_count,
-                            "onUpdate:value": _cache[18] || (_cache[18] = ($event) => unref(conf).data.settings.inpainting.batch_count = $event),
-                            min: 1,
-                            max: 9,
-                            style: { "margin-right": "12px" }
-                          }, null, 8, ["value"]),
-                          createVNode(unref(NInputNumber), {
-                            value: unref(conf).data.settings.inpainting.batch_count,
-                            "onUpdate:value": _cache[19] || (_cache[19] = ($event) => unref(conf).data.settings.inpainting.batch_count = $event),
-                            size: "small",
-                            style: { "min-width": "96px", "width": "96px" },
-                            min: 1,
-                            max: 9
-                          }, null, 8, ["value"])
-                        ]),
-                        createBaseVNode("div", _hoisted_27, [
-                          createVNode(unref(NTooltip), { style: { "max-width": "600px" } }, {
-                            trigger: withCtx(() => [
-                              _hoisted_28
-                            ]),
-                            default: withCtx(() => [
-                              createTextVNode(" Number of images to generate in paralel. ")
-                            ]),
-                            _: 1
-                          }),
-                          createVNode(unref(NSlider), {
-                            value: unref(conf).data.settings.inpainting.batch_size,
-                            "onUpdate:value": _cache[20] || (_cache[20] = ($event) => unref(conf).data.settings.inpainting.batch_size = $event),
-                            min: 1,
-                            max: 9,
-                            style: { "margin-right": "12px" }
-                          }, null, 8, ["value"]),
-                          createVNode(unref(NInputNumber), {
-                            value: unref(conf).data.settings.inpainting.batch_size,
-                            "onUpdate:value": _cache[21] || (_cache[21] = ($event) => unref(conf).data.settings.inpainting.batch_size = $event),
-                            size: "small",
-                            style: { "min-width": "96px", "width": "96px" },
-                            min: 1,
-                            max: 9
-                          }, null, 8, ["value"])
-                        ]),
-                        createBaseVNode("div", _hoisted_29, [
-                          createVNode(unref(NTooltip), { style: { "max-width": "600px" } }, {
-                            trigger: withCtx(() => [
-                              _hoisted_30
-                            ]),
-                            default: withCtx(() => [
-                              createTextVNode(" Seed is a number that represents the starting canvas of your image. If you want to create the same image as your friend, you can use the same settings and seed to do so. "),
-                              _hoisted_31
-                            ]),
-                            _: 1
-                          }),
-                          createVNode(unref(NInputNumber), {
-                            value: unref(conf).data.settings.inpainting.seed,
-                            "onUpdate:value": _cache[22] || (_cache[22] = ($event) => unref(conf).data.settings.inpainting.seed = $event),
-                            size: "small",
-                            min: -1,
-                            max: 999999999999,
-                            style: { "flex-grow": "1" }
-                          }, null, 8, ["value"])
-                        ])
-                      ]),
-=======
-                          createBaseVNode("div", _hoisted_11, [
-                            _hoisted_12,
-=======
                           createBaseVNode("div", _hoisted_7, [
                             _hoisted_8,
->>>>>>> abc74b23
                             createVNode(unref(NSlider), {
                               value: unref(settings).data.settings.inpainting.height,
                               "onUpdate:value": _cache[4] || (_cache[4] = ($event) => unref(settings).data.settings.inpainting.height = $event),
@@ -2583,7 +2167,6 @@
                           ])
                         ];
                       }),
->>>>>>> origin/experimental
                       _: 1
                     })
                   ]),
@@ -2594,14 +2177,14 @@
             }),
             createVNode(unref(NGi), null, {
               default: withCtx(() => [
-                createVNode(unref(_sfc_main$7), { generate }),
-                createVNode(unref(_sfc_main$8), {
+                createVNode(unref(_sfc_main$8), { generate }),
+                createVNode(unref(_sfc_main$9), {
                   "current-image": unref(global).state.inpainting.currentImage,
                   images: unref(global).state.inpainting.images,
                   data: unref(settings).data.settings.inpainting,
                   onImageClicked: _cache[17] || (_cache[17] = ($event) => unref(global).state.inpainting.currentImage = $event)
                 }, null, 8, ["current-image", "images", "data"]),
-                createVNode(unref(_sfc_main$9), {
+                createVNode(unref(_sfc_main$a), {
                   style: { "margin-top": "12px" },
                   "gen-data": unref(global).state.inpainting.genData
                 }, null, 8, ["gen-data"])
@@ -2615,17 +2198,7 @@
     };
   }
 });
-<<<<<<< HEAD
-<<<<<<< HEAD
-const Inpainting_vue_vue_type_style_index_0_scoped_214780b7_lang = "";
-const Inpainting = /* @__PURE__ */ _export_sfc(_sfc_main$1, [["__scopeId", "data-v-214780b7"]]);
-=======
-const Inpainting_vue_vue_type_style_index_0_scoped_5f9c8b43_lang = "";
-const Inpainting = /* @__PURE__ */ _export_sfc(_sfc_main$1, [["__scopeId", "data-v-5f9c8b43"]]);
->>>>>>> origin/experimental
-=======
 const Inpainting = /* @__PURE__ */ _export_sfc(_sfc_main$1, [["__scopeId", "data-v-95ca20dd"]]);
->>>>>>> abc74b23
 const _sfc_main = /* @__PURE__ */ defineComponent({
   __name: "Image2ImageView",
   setup(__props) {
