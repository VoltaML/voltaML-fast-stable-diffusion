var __defProp = Object.defineProperty;
var __defNormalProp = (obj, key, value) => key in obj ? __defProp(obj, key, { enumerable: true, configurable: true, writable: true, value }) : obj[key] = value;
var __publicField = (obj, key, value) => {
  __defNormalProp(obj, typeof key !== "symbol" ? key + "" : key, value);
  return value;
};
import { N as NDescriptionsItem, a as NDescriptions } from "./DescriptionsItem.js";
<<<<<<< HEAD
import { d as defineComponent, e as openBlock, f as createElementBlock, k as createBaseVNode, p as createBlock, w as withCtx, g as createVNode, h as unref, m as createTextVNode, B as toDisplayString, i as NCard, n as createCommentVNode, a as useSettings, l as NTooltip, F as Fragment, u as useState, c as computed, E as spaceRegex, A as NIcon, q as NSelect, G as promptHandleKeyUp, H as promptHandleKeyDown, I as NInput, _ as _export_sfc, J as watch, y as ref, s as serverUrl } from "./index.js";
import { N as NSlider, a as NSwitch } from "./Switch.js";
=======
import { d as defineComponent, o as openBlock, j as createElementBlock, f as createBaseVNode, e as createBlock, w as withCtx, g as createVNode, h as unref, k as createTextVNode, C as toDisplayString, n as NCard, m as createCommentVNode, u as useSettings, l as NTooltip, F as Fragment, a as useState, c as computed, G as spaceRegex, B as NIcon, i as NSelect, H as promptHandleKeyUp, I as promptHandleKeyDown, J as NInput, _ as _export_sfc, K as watch, z as ref, t as serverUrl } from "./index.js";
import { a as NSlider, N as NSwitch } from "./Switch.js";
>>>>>>> 69002274
import { N as NInputNumber } from "./InputNumber.js";
import { N as NForm, a as NFormItem } from "./SamplerPicker.vue_vue_type_script_setup_true_lang.js";
const _hoisted_1$2 = {
  xmlns: "http://www.w3.org/2000/svg",
  "xmlns:xlink": "http://www.w3.org/1999/xlink",
  viewBox: "0 0 512 512"
};
const _hoisted_2$2 = /* @__PURE__ */ createBaseVNode(
  "path",
  {
    d: "M262.29 192.31a64 64 0 1 0 57.4 57.4a64.13 64.13 0 0 0-57.4-57.4zM416.39 256a154.34 154.34 0 0 1-1.53 20.79l45.21 35.46a10.81 10.81 0 0 1 2.45 13.75l-42.77 74a10.81 10.81 0 0 1-13.14 4.59l-44.9-18.08a16.11 16.11 0 0 0-15.17 1.75A164.48 164.48 0 0 1 325 400.8a15.94 15.94 0 0 0-8.82 12.14l-6.73 47.89a11.08 11.08 0 0 1-10.68 9.17h-85.54a11.11 11.11 0 0 1-10.69-8.87l-6.72-47.82a16.07 16.07 0 0 0-9-12.22a155.3 155.3 0 0 1-21.46-12.57a16 16 0 0 0-15.11-1.71l-44.89 18.07a10.81 10.81 0 0 1-13.14-4.58l-42.77-74a10.8 10.8 0 0 1 2.45-13.75l38.21-30a16.05 16.05 0 0 0 6-14.08c-.36-4.17-.58-8.33-.58-12.5s.21-8.27.58-12.35a16 16 0 0 0-6.07-13.94l-38.19-30A10.81 10.81 0 0 1 49.48 186l42.77-74a10.81 10.81 0 0 1 13.14-4.59l44.9 18.08a16.11 16.11 0 0 0 15.17-1.75A164.48 164.48 0 0 1 187 111.2a15.94 15.94 0 0 0 8.82-12.14l6.73-47.89A11.08 11.08 0 0 1 213.23 42h85.54a11.11 11.11 0 0 1 10.69 8.87l6.72 47.82a16.07 16.07 0 0 0 9 12.22a155.3 155.3 0 0 1 21.46 12.57a16 16 0 0 0 15.11 1.71l44.89-18.07a10.81 10.81 0 0 1 13.14 4.58l42.77 74a10.8 10.8 0 0 1-2.45 13.75l-38.21 30a16.05 16.05 0 0 0-6.05 14.08c.33 4.14.55 8.3.55 12.47z",
    fill: "none",
    stroke: "currentColor",
    "stroke-linecap": "round",
    "stroke-linejoin": "round",
    "stroke-width": "32"
  },
  null,
  -1
  /* HOISTED */
);
const _hoisted_3$2 = [_hoisted_2$2];
const SettingsOutline = defineComponent({
  name: "SettingsOutline",
  render: function render(_ctx, _cache) {
    return openBlock(), createElementBlock("svg", _hoisted_1$2, _hoisted_3$2);
  }
});
const _sfc_main$3 = /* @__PURE__ */ defineComponent({
  __name: "OutputStats",
  props: {
    genData: {
      type: Object,
      required: true
    }
  },
  setup(__props) {
    return (_ctx, _cache) => {
      return __props.genData.time_taken || __props.genData.seed ? (openBlock(), createBlock(unref(NCard), {
        key: 0,
        title: "Stats"
      }, {
        default: withCtx(() => [
          createVNode(unref(NDescriptions), null, {
            default: withCtx(() => [
              createVNode(unref(NDescriptionsItem), { label: "Total Time" }, {
                default: withCtx(() => [
                  createTextVNode(toDisplayString(__props.genData.time_taken) + "s ", 1)
                ]),
                _: 1
              }),
              createVNode(unref(NDescriptionsItem), { label: "Seed" }, {
                default: withCtx(() => [
                  createTextVNode(toDisplayString(__props.genData.seed), 1)
                ]),
                _: 1
              })
            ]),
            _: 1
          })
        ]),
        _: 1
      })) : createCommentVNode("", true);
    };
  }
});
const _hoisted_1$1 = {
  key: 0,
  class: "flex-container"
};
const _hoisted_2$1 = /* @__PURE__ */ createBaseVNode("p", { class: "slider-label" }, "Batch Size", -1);
const _hoisted_3$1 = {
  key: 1,
  class: "flex-container"
};
const _hoisted_4$1 = /* @__PURE__ */ createBaseVNode("p", { class: "slider-label" }, "Batch Size", -1);
const _sfc_main$2 = /* @__PURE__ */ defineComponent({
  __name: "BatchSizeInput",
  props: {
    batchSizeObject: {
      type: Object,
      required: true
    }
  },
  setup(__props) {
    const props = __props;
    const settings = useSettings();
    return (_ctx, _cache) => {
      return unref(settings).data.settings.aitDim.batch_size ? (openBlock(), createElementBlock("div", _hoisted_1$1, [
        createVNode(unref(NTooltip), { style: { "max-width": "600px" } }, {
          trigger: withCtx(() => [
            _hoisted_2$1
          ]),
          default: withCtx(() => [
            createTextVNode(" Number of images to generate in paralel. ")
          ]),
          _: 1
        }),
        createVNode(unref(NSlider), {
          value: props.batchSizeObject.batch_size,
          "onUpdate:value": _cache[0] || (_cache[0] = ($event) => props.batchSizeObject.batch_size = $event),
          min: unref(settings).data.settings.aitDim.batch_size[0],
          max: unref(settings).data.settings.aitDim.batch_size[1],
          style: { "margin-right": "12px" }
        }, null, 8, ["value", "min", "max"]),
        createVNode(unref(NInputNumber), {
          value: props.batchSizeObject.batch_size,
          "onUpdate:value": _cache[1] || (_cache[1] = ($event) => props.batchSizeObject.batch_size = $event),
          size: "small",
          min: unref(settings).data.settings.aitDim.batch_size[0],
          max: unref(settings).data.settings.aitDim.batch_size[1],
          style: { "min-width": "96px", "width": "96px" }
        }, null, 8, ["value", "min", "max"])
      ])) : (openBlock(), createElementBlock("div", _hoisted_3$1, [
        createVNode(unref(NTooltip), { style: { "max-width": "600px" } }, {
          trigger: withCtx(() => [
            _hoisted_4$1
          ]),
          default: withCtx(() => [
            createTextVNode(" Number of images to generate in paralel. ")
          ]),
          _: 1
        }),
        createVNode(unref(NSlider), {
          value: props.batchSizeObject.batch_size,
          "onUpdate:value": _cache[2] || (_cache[2] = ($event) => props.batchSizeObject.batch_size = $event),
          min: 1,
          max: 9,
          style: { "margin-right": "12px" }
        }, null, 8, ["value"]),
        createVNode(unref(NInputNumber), {
          value: props.batchSizeObject.batch_size,
          "onUpdate:value": _cache[3] || (_cache[3] = ($event) => props.batchSizeObject.batch_size = $event),
          size: "small",
          style: { "min-width": "96px", "width": "96px" }
        }, null, 8, ["value"])
      ]));
    };
  }
});
const _hoisted_1 = {
  key: 0,
  class: "flex-container"
};
const _hoisted_2 = /* @__PURE__ */ createBaseVNode("p", { class: "slider-label" }, "Width", -1);
const _hoisted_3 = {
  key: 1,
  class: "flex-container"
};
const _hoisted_4 = /* @__PURE__ */ createBaseVNode("p", { class: "slider-label" }, "Width", -1);
const _hoisted_5 = {
  key: 2,
  class: "flex-container"
};
const _hoisted_6 = /* @__PURE__ */ createBaseVNode("p", { class: "slider-label" }, "Height", -1);
const _hoisted_7 = {
  key: 3,
  class: "flex-container"
};
const _hoisted_8 = /* @__PURE__ */ createBaseVNode("p", { class: "slider-label" }, "Height", -1);
const _sfc_main$1 = /* @__PURE__ */ defineComponent({
  __name: "DimensionsInput",
  props: {
    dimensionsObject: {
      type: Object,
      required: true
    }
  },
  setup(__props) {
    const props = __props;
    const settings = useSettings();
    return (_ctx, _cache) => {
      return openBlock(), createElementBlock(Fragment, null, [
        unref(settings).data.settings.aitDim.width ? (openBlock(), createElementBlock("div", _hoisted_1, [
          _hoisted_2,
          createVNode(unref(NSlider), {
            value: props.dimensionsObject.width,
            "onUpdate:value": _cache[0] || (_cache[0] = ($event) => props.dimensionsObject.width = $event),
            min: unref(settings).data.settings.aitDim.width[0],
            max: unref(settings).data.settings.aitDim.width[1],
            step: 64,
            style: { "margin-right": "12px" }
          }, null, 8, ["value", "min", "max"]),
          createVNode(unref(NInputNumber), {
            value: props.dimensionsObject.width,
            "onUpdate:value": _cache[1] || (_cache[1] = ($event) => props.dimensionsObject.width = $event),
            size: "small",
            style: { "min-width": "96px", "width": "96px" },
            min: unref(settings).data.settings.aitDim.width[0],
            max: unref(settings).data.settings.aitDim.width[1],
            step: 64
          }, null, 8, ["value", "min", "max"])
        ])) : (openBlock(), createElementBlock("div", _hoisted_3, [
          _hoisted_4,
          createVNode(unref(NSlider), {
            value: props.dimensionsObject.width,
            "onUpdate:value": _cache[2] || (_cache[2] = ($event) => props.dimensionsObject.width = $event),
            min: 128,
            max: 2048,
            step: 1,
            style: { "margin-right": "12px" }
          }, null, 8, ["value"]),
          createVNode(unref(NInputNumber), {
            value: props.dimensionsObject.width,
            "onUpdate:value": _cache[3] || (_cache[3] = ($event) => props.dimensionsObject.width = $event),
            size: "small",
            style: { "min-width": "96px", "width": "96px" },
            step: 1
          }, null, 8, ["value"])
        ])),
        unref(settings).data.settings.aitDim.height ? (openBlock(), createElementBlock("div", _hoisted_5, [
          _hoisted_6,
          createVNode(unref(NSlider), {
            value: props.dimensionsObject.height,
            "onUpdate:value": _cache[4] || (_cache[4] = ($event) => props.dimensionsObject.height = $event),
            min: unref(settings).data.settings.aitDim.height[0],
            max: unref(settings).data.settings.aitDim.height[1],
            step: 64,
            style: { "margin-right": "12px" }
          }, null, 8, ["value", "min", "max"]),
          createVNode(unref(NInputNumber), {
            value: props.dimensionsObject.height,
            "onUpdate:value": _cache[5] || (_cache[5] = ($event) => props.dimensionsObject.height = $event),
            size: "small",
            style: { "min-width": "96px", "width": "96px" },
            min: unref(settings).data.settings.aitDim.height[0],
            max: unref(settings).data.settings.aitDim.height[1],
            step: 64
          }, null, 8, ["value", "min", "max"])
        ])) : (openBlock(), createElementBlock("div", _hoisted_7, [
          _hoisted_8,
          createVNode(unref(NSlider), {
            value: props.dimensionsObject.height,
            "onUpdate:value": _cache[6] || (_cache[6] = ($event) => props.dimensionsObject.height = $event),
            min: 128,
            max: 2048,
            step: 1,
            style: { "margin-right": "12px" }
          }, null, 8, ["value"]),
          createVNode(unref(NInputNumber), {
            value: props.dimensionsObject.height,
            "onUpdate:value": _cache[7] || (_cache[7] = ($event) => props.dimensionsObject.height = $event),
            size: "small",
            style: { "min-width": "96px", "width": "96px" },
            step: 1
          }, null, 8, ["value"])
        ]))
      ], 64);
    };
  }
});
const _sfc_main = /* @__PURE__ */ defineComponent({
  __name: "Prompt",
  props: {
    tab: {
      type: String,
      required: true
    }
  },
  setup(__props) {
    const props = __props;
    const settings = useSettings();
    const state = useState();
    const promptCount = computed(() => {
      return settings.data.settings[props.tab].prompt.split(spaceRegex).length - 1;
    });
    const negativePromptCount = computed(() => {
      return settings.data.settings[props.tab].negative_prompt.split(spaceRegex).length - 1;
    });
    return (_ctx, _cache) => {
      return openBlock(), createElementBlock("div", null, [
        createVNode(unref(NInput), {
          value: unref(settings).data.settings[props.tab].prompt,
          "onUpdate:value": _cache[3] || (_cache[3] = ($event) => unref(settings).data.settings[props.tab].prompt = $event),
          type: "textarea",
          placeholder: "Prompt",
          class: "prompt",
          "show-count": "",
          onKeyup: _cache[4] || (_cache[4] = ($event) => unref(promptHandleKeyUp)(
            $event,
            unref(settings).data.settings[props.tab],
            "prompt",
            unref(state)
          )),
          onKeydown: unref(promptHandleKeyDown)
        }, {
          suffix: withCtx(() => [
            createVNode(unref(NTooltip), null, {
              trigger: withCtx(() => [
                createVNode(unref(NIcon), { style: { "margin-top": "10px" } }, {
                  default: withCtx(() => [
                    createVNode(unref(SettingsOutline))
                  ]),
                  _: 1
                })
              ]),
              default: withCtx(() => [
                createVNode(unref(NForm), { "show-feedback": false }, {
                  default: withCtx(() => [
                    createVNode(unref(NFormItem), {
                      label: "Prompt-to-Prompt preprocessing",
                      class: "form-item"
                    }, {
                      default: withCtx(() => [
                        createVNode(unref(NSwitch), {
                          value: unref(settings).data.settings.api.prompt_to_prompt,
                          "onUpdate:value": _cache[0] || (_cache[0] = ($event) => unref(settings).data.settings.api.prompt_to_prompt = $event)
                        }, null, 8, ["value"])
                      ]),
                      _: 1
                    }),
                    createVNode(unref(NFormItem), {
                      label: "Prompt-to-Prompt model",
                      class: "form-item"
                    }, {
                      default: withCtx(() => [
                        createVNode(unref(NSelect), {
                          filterable: "",
                          "consistent-menu-width": false,
                          options: [
                            {
                              value: "lllyasviel/Fooocus-Expansion",
                              label: "lllyasviel/Fooocus-Expansion"
                            },
                            {
                              value: "daspartho/prompt-extend",
                              label: "daspartho/prompt-extend"
                            },
                            {
                              value: "succinctly/text2image-prompt-generator",
                              label: "succinctly/text2image-prompt-generator"
                            },
                            {
                              value: "Gustavosta/MagicPrompt-Stable-Diffusion",
                              label: "Gustavosta/MagicPrompt-Stable-Diffusion"
                            },
                            {
                              value: "Ar4ikov/gpt2-medium-650k-stable-diffusion-prompt-generator",
                              label: "Ar4ikov/gpt2-medium-650k-stable-diffusion-prompt-generator"
                            }
                          ],
                          value: unref(settings).data.settings.api.prompt_to_prompt_model,
                          "onUpdate:value": _cache[1] || (_cache[1] = ($event) => unref(settings).data.settings.api.prompt_to_prompt_model = $event)
                        }, null, 8, ["value"])
                      ]),
                      _: 1
                    }),
                    createVNode(unref(NFormItem), {
                      label: "Prompt-to-Prompt device",
                      class: "form-item"
                    }, {
                      default: withCtx(() => [
                        createVNode(unref(NSelect), {
                          options: [
                            {
                              value: "gpu",
                              label: "On-Device"
                            },
                            {
                              value: "cpu",
                              label: "CPU"
                            }
                          ],
                          value: unref(settings).data.settings.api.prompt_to_prompt_device,
                          "onUpdate:value": _cache[2] || (_cache[2] = ($event) => unref(settings).data.settings.api.prompt_to_prompt_device = $event)
                        }, null, 8, ["value"])
                      ]),
                      _: 1
                    })
                  ]),
                  _: 1
                })
              ]),
              _: 1
            })
          ]),
          count: withCtx(() => [
            createTextVNode(toDisplayString(promptCount.value), 1)
          ]),
          _: 1
        }, 8, ["value", "onKeydown"]),
        createVNode(unref(NInput), {
          value: unref(settings).data.settings[props.tab].negative_prompt,
          "onUpdate:value": _cache[5] || (_cache[5] = ($event) => unref(settings).data.settings[props.tab].negative_prompt = $event),
          type: "textarea",
          placeholder: "Negative prompt",
          "show-count": "",
          onKeyup: _cache[6] || (_cache[6] = ($event) => unref(promptHandleKeyUp)(
            $event,
            unref(settings).data.settings[props.tab],
            "negative_prompt",
            unref(state)
          )),
          onKeydown: unref(promptHandleKeyDown)
        }, {
          count: withCtx(() => [
            createTextVNode(toDisplayString(negativePromptCount.value), 1)
          ]),
          _: 1
        }, 8, ["value", "onKeydown"])
      ]);
    };
  }
});
const Prompt = /* @__PURE__ */ _export_sfc(_sfc_main, [["__scopeId", "data-v-780680bc"]]);
class BurnerClock {
  constructor(observed_value, settings, callback, timerOverrride = 0, sendInterrupt = true) {
    __publicField(this, "isChanging", ref(false));
    __publicField(this, "timer", null);
    __publicField(this, "timeoutDuration");
    this.observed_value = observed_value;
    this.settings = settings;
    this.callback = callback;
    this.timerOverrride = timerOverrride;
    this.sendInterrupt = sendInterrupt;
    this.timeoutDuration = this.timerOverrride !== 0 ? this.timerOverrride : this.settings.data.settings.frontend.on_change_timer;
    watch(this.observed_value, () => {
      this.handleChange();
    });
  }
  handleChange() {
    if (!this.isChanging.value) {
      this.startTimer();
    } else {
      this.resetTimer();
    }
  }
  startTimer() {
    if (this.timeoutDuration > 0) {
      this.isChanging.value = true;
      this.timer = setTimeout(() => {
        if (this.sendInterrupt) {
          fetch(`${serverUrl}/api/general/interrupt`, {
            method: "POST"
          }).then((res) => {
            if (res.status === 200) {
              this.callback();
              this.isChanging.value = false;
            }
          }).catch((err) => {
            this.isChanging.value = false;
            console.error(err);
          });
        } else {
          this.callback();
          this.isChanging.value = false;
        }
      }, this.timeoutDuration);
    }
  }
  resetTimer() {
    if (this.timer) {
      clearTimeout(this.timer);
    }
    this.timer = setTimeout(() => {
      fetch(`${serverUrl}/api/general/interrupt`, {
        method: "POST"
      }).then((res) => {
        if (res.status === 200) {
          this.callback();
          this.isChanging.value = false;
        }
      }).catch((err) => {
        this.isChanging.value = false;
        console.error(err);
      });
    }, this.timeoutDuration);
  }
  cleanup() {
    if (this.timer) {
      clearTimeout(this.timer);
    }
  }
}
export {
  BurnerClock as B,
  Prompt as P,
  _sfc_main$1 as _,
  _sfc_main$2 as a,
  _sfc_main$3 as b
};<|MERGE_RESOLUTION|>--- conflicted
+++ resolved
@@ -5,13 +5,8 @@
   return value;
 };
 import { N as NDescriptionsItem, a as NDescriptions } from "./DescriptionsItem.js";
-<<<<<<< HEAD
-import { d as defineComponent, e as openBlock, f as createElementBlock, k as createBaseVNode, p as createBlock, w as withCtx, g as createVNode, h as unref, m as createTextVNode, B as toDisplayString, i as NCard, n as createCommentVNode, a as useSettings, l as NTooltip, F as Fragment, u as useState, c as computed, E as spaceRegex, A as NIcon, q as NSelect, G as promptHandleKeyUp, H as promptHandleKeyDown, I as NInput, _ as _export_sfc, J as watch, y as ref, s as serverUrl } from "./index.js";
-import { N as NSlider, a as NSwitch } from "./Switch.js";
-=======
-import { d as defineComponent, o as openBlock, j as createElementBlock, f as createBaseVNode, e as createBlock, w as withCtx, g as createVNode, h as unref, k as createTextVNode, C as toDisplayString, n as NCard, m as createCommentVNode, u as useSettings, l as NTooltip, F as Fragment, a as useState, c as computed, G as spaceRegex, B as NIcon, i as NSelect, H as promptHandleKeyUp, I as promptHandleKeyDown, J as NInput, _ as _export_sfc, K as watch, z as ref, t as serverUrl } from "./index.js";
+import { d as defineComponent, o as openBlock, j as createElementBlock, f as createBaseVNode, e as createBlock, w as withCtx, g as createVNode, h as unref, k as createTextVNode, D as toDisplayString, n as NCard, m as createCommentVNode, u as useSettings, l as NTooltip, G as Fragment, a as useState, c as computed, H as spaceRegex, C as NIcon, i as NSelect, I as promptHandleKeyUp, J as promptHandleKeyDown, K as NInput, _ as _export_sfc, L as watch, A as ref, v as serverUrl } from "./index.js";
 import { a as NSlider, N as NSwitch } from "./Switch.js";
->>>>>>> 69002274
 import { N as NInputNumber } from "./InputNumber.js";
 import { N as NForm, a as NFormItem } from "./SamplerPicker.vue_vue_type_script_setup_true_lang.js";
 const _hoisted_1$2 = {
