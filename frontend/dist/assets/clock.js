--- conflicted
+++ resolved
@@ -5,16 +5,11 @@
   return value;
 };
 import { N as NDescriptionsItem, a as NDescriptions } from "./DescriptionsItem.js";
-<<<<<<< HEAD
 import { d as defineComponent, o as openBlock, j as createElementBlock, f as createBaseVNode, e as createBlock, w as withCtx, g as createVNode, h as unref, k as createTextVNode, C as toDisplayString, n as NCard, m as createCommentVNode, u as useSettings, l as NTooltip, i as NSelect, F as Fragment, a as useState, c as computed, G as spaceRegex, B as NIcon, H as promptHandleKeyUp, I as promptHandleKeyDown, J as NInput, _ as _export_sfc, K as watch, z as ref, t as serverUrl } from "./index.js";
-import { a as NSlider, N as NSwitch } from "./Switch.js";
-=======
-import { d as defineComponent, o as openBlock, j as createElementBlock, f as createBaseVNode, e as createBlock, w as withCtx, g as createVNode, h as unref, k as createTextVNode, C as toDisplayString, n as NCard, m as createCommentVNode, u as useSettings, l as NTooltip, F as Fragment, a as useState, c as computed, G as spaceRegex, B as NIcon, i as NSelect, H as promptHandleKeyUp, I as promptHandleKeyDown, J as NInput, _ as _export_sfc, K as watch, z as ref, t as serverUrl } from "./index.js";
 import { N as NSlider } from "./Slider.js";
->>>>>>> 39b078b4
 import { N as NInputNumber } from "./InputNumber.js";
+import { N as NSwitch } from "./Switch.js";
 import { N as NForm, a as NFormItem } from "./SamplerPicker.vue_vue_type_script_setup_true_lang.js";
-import { N as NSwitch } from "./Switch.js";
 const _hoisted_1$4 = {
   xmlns: "http://www.w3.org/2000/svg",
   "xmlns:xlink": "http://www.w3.org/1999/xlink",
