import { R as inject, by as getCurrentInstance, J as watch, aB as onBeforeUnmount, Q as cB, ab as cM, aa as c, P as createInjectionKey, d as defineComponent, S as useConfig, T as useTheme, D as ref, a3 as provide, C as h, bz as formLight, a1 as keysOf, c as computed, az as formatLength, aH as get, bA as commonVariables, at as cE, V as toRef, aW as createId, bB as formItemInjectionKey, b9 as onMounted, W as useThemeClass, aX as Transition, av as resolveWrappedSlot, al as createKey, aM as warn, a as useSettings, u as useState, e as openBlock, v as createBlock, w as withCtx, g as createVNode, h as unref, x as NSelect, n as createBaseVNode, f as createElementBlock, L as renderList, bb as NText, m as createTextVNode, t as toDisplayString, I as Fragment, i as NCard, b8 as reactive, s as serverUrl, k as NInput, bC as convertToTextString, r as createCommentVNode, G as NTabPane, H as NTabs, bD as themeKey, E as NButton, q as NTooltip, b as useMessage, bE as useNotification, o as onUnmounted, bF as defaultSettings } from "./index.js";
import { a as NSwitch, N as NSlider } from "./Switch.js";
import { N as NInputNumber } from "./InputNumber.js";
import { _ as _sfc_main$h } from "./SamplerPicker.vue_vue_type_script_setup_true_lang.js";
import "./Settings.js";
function useInjectionInstanceCollection(injectionName, collectionKey, registerKeyRef) {
  var _a;
  const injection = inject(injectionName, null);
  if (injection === null)
    return;
  const vm = (_a = getCurrentInstance()) === null || _a === void 0 ? void 0 : _a.proxy;
  watch(registerKeyRef, registerInstance);
  registerInstance(registerKeyRef.value);
  onBeforeUnmount(() => {
    registerInstance(void 0, registerKeyRef.value);
  });
  function registerInstance(key, oldKey) {
    const collection = injection[collectionKey];
    if (oldKey !== void 0)
      removeInstance(collection, oldKey);
    if (key !== void 0)
      addInstance(collection, key);
  }
  function removeInstance(collection, key) {
    if (!collection[key])
      collection[key] = [];
    collection[key].splice(collection[key].findIndex((instance) => instance === vm), 1);
  }
  function addInstance(collection, key) {
    if (!collection[key])
      collection[key] = [];
    if (!~collection[key].findIndex((instance) => instance === vm)) {
      collection[key].push(vm);
    }
  }
}
const style$1 = cB("form", [cM("inline", `
 width: 100%;
 display: inline-flex;
 align-items: flex-start;
 align-content: space-around;
 `, [cB("form-item", {
  width: "auto",
  marginRight: "18px"
}, [c("&:last-child", {
  marginRight: 0
})])])]);
const formInjectionKey = createInjectionKey("n-form");
const formItemInstsInjectionKey = createInjectionKey("n-form-item-insts");
var __awaiter$1 = globalThis && globalThis.__awaiter || function(thisArg, _arguments, P, generator) {
  function adopt(value) {
    return value instanceof P ? value : new P(function(resolve) {
      resolve(value);
    });
  }
  return new (P || (P = Promise))(function(resolve, reject) {
    function fulfilled(value) {
      try {
        step(generator.next(value));
      } catch (e) {
        reject(e);
      }
    }
    function rejected(value) {
      try {
        step(generator["throw"](value));
      } catch (e) {
        reject(e);
      }
    }
    function step(result) {
      result.done ? resolve(result.value) : adopt(result.value).then(fulfilled, rejected);
    }
    step((generator = generator.apply(thisArg, _arguments || [])).next());
  });
};
const formProps = Object.assign(Object.assign({}, useTheme.props), { inline: Boolean, labelWidth: [Number, String], labelAlign: String, labelPlacement: {
  type: String,
  default: "top"
}, model: {
  type: Object,
  default: () => {
  }
}, rules: Object, disabled: Boolean, size: String, showRequireMark: {
  type: Boolean,
  default: void 0
}, requireMarkPlacement: String, showFeedback: {
  type: Boolean,
  default: true
}, onSubmit: {
  type: Function,
  default: (e) => {
    e.preventDefault();
  }
}, showLabel: {
  type: Boolean,
  default: void 0
}, validateMessages: Object });
const NForm = defineComponent({
  name: "Form",
  props: formProps,
  setup(props) {
    const { mergedClsPrefixRef } = useConfig(props);
    useTheme("Form", "-form", style$1, formLight, props, mergedClsPrefixRef);
    const formItems = {};
    const maxChildLabelWidthRef = ref(void 0);
    const deriveMaxChildLabelWidth = (currentWidth) => {
      const currentMaxChildLabelWidth = maxChildLabelWidthRef.value;
      if (currentMaxChildLabelWidth === void 0 || currentWidth >= currentMaxChildLabelWidth) {
        maxChildLabelWidthRef.value = currentWidth;
      }
    };
    function validate(validateCallback, shouldRuleBeApplied = () => true) {
      return __awaiter$1(this, void 0, void 0, function* () {
        yield new Promise((resolve, reject) => {
          const formItemValidationPromises = [];
          for (const key of keysOf(formItems)) {
            const formItemInstances = formItems[key];
            for (const formItemInstance of formItemInstances) {
              if (formItemInstance.path) {
                formItemValidationPromises.push(formItemInstance.internalValidate(null, shouldRuleBeApplied));
              }
            }
          }
          void Promise.all(formItemValidationPromises).then((results) => {
            if (results.some((result) => !result.valid)) {
              const errors = results.filter((result) => result.errors).map((result) => result.errors);
              if (validateCallback) {
                validateCallback(errors);
              }
              reject(errors);
            } else {
              if (validateCallback)
                validateCallback();
              resolve();
            }
          });
        });
      });
    }
    function restoreValidation() {
      for (const key of keysOf(formItems)) {
        const formItemInstances = formItems[key];
        for (const formItemInstance of formItemInstances) {
          formItemInstance.restoreValidation();
        }
      }
    }
    provide(formInjectionKey, {
      props,
      maxChildLabelWidthRef,
      deriveMaxChildLabelWidth
    });
    provide(formItemInstsInjectionKey, { formItems });
    const formExposedMethod = {
      validate,
      restoreValidation
    };
    return Object.assign(formExposedMethod, {
      mergedClsPrefix: mergedClsPrefixRef
    });
  },
  render() {
    const { mergedClsPrefix } = this;
    return h("form", { class: [
      `${mergedClsPrefix}-form`,
      this.inline && `${mergedClsPrefix}-form--inline`
    ], onSubmit: this.onSubmit }, this.$slots);
  }
});
function _extends() {
  _extends = Object.assign ? Object.assign.bind() : function(target) {
    for (var i = 1; i < arguments.length; i++) {
      var source = arguments[i];
      for (var key in source) {
        if (Object.prototype.hasOwnProperty.call(source, key)) {
          target[key] = source[key];
        }
      }
    }
    return target;
  };
  return _extends.apply(this, arguments);
}
function _inheritsLoose(subClass, superClass) {
  subClass.prototype = Object.create(superClass.prototype);
  subClass.prototype.constructor = subClass;
  _setPrototypeOf(subClass, superClass);
}
function _getPrototypeOf(o) {
  _getPrototypeOf = Object.setPrototypeOf ? Object.getPrototypeOf.bind() : function _getPrototypeOf2(o2) {
    return o2.__proto__ || Object.getPrototypeOf(o2);
  };
  return _getPrototypeOf(o);
}
function _setPrototypeOf(o, p) {
  _setPrototypeOf = Object.setPrototypeOf ? Object.setPrototypeOf.bind() : function _setPrototypeOf2(o2, p2) {
    o2.__proto__ = p2;
    return o2;
  };
  return _setPrototypeOf(o, p);
}
function _isNativeReflectConstruct() {
  if (typeof Reflect === "undefined" || !Reflect.construct)
    return false;
  if (Reflect.construct.sham)
    return false;
  if (typeof Proxy === "function")
    return true;
  try {
    Boolean.prototype.valueOf.call(Reflect.construct(Boolean, [], function() {
    }));
    return true;
  } catch (e) {
    return false;
  }
}
function _construct(Parent, args, Class) {
  if (_isNativeReflectConstruct()) {
    _construct = Reflect.construct.bind();
  } else {
    _construct = function _construct2(Parent2, args2, Class2) {
      var a = [null];
      a.push.apply(a, args2);
      var Constructor = Function.bind.apply(Parent2, a);
      var instance = new Constructor();
      if (Class2)
        _setPrototypeOf(instance, Class2.prototype);
      return instance;
    };
  }
  return _construct.apply(null, arguments);
}
function _isNativeFunction(fn) {
  return Function.toString.call(fn).indexOf("[native code]") !== -1;
}
function _wrapNativeSuper(Class) {
  var _cache = typeof Map === "function" ? /* @__PURE__ */ new Map() : void 0;
  _wrapNativeSuper = function _wrapNativeSuper2(Class2) {
    if (Class2 === null || !_isNativeFunction(Class2))
      return Class2;
    if (typeof Class2 !== "function") {
      throw new TypeError("Super expression must either be null or a function");
    }
    if (typeof _cache !== "undefined") {
      if (_cache.has(Class2))
        return _cache.get(Class2);
      _cache.set(Class2, Wrapper);
    }
    function Wrapper() {
      return _construct(Class2, arguments, _getPrototypeOf(this).constructor);
    }
    Wrapper.prototype = Object.create(Class2.prototype, {
      constructor: {
        value: Wrapper,
        enumerable: false,
        writable: true,
        configurable: true
      }
    });
    return _setPrototypeOf(Wrapper, Class2);
  };
  return _wrapNativeSuper(Class);
}
var formatRegExp = /%[sdj%]/g;
var warning = function warning2() {
};
if (typeof process !== "undefined" && process.env && false) {
  warning = function warning3(type4, errors) {
    if (typeof console !== "undefined" && console.warn && typeof ASYNC_VALIDATOR_NO_WARNING === "undefined") {
      if (errors.every(function(e) {
        return typeof e === "string";
      })) {
        console.warn(type4, errors);
      }
    }
  };
}
function convertFieldsError(errors) {
  if (!errors || !errors.length)
    return null;
  var fields = {};
  errors.forEach(function(error) {
    var field = error.field;
    fields[field] = fields[field] || [];
    fields[field].push(error);
  });
  return fields;
}
function format(template) {
  for (var _len = arguments.length, args = new Array(_len > 1 ? _len - 1 : 0), _key = 1; _key < _len; _key++) {
    args[_key - 1] = arguments[_key];
  }
  var i = 0;
  var len = args.length;
  if (typeof template === "function") {
    return template.apply(null, args);
  }
  if (typeof template === "string") {
    var str = template.replace(formatRegExp, function(x) {
      if (x === "%%") {
        return "%";
      }
      if (i >= len) {
        return x;
      }
      switch (x) {
        case "%s":
          return String(args[i++]);
        case "%d":
          return Number(args[i++]);
        case "%j":
          try {
            return JSON.stringify(args[i++]);
          } catch (_) {
            return "[Circular]";
          }
          break;
        default:
          return x;
      }
    });
    return str;
  }
  return template;
}
function isNativeStringType(type4) {
  return type4 === "string" || type4 === "url" || type4 === "hex" || type4 === "email" || type4 === "date" || type4 === "pattern";
}
function isEmptyValue(value, type4) {
  if (value === void 0 || value === null) {
    return true;
  }
  if (type4 === "array" && Array.isArray(value) && !value.length) {
    return true;
  }
  if (isNativeStringType(type4) && typeof value === "string" && !value) {
    return true;
  }
  return false;
}
function asyncParallelArray(arr, func, callback) {
  var results = [];
  var total = 0;
  var arrLength = arr.length;
  function count(errors) {
    results.push.apply(results, errors || []);
    total++;
    if (total === arrLength) {
      callback(results);
    }
  }
  arr.forEach(function(a) {
    func(a, count);
  });
}
function asyncSerialArray(arr, func, callback) {
  var index = 0;
  var arrLength = arr.length;
  function next(errors) {
    if (errors && errors.length) {
      callback(errors);
      return;
    }
    var original = index;
    index = index + 1;
    if (original < arrLength) {
      func(arr[original], next);
    } else {
      callback([]);
    }
  }
  next([]);
}
function flattenObjArr(objArr) {
  var ret = [];
  Object.keys(objArr).forEach(function(k) {
    ret.push.apply(ret, objArr[k] || []);
  });
  return ret;
}
var AsyncValidationError = /* @__PURE__ */ function(_Error) {
  _inheritsLoose(AsyncValidationError2, _Error);
  function AsyncValidationError2(errors, fields) {
    var _this;
    _this = _Error.call(this, "Async Validation Error") || this;
    _this.errors = errors;
    _this.fields = fields;
    return _this;
  }
  return AsyncValidationError2;
}(/* @__PURE__ */ _wrapNativeSuper(Error));
function asyncMap(objArr, option, func, callback, source) {
  if (option.first) {
    var _pending = new Promise(function(resolve, reject) {
      var next = function next2(errors) {
        callback(errors);
        return errors.length ? reject(new AsyncValidationError(errors, convertFieldsError(errors))) : resolve(source);
      };
      var flattenArr = flattenObjArr(objArr);
      asyncSerialArray(flattenArr, func, next);
    });
    _pending["catch"](function(e) {
      return e;
    });
    return _pending;
  }
  var firstFields = option.firstFields === true ? Object.keys(objArr) : option.firstFields || [];
  var objArrKeys = Object.keys(objArr);
  var objArrLength = objArrKeys.length;
  var total = 0;
  var results = [];
  var pending = new Promise(function(resolve, reject) {
    var next = function next2(errors) {
      results.push.apply(results, errors);
      total++;
      if (total === objArrLength) {
        callback(results);
        return results.length ? reject(new AsyncValidationError(results, convertFieldsError(results))) : resolve(source);
      }
    };
    if (!objArrKeys.length) {
      callback(results);
      resolve(source);
    }
    objArrKeys.forEach(function(key) {
      var arr = objArr[key];
      if (firstFields.indexOf(key) !== -1) {
        asyncSerialArray(arr, func, next);
      } else {
        asyncParallelArray(arr, func, next);
      }
    });
  });
  pending["catch"](function(e) {
    return e;
  });
  return pending;
}
function isErrorObj(obj) {
  return !!(obj && obj.message !== void 0);
}
function getValue(value, path) {
  var v = value;
  for (var i = 0; i < path.length; i++) {
    if (v == void 0) {
      return v;
    }
    v = v[path[i]];
  }
  return v;
}
function complementError(rule, source) {
  return function(oe) {
    var fieldValue;
    if (rule.fullFields) {
      fieldValue = getValue(source, rule.fullFields);
    } else {
      fieldValue = source[oe.field || rule.fullField];
    }
    if (isErrorObj(oe)) {
      oe.field = oe.field || rule.fullField;
      oe.fieldValue = fieldValue;
      return oe;
    }
    return {
      message: typeof oe === "function" ? oe() : oe,
      fieldValue,
      field: oe.field || rule.fullField
    };
  };
}
function deepMerge(target, source) {
  if (source) {
    for (var s in source) {
      if (source.hasOwnProperty(s)) {
        var value = source[s];
        if (typeof value === "object" && typeof target[s] === "object") {
          target[s] = _extends({}, target[s], value);
        } else {
          target[s] = value;
        }
      }
    }
  }
  return target;
}
var required$1 = function required(rule, value, source, errors, options, type4) {
  if (rule.required && (!source.hasOwnProperty(rule.field) || isEmptyValue(value, type4 || rule.type))) {
    errors.push(format(options.messages.required, rule.fullField));
  }
};
var whitespace = function whitespace2(rule, value, source, errors, options) {
  if (/^\s+$/.test(value) || value === "") {
    errors.push(format(options.messages.whitespace, rule.fullField));
  }
};
var urlReg;
var getUrlRegex = function() {
  if (urlReg) {
    return urlReg;
  }
  var word = "[a-fA-F\\d:]";
  var b = function b2(options) {
    return options && options.includeBoundaries ? "(?:(?<=\\s|^)(?=" + word + ")|(?<=" + word + ")(?=\\s|$))" : "";
  };
  var v4 = "(?:25[0-5]|2[0-4]\\d|1\\d\\d|[1-9]\\d|\\d)(?:\\.(?:25[0-5]|2[0-4]\\d|1\\d\\d|[1-9]\\d|\\d)){3}";
  var v6seg = "[a-fA-F\\d]{1,4}";
  var v6 = ("\n(?:\n(?:" + v6seg + ":){7}(?:" + v6seg + "|:)|                                    // 1:2:3:4:5:6:7::  1:2:3:4:5:6:7:8\n(?:" + v6seg + ":){6}(?:" + v4 + "|:" + v6seg + "|:)|                             // 1:2:3:4:5:6::    1:2:3:4:5:6::8   1:2:3:4:5:6::8  1:2:3:4:5:6::1.2.3.4\n(?:" + v6seg + ":){5}(?::" + v4 + "|(?::" + v6seg + "){1,2}|:)|                   // 1:2:3:4:5::      1:2:3:4:5::7:8   1:2:3:4:5::8    1:2:3:4:5::7:1.2.3.4\n(?:" + v6seg + ":){4}(?:(?::" + v6seg + "){0,1}:" + v4 + "|(?::" + v6seg + "){1,3}|:)| // 1:2:3:4::        1:2:3:4::6:7:8   1:2:3:4::8      1:2:3:4::6:7:1.2.3.4\n(?:" + v6seg + ":){3}(?:(?::" + v6seg + "){0,2}:" + v4 + "|(?::" + v6seg + "){1,4}|:)| // 1:2:3::          1:2:3::5:6:7:8   1:2:3::8        1:2:3::5:6:7:1.2.3.4\n(?:" + v6seg + ":){2}(?:(?::" + v6seg + "){0,3}:" + v4 + "|(?::" + v6seg + "){1,5}|:)| // 1:2::            1:2::4:5:6:7:8   1:2::8          1:2::4:5:6:7:1.2.3.4\n(?:" + v6seg + ":){1}(?:(?::" + v6seg + "){0,4}:" + v4 + "|(?::" + v6seg + "){1,6}|:)| // 1::              1::3:4:5:6:7:8   1::8            1::3:4:5:6:7:1.2.3.4\n(?::(?:(?::" + v6seg + "){0,5}:" + v4 + "|(?::" + v6seg + "){1,7}|:))             // ::2:3:4:5:6:7:8  ::2:3:4:5:6:7:8  ::8             ::1.2.3.4\n)(?:%[0-9a-zA-Z]{1,})?                                             // %eth0            %1\n").replace(/\s*\/\/.*$/gm, "").replace(/\n/g, "").trim();
  var v46Exact = new RegExp("(?:^" + v4 + "$)|(?:^" + v6 + "$)");
  var v4exact = new RegExp("^" + v4 + "$");
  var v6exact = new RegExp("^" + v6 + "$");
  var ip = function ip2(options) {
    return options && options.exact ? v46Exact : new RegExp("(?:" + b(options) + v4 + b(options) + ")|(?:" + b(options) + v6 + b(options) + ")", "g");
  };
  ip.v4 = function(options) {
    return options && options.exact ? v4exact : new RegExp("" + b(options) + v4 + b(options), "g");
  };
  ip.v6 = function(options) {
    return options && options.exact ? v6exact : new RegExp("" + b(options) + v6 + b(options), "g");
  };
  var protocol = "(?:(?:[a-z]+:)?//)";
  var auth = "(?:\\S+(?::\\S*)?@)?";
  var ipv4 = ip.v4().source;
  var ipv6 = ip.v6().source;
  var host = "(?:(?:[a-z\\u00a1-\\uffff0-9][-_]*)*[a-z\\u00a1-\\uffff0-9]+)";
  var domain = "(?:\\.(?:[a-z\\u00a1-\\uffff0-9]-*)*[a-z\\u00a1-\\uffff0-9]+)*";
  var tld = "(?:\\.(?:[a-z\\u00a1-\\uffff]{2,}))";
  var port = "(?::\\d{2,5})?";
  var path = '(?:[/?#][^\\s"]*)?';
  var regex = "(?:" + protocol + "|www\\.)" + auth + "(?:localhost|" + ipv4 + "|" + ipv6 + "|" + host + domain + tld + ")" + port + path;
  urlReg = new RegExp("(?:^" + regex + "$)", "i");
  return urlReg;
};
var pattern$2 = {
  // http://emailregex.com/
  email: /^(([^<>()\[\]\\.,;:\s@"]+(\.[^<>()\[\]\\.,;:\s@"]+)*)|(".+"))@((\[[0-9]{1,3}\.[0-9]{1,3}\.[0-9]{1,3}\.[0-9]{1,3}])|(([a-zA-Z\-0-9\u00A0-\uD7FF\uF900-\uFDCF\uFDF0-\uFFEF]+\.)+[a-zA-Z\u00A0-\uD7FF\uF900-\uFDCF\uFDF0-\uFFEF]{2,}))$/,
  // url: new RegExp(
  //   '^(?!mailto:)(?:(?:http|https|ftp)://|//)(?:\\S+(?::\\S*)?@)?(?:(?:(?:[1-9]\\d?|1\\d\\d|2[01]\\d|22[0-3])(?:\\.(?:1?\\d{1,2}|2[0-4]\\d|25[0-5])){2}(?:\\.(?:[0-9]\\d?|1\\d\\d|2[0-4]\\d|25[0-4]))|(?:(?:[a-z\\u00a1-\\uffff0-9]+-*)*[a-z\\u00a1-\\uffff0-9]+)(?:\\.(?:[a-z\\u00a1-\\uffff0-9]+-*)*[a-z\\u00a1-\\uffff0-9]+)*(?:\\.(?:[a-z\\u00a1-\\uffff]{2,})))|localhost)(?::\\d{2,5})?(?:(/|\\?|#)[^\\s]*)?$',
  //   'i',
  // ),
  hex: /^#?([a-f0-9]{6}|[a-f0-9]{3})$/i
};
var types = {
  integer: function integer(value) {
    return types.number(value) && parseInt(value, 10) === value;
  },
  "float": function float(value) {
    return types.number(value) && !types.integer(value);
  },
  array: function array(value) {
    return Array.isArray(value);
  },
  regexp: function regexp(value) {
    if (value instanceof RegExp) {
      return true;
    }
    try {
      return !!new RegExp(value);
    } catch (e) {
      return false;
    }
  },
  date: function date(value) {
    return typeof value.getTime === "function" && typeof value.getMonth === "function" && typeof value.getYear === "function" && !isNaN(value.getTime());
  },
  number: function number(value) {
    if (isNaN(value)) {
      return false;
    }
    return typeof value === "number";
  },
  object: function object(value) {
    return typeof value === "object" && !types.array(value);
  },
  method: function method(value) {
    return typeof value === "function";
  },
  email: function email(value) {
    return typeof value === "string" && value.length <= 320 && !!value.match(pattern$2.email);
  },
  url: function url(value) {
    return typeof value === "string" && value.length <= 2048 && !!value.match(getUrlRegex());
  },
  hex: function hex(value) {
    return typeof value === "string" && !!value.match(pattern$2.hex);
  }
};
var type$1 = function type(rule, value, source, errors, options) {
  if (rule.required && value === void 0) {
    required$1(rule, value, source, errors, options);
    return;
  }
  var custom = ["integer", "float", "array", "regexp", "object", "method", "email", "number", "date", "url", "hex"];
  var ruleType = rule.type;
  if (custom.indexOf(ruleType) > -1) {
    if (!types[ruleType](value)) {
      errors.push(format(options.messages.types[ruleType], rule.fullField, rule.type));
    }
  } else if (ruleType && typeof value !== rule.type) {
    errors.push(format(options.messages.types[ruleType], rule.fullField, rule.type));
  }
};
var range = function range2(rule, value, source, errors, options) {
  var len = typeof rule.len === "number";
  var min = typeof rule.min === "number";
  var max = typeof rule.max === "number";
  var spRegexp = /[\uD800-\uDBFF][\uDC00-\uDFFF]/g;
  var val = value;
  var key = null;
  var num = typeof value === "number";
  var str = typeof value === "string";
  var arr = Array.isArray(value);
  if (num) {
    key = "number";
  } else if (str) {
    key = "string";
  } else if (arr) {
    key = "array";
  }
  if (!key) {
    return false;
  }
  if (arr) {
    val = value.length;
  }
  if (str) {
    val = value.replace(spRegexp, "_").length;
  }
  if (len) {
    if (val !== rule.len) {
      errors.push(format(options.messages[key].len, rule.fullField, rule.len));
    }
  } else if (min && !max && val < rule.min) {
    errors.push(format(options.messages[key].min, rule.fullField, rule.min));
  } else if (max && !min && val > rule.max) {
    errors.push(format(options.messages[key].max, rule.fullField, rule.max));
  } else if (min && max && (val < rule.min || val > rule.max)) {
    errors.push(format(options.messages[key].range, rule.fullField, rule.min, rule.max));
  }
};
var ENUM$1 = "enum";
var enumerable$1 = function enumerable(rule, value, source, errors, options) {
  rule[ENUM$1] = Array.isArray(rule[ENUM$1]) ? rule[ENUM$1] : [];
  if (rule[ENUM$1].indexOf(value) === -1) {
    errors.push(format(options.messages[ENUM$1], rule.fullField, rule[ENUM$1].join(", ")));
  }
};
var pattern$1 = function pattern(rule, value, source, errors, options) {
  if (rule.pattern) {
    if (rule.pattern instanceof RegExp) {
      rule.pattern.lastIndex = 0;
      if (!rule.pattern.test(value)) {
        errors.push(format(options.messages.pattern.mismatch, rule.fullField, value, rule.pattern));
      }
    } else if (typeof rule.pattern === "string") {
      var _pattern = new RegExp(rule.pattern);
      if (!_pattern.test(value)) {
        errors.push(format(options.messages.pattern.mismatch, rule.fullField, value, rule.pattern));
      }
    }
  }
};
var rules = {
  required: required$1,
  whitespace,
  type: type$1,
  range,
  "enum": enumerable$1,
  pattern: pattern$1
};
var string = function string2(rule, value, callback, source, options) {
  var errors = [];
  var validate = rule.required || !rule.required && source.hasOwnProperty(rule.field);
  if (validate) {
    if (isEmptyValue(value, "string") && !rule.required) {
      return callback();
    }
    rules.required(rule, value, source, errors, options, "string");
    if (!isEmptyValue(value, "string")) {
      rules.type(rule, value, source, errors, options);
      rules.range(rule, value, source, errors, options);
      rules.pattern(rule, value, source, errors, options);
      if (rule.whitespace === true) {
        rules.whitespace(rule, value, source, errors, options);
      }
    }
  }
  callback(errors);
};
var method2 = function method3(rule, value, callback, source, options) {
  var errors = [];
  var validate = rule.required || !rule.required && source.hasOwnProperty(rule.field);
  if (validate) {
    if (isEmptyValue(value) && !rule.required) {
      return callback();
    }
    rules.required(rule, value, source, errors, options);
    if (value !== void 0) {
      rules.type(rule, value, source, errors, options);
    }
  }
  callback(errors);
};
var number2 = function number3(rule, value, callback, source, options) {
  var errors = [];
  var validate = rule.required || !rule.required && source.hasOwnProperty(rule.field);
  if (validate) {
    if (value === "") {
      value = void 0;
    }
    if (isEmptyValue(value) && !rule.required) {
      return callback();
    }
    rules.required(rule, value, source, errors, options);
    if (value !== void 0) {
      rules.type(rule, value, source, errors, options);
      rules.range(rule, value, source, errors, options);
    }
  }
  callback(errors);
};
var _boolean = function _boolean2(rule, value, callback, source, options) {
  var errors = [];
  var validate = rule.required || !rule.required && source.hasOwnProperty(rule.field);
  if (validate) {
    if (isEmptyValue(value) && !rule.required) {
      return callback();
    }
    rules.required(rule, value, source, errors, options);
    if (value !== void 0) {
      rules.type(rule, value, source, errors, options);
    }
  }
  callback(errors);
};
var regexp2 = function regexp3(rule, value, callback, source, options) {
  var errors = [];
  var validate = rule.required || !rule.required && source.hasOwnProperty(rule.field);
  if (validate) {
    if (isEmptyValue(value) && !rule.required) {
      return callback();
    }
    rules.required(rule, value, source, errors, options);
    if (!isEmptyValue(value)) {
      rules.type(rule, value, source, errors, options);
    }
  }
  callback(errors);
};
var integer2 = function integer3(rule, value, callback, source, options) {
  var errors = [];
  var validate = rule.required || !rule.required && source.hasOwnProperty(rule.field);
  if (validate) {
    if (isEmptyValue(value) && !rule.required) {
      return callback();
    }
    rules.required(rule, value, source, errors, options);
    if (value !== void 0) {
      rules.type(rule, value, source, errors, options);
      rules.range(rule, value, source, errors, options);
    }
  }
  callback(errors);
};
var floatFn = function floatFn2(rule, value, callback, source, options) {
  var errors = [];
  var validate = rule.required || !rule.required && source.hasOwnProperty(rule.field);
  if (validate) {
    if (isEmptyValue(value) && !rule.required) {
      return callback();
    }
    rules.required(rule, value, source, errors, options);
    if (value !== void 0) {
      rules.type(rule, value, source, errors, options);
      rules.range(rule, value, source, errors, options);
    }
  }
  callback(errors);
};
var array2 = function array3(rule, value, callback, source, options) {
  var errors = [];
  var validate = rule.required || !rule.required && source.hasOwnProperty(rule.field);
  if (validate) {
    if ((value === void 0 || value === null) && !rule.required) {
      return callback();
    }
    rules.required(rule, value, source, errors, options, "array");
    if (value !== void 0 && value !== null) {
      rules.type(rule, value, source, errors, options);
      rules.range(rule, value, source, errors, options);
    }
  }
  callback(errors);
};
var object2 = function object3(rule, value, callback, source, options) {
  var errors = [];
  var validate = rule.required || !rule.required && source.hasOwnProperty(rule.field);
  if (validate) {
    if (isEmptyValue(value) && !rule.required) {
      return callback();
    }
    rules.required(rule, value, source, errors, options);
    if (value !== void 0) {
      rules.type(rule, value, source, errors, options);
    }
  }
  callback(errors);
};
var ENUM = "enum";
var enumerable2 = function enumerable3(rule, value, callback, source, options) {
  var errors = [];
  var validate = rule.required || !rule.required && source.hasOwnProperty(rule.field);
  if (validate) {
    if (isEmptyValue(value) && !rule.required) {
      return callback();
    }
    rules.required(rule, value, source, errors, options);
    if (value !== void 0) {
      rules[ENUM](rule, value, source, errors, options);
    }
  }
  callback(errors);
};
var pattern2 = function pattern3(rule, value, callback, source, options) {
  var errors = [];
  var validate = rule.required || !rule.required && source.hasOwnProperty(rule.field);
  if (validate) {
    if (isEmptyValue(value, "string") && !rule.required) {
      return callback();
    }
    rules.required(rule, value, source, errors, options);
    if (!isEmptyValue(value, "string")) {
      rules.pattern(rule, value, source, errors, options);
    }
  }
  callback(errors);
};
var date2 = function date3(rule, value, callback, source, options) {
  var errors = [];
  var validate = rule.required || !rule.required && source.hasOwnProperty(rule.field);
  if (validate) {
    if (isEmptyValue(value, "date") && !rule.required) {
      return callback();
    }
    rules.required(rule, value, source, errors, options);
    if (!isEmptyValue(value, "date")) {
      var dateObject;
      if (value instanceof Date) {
        dateObject = value;
      } else {
        dateObject = new Date(value);
      }
      rules.type(rule, dateObject, source, errors, options);
      if (dateObject) {
        rules.range(rule, dateObject.getTime(), source, errors, options);
      }
    }
  }
  callback(errors);
};
var required2 = function required3(rule, value, callback, source, options) {
  var errors = [];
  var type4 = Array.isArray(value) ? "array" : typeof value;
  rules.required(rule, value, source, errors, options, type4);
  callback(errors);
};
var type2 = function type3(rule, value, callback, source, options) {
  var ruleType = rule.type;
  var errors = [];
  var validate = rule.required || !rule.required && source.hasOwnProperty(rule.field);
  if (validate) {
    if (isEmptyValue(value, ruleType) && !rule.required) {
      return callback();
    }
    rules.required(rule, value, source, errors, options, ruleType);
    if (!isEmptyValue(value, ruleType)) {
      rules.type(rule, value, source, errors, options);
    }
  }
  callback(errors);
};
var any = function any2(rule, value, callback, source, options) {
  var errors = [];
  var validate = rule.required || !rule.required && source.hasOwnProperty(rule.field);
  if (validate) {
    if (isEmptyValue(value) && !rule.required) {
      return callback();
    }
    rules.required(rule, value, source, errors, options);
  }
  callback(errors);
};
var validators = {
  string,
  method: method2,
  number: number2,
  "boolean": _boolean,
  regexp: regexp2,
  integer: integer2,
  "float": floatFn,
  array: array2,
  object: object2,
  "enum": enumerable2,
  pattern: pattern2,
  date: date2,
  url: type2,
  hex: type2,
  email: type2,
  required: required2,
  any
};
function newMessages() {
  return {
    "default": "Validation error on field %s",
    required: "%s is required",
    "enum": "%s must be one of %s",
    whitespace: "%s cannot be empty",
    date: {
      format: "%s date %s is invalid for format %s",
      parse: "%s date could not be parsed, %s is invalid ",
      invalid: "%s date %s is invalid"
    },
    types: {
      string: "%s is not a %s",
      method: "%s is not a %s (function)",
      array: "%s is not an %s",
      object: "%s is not an %s",
      number: "%s is not a %s",
      date: "%s is not a %s",
      "boolean": "%s is not a %s",
      integer: "%s is not an %s",
      "float": "%s is not a %s",
      regexp: "%s is not a valid %s",
      email: "%s is not a valid %s",
      url: "%s is not a valid %s",
      hex: "%s is not a valid %s"
    },
    string: {
      len: "%s must be exactly %s characters",
      min: "%s must be at least %s characters",
      max: "%s cannot be longer than %s characters",
      range: "%s must be between %s and %s characters"
    },
    number: {
      len: "%s must equal %s",
      min: "%s cannot be less than %s",
      max: "%s cannot be greater than %s",
      range: "%s must be between %s and %s"
    },
    array: {
      len: "%s must be exactly %s in length",
      min: "%s cannot be less than %s in length",
      max: "%s cannot be greater than %s in length",
      range: "%s must be between %s and %s in length"
    },
    pattern: {
      mismatch: "%s value %s does not match pattern %s"
    },
    clone: function clone() {
      var cloned = JSON.parse(JSON.stringify(this));
      cloned.clone = this.clone;
      return cloned;
    }
  };
}
var messages = newMessages();
var Schema = /* @__PURE__ */ function() {
  function Schema2(descriptor) {
    this.rules = null;
    this._messages = messages;
    this.define(descriptor);
  }
  var _proto = Schema2.prototype;
  _proto.define = function define(rules2) {
    var _this = this;
    if (!rules2) {
      throw new Error("Cannot configure a schema with no rules");
    }
    if (typeof rules2 !== "object" || Array.isArray(rules2)) {
      throw new Error("Rules must be an object");
    }
    this.rules = {};
    Object.keys(rules2).forEach(function(name) {
      var item = rules2[name];
      _this.rules[name] = Array.isArray(item) ? item : [item];
    });
  };
  _proto.messages = function messages2(_messages) {
    if (_messages) {
      this._messages = deepMerge(newMessages(), _messages);
    }
    return this._messages;
  };
  _proto.validate = function validate(source_, o, oc) {
    var _this2 = this;
    if (o === void 0) {
      o = {};
    }
    if (oc === void 0) {
      oc = function oc2() {
      };
    }
    var source = source_;
    var options = o;
    var callback = oc;
    if (typeof options === "function") {
      callback = options;
      options = {};
    }
    if (!this.rules || Object.keys(this.rules).length === 0) {
      if (callback) {
        callback(null, source);
      }
      return Promise.resolve(source);
    }
    function complete(results) {
      var errors = [];
      var fields = {};
      function add(e) {
        if (Array.isArray(e)) {
          var _errors;
          errors = (_errors = errors).concat.apply(_errors, e);
        } else {
          errors.push(e);
        }
      }
      for (var i = 0; i < results.length; i++) {
        add(results[i]);
      }
      if (!errors.length) {
        callback(null, source);
      } else {
        fields = convertFieldsError(errors);
        callback(errors, fields);
      }
    }
    if (options.messages) {
      var messages$1 = this.messages();
      if (messages$1 === messages) {
        messages$1 = newMessages();
      }
      deepMerge(messages$1, options.messages);
      options.messages = messages$1;
    } else {
      options.messages = this.messages();
    }
    var series = {};
    var keys = options.keys || Object.keys(this.rules);
    keys.forEach(function(z) {
      var arr = _this2.rules[z];
      var value = source[z];
      arr.forEach(function(r) {
        var rule = r;
        if (typeof rule.transform === "function") {
          if (source === source_) {
            source = _extends({}, source);
          }
          value = source[z] = rule.transform(value);
        }
        if (typeof rule === "function") {
          rule = {
            validator: rule
          };
        } else {
          rule = _extends({}, rule);
        }
        rule.validator = _this2.getValidationMethod(rule);
        if (!rule.validator) {
          return;
        }
        rule.field = z;
        rule.fullField = rule.fullField || z;
        rule.type = _this2.getType(rule);
        series[z] = series[z] || [];
        series[z].push({
          rule,
          value,
          source,
          field: z
        });
      });
    });
    var errorFields = {};
    return asyncMap(series, options, function(data, doIt) {
      var rule = data.rule;
      var deep = (rule.type === "object" || rule.type === "array") && (typeof rule.fields === "object" || typeof rule.defaultField === "object");
      deep = deep && (rule.required || !rule.required && data.value);
      rule.field = data.field;
      function addFullField(key, schema) {
        return _extends({}, schema, {
          fullField: rule.fullField + "." + key,
          fullFields: rule.fullFields ? [].concat(rule.fullFields, [key]) : [key]
        });
      }
      function cb(e) {
        if (e === void 0) {
          e = [];
        }
        var errorList = Array.isArray(e) ? e : [e];
        if (!options.suppressWarning && errorList.length) {
          Schema2.warning("async-validator:", errorList);
        }
        if (errorList.length && rule.message !== void 0) {
          errorList = [].concat(rule.message);
        }
        var filledErrors = errorList.map(complementError(rule, source));
        if (options.first && filledErrors.length) {
          errorFields[rule.field] = 1;
          return doIt(filledErrors);
        }
        if (!deep) {
          doIt(filledErrors);
        } else {
          if (rule.required && !data.value) {
            if (rule.message !== void 0) {
              filledErrors = [].concat(rule.message).map(complementError(rule, source));
            } else if (options.error) {
              filledErrors = [options.error(rule, format(options.messages.required, rule.field))];
            }
            return doIt(filledErrors);
          }
          var fieldsSchema = {};
          if (rule.defaultField) {
            Object.keys(data.value).map(function(key) {
              fieldsSchema[key] = rule.defaultField;
            });
          }
          fieldsSchema = _extends({}, fieldsSchema, data.rule.fields);
          var paredFieldsSchema = {};
          Object.keys(fieldsSchema).forEach(function(field) {
            var fieldSchema = fieldsSchema[field];
            var fieldSchemaList = Array.isArray(fieldSchema) ? fieldSchema : [fieldSchema];
            paredFieldsSchema[field] = fieldSchemaList.map(addFullField.bind(null, field));
          });
          var schema = new Schema2(paredFieldsSchema);
          schema.messages(options.messages);
          if (data.rule.options) {
            data.rule.options.messages = options.messages;
            data.rule.options.error = options.error;
          }
          schema.validate(data.value, data.rule.options || options, function(errs) {
            var finalErrors = [];
            if (filledErrors && filledErrors.length) {
              finalErrors.push.apply(finalErrors, filledErrors);
            }
            if (errs && errs.length) {
              finalErrors.push.apply(finalErrors, errs);
            }
            doIt(finalErrors.length ? finalErrors : null);
          });
        }
      }
      var res;
      if (rule.asyncValidator) {
        res = rule.asyncValidator(rule, data.value, cb, data.source, options);
      } else if (rule.validator) {
        try {
          res = rule.validator(rule, data.value, cb, data.source, options);
        } catch (error) {
          console.error == null ? void 0 : console.error(error);
          if (!options.suppressValidatorError) {
            setTimeout(function() {
              throw error;
            }, 0);
          }
          cb(error.message);
        }
        if (res === true) {
          cb();
        } else if (res === false) {
          cb(typeof rule.message === "function" ? rule.message(rule.fullField || rule.field) : rule.message || (rule.fullField || rule.field) + " fails");
        } else if (res instanceof Array) {
          cb(res);
        } else if (res instanceof Error) {
          cb(res.message);
        }
      }
      if (res && res.then) {
        res.then(function() {
          return cb();
        }, function(e) {
          return cb(e);
        });
      }
    }, function(results) {
      complete(results);
    }, source);
  };
  _proto.getType = function getType(rule) {
    if (rule.type === void 0 && rule.pattern instanceof RegExp) {
      rule.type = "pattern";
    }
    if (typeof rule.validator !== "function" && rule.type && !validators.hasOwnProperty(rule.type)) {
      throw new Error(format("Unknown rule type %s", rule.type));
    }
    return rule.type || "string";
  };
  _proto.getValidationMethod = function getValidationMethod(rule) {
    if (typeof rule.validator === "function") {
      return rule.validator;
    }
    var keys = Object.keys(rule);
    var messageIndex = keys.indexOf("message");
    if (messageIndex !== -1) {
      keys.splice(messageIndex, 1);
    }
    if (keys.length === 1 && keys[0] === "required") {
      return validators.required;
    }
    return validators[this.getType(rule)] || void 0;
  };
  return Schema2;
}();
Schema.register = function register(type4, validator) {
  if (typeof validator !== "function") {
    throw new Error("Cannot register a validator by type, validator is not a function");
  }
  validators[type4] = validator;
};
Schema.warning = warning;
Schema.messages = messages;
Schema.validators = validators;
function formItemSize(props) {
  const NForm2 = inject(formInjectionKey, null);
  return {
    mergedSize: computed(() => {
      if (props.size !== void 0)
        return props.size;
      if ((NForm2 === null || NForm2 === void 0 ? void 0 : NForm2.props.size) !== void 0)
        return NForm2.props.size;
      return "medium";
    })
  };
}
function formItemMisc(props) {
  const NForm2 = inject(formInjectionKey, null);
  const mergedLabelPlacementRef = computed(() => {
    const { labelPlacement } = props;
    if (labelPlacement !== void 0)
      return labelPlacement;
    if (NForm2 === null || NForm2 === void 0 ? void 0 : NForm2.props.labelPlacement)
      return NForm2.props.labelPlacement;
    return "top";
  });
  const isAutoLabelWidthRef = computed(() => {
    return mergedLabelPlacementRef.value === "left" && (props.labelWidth === "auto" || (NForm2 === null || NForm2 === void 0 ? void 0 : NForm2.props.labelWidth) === "auto");
  });
  const mergedLabelWidthRef = computed(() => {
    if (mergedLabelPlacementRef.value === "top")
      return;
    const { labelWidth } = props;
    if (labelWidth !== void 0 && labelWidth !== "auto") {
      return formatLength(labelWidth);
    }
    if (isAutoLabelWidthRef.value) {
      const autoComputedWidth = NForm2 === null || NForm2 === void 0 ? void 0 : NForm2.maxChildLabelWidthRef.value;
      if (autoComputedWidth !== void 0) {
        return formatLength(autoComputedWidth);
      } else {
        return void 0;
      }
    }
    if ((NForm2 === null || NForm2 === void 0 ? void 0 : NForm2.props.labelWidth) !== void 0) {
      return formatLength(NForm2.props.labelWidth);
    }
    return void 0;
  });
  const mergedLabelAlignRef = computed(() => {
    const { labelAlign } = props;
    if (labelAlign)
      return labelAlign;
    if (NForm2 === null || NForm2 === void 0 ? void 0 : NForm2.props.labelAlign)
      return NForm2.props.labelAlign;
    return void 0;
  });
  const mergedLabelStyleRef = computed(() => {
    var _a;
    return [
      (_a = props.labelProps) === null || _a === void 0 ? void 0 : _a.style,
      props.labelStyle,
      {
        width: mergedLabelWidthRef.value
      }
    ];
  });
  const mergedShowRequireMarkRef = computed(() => {
    const { showRequireMark } = props;
    if (showRequireMark !== void 0)
      return showRequireMark;
    return NForm2 === null || NForm2 === void 0 ? void 0 : NForm2.props.showRequireMark;
  });
  const mergedRequireMarkPlacementRef = computed(() => {
    const { requireMarkPlacement } = props;
    if (requireMarkPlacement !== void 0)
      return requireMarkPlacement;
    return (NForm2 === null || NForm2 === void 0 ? void 0 : NForm2.props.requireMarkPlacement) || "right";
  });
  const validationErroredRef = ref(false);
  const mergedValidationStatusRef = computed(() => {
    const { validationStatus } = props;
    if (validationStatus !== void 0)
      return validationStatus;
    if (validationErroredRef.value)
      return "error";
    return void 0;
  });
  const mergedShowFeedbackRef = computed(() => {
    const { showFeedback } = props;
    if (showFeedback !== void 0)
      return showFeedback;
    if ((NForm2 === null || NForm2 === void 0 ? void 0 : NForm2.props.showFeedback) !== void 0)
      return NForm2.props.showFeedback;
    return true;
  });
  const mergedShowLabelRef = computed(() => {
    const { showLabel } = props;
    if (showLabel !== void 0)
      return showLabel;
    if ((NForm2 === null || NForm2 === void 0 ? void 0 : NForm2.props.showLabel) !== void 0)
      return NForm2.props.showLabel;
    return true;
  });
  return {
    validationErrored: validationErroredRef,
    mergedLabelStyle: mergedLabelStyleRef,
    mergedLabelPlacement: mergedLabelPlacementRef,
    mergedLabelAlign: mergedLabelAlignRef,
    mergedShowRequireMark: mergedShowRequireMarkRef,
    mergedRequireMarkPlacement: mergedRequireMarkPlacementRef,
    mergedValidationStatus: mergedValidationStatusRef,
    mergedShowFeedback: mergedShowFeedbackRef,
    mergedShowLabel: mergedShowLabelRef,
    isAutoLabelWidth: isAutoLabelWidthRef
  };
}
function formItemRule(props) {
  const NForm2 = inject(formInjectionKey, null);
  const compatibleRulePathRef = computed(() => {
    const { rulePath } = props;
    if (rulePath !== void 0)
      return rulePath;
    const { path } = props;
    if (path !== void 0)
      return path;
    return void 0;
  });
  const mergedRulesRef = computed(() => {
    const rules2 = [];
    const { rule } = props;
    if (rule !== void 0) {
      if (Array.isArray(rule))
        rules2.push(...rule);
      else
        rules2.push(rule);
    }
    if (NForm2) {
      const { rules: formRules } = NForm2.props;
      const { value: rulePath } = compatibleRulePathRef;
      if (formRules !== void 0 && rulePath !== void 0) {
        const formRule = get(formRules, rulePath);
        if (formRule !== void 0) {
          if (Array.isArray(formRule)) {
            rules2.push(...formRule);
          } else {
            rules2.push(formRule);
          }
        }
      }
    }
    return rules2;
  });
  const hasRequiredRuleRef = computed(() => {
    return mergedRulesRef.value.some((rule) => rule.required);
  });
  const mergedRequiredRef = computed(() => {
    return hasRequiredRuleRef.value || props.required;
  });
  return {
    mergedRules: mergedRulesRef,
    mergedRequired: mergedRequiredRef
  };
}
const {
  cubicBezierEaseInOut
} = commonVariables;
function fadeDownTransition({
  name = "fade-down",
  fromOffset = "-4px",
  enterDuration = ".3s",
  leaveDuration = ".3s",
  enterCubicBezier = cubicBezierEaseInOut,
  leaveCubicBezier = cubicBezierEaseInOut
} = {}) {
  return [c(`&.${name}-transition-enter-from, &.${name}-transition-leave-to`, {
    opacity: 0,
    transform: `translateY(${fromOffset})`
  }), c(`&.${name}-transition-enter-to, &.${name}-transition-leave-from`, {
    opacity: 1,
    transform: "translateY(0)"
  }), c(`&.${name}-transition-leave-active`, {
    transition: `opacity ${leaveDuration} ${leaveCubicBezier}, transform ${leaveDuration} ${leaveCubicBezier}`
  }), c(`&.${name}-transition-enter-active`, {
    transition: `opacity ${enterDuration} ${enterCubicBezier}, transform ${enterDuration} ${enterCubicBezier}`
  })];
}
const style = cB("form-item", `
 display: grid;
 line-height: var(--n-line-height);
`, [cB("form-item-label", `
 grid-area: label;
 align-items: center;
 line-height: 1.25;
 text-align: var(--n-label-text-align);
 font-size: var(--n-label-font-size);
 min-height: var(--n-label-height);
 padding: var(--n-label-padding);
 color: var(--n-label-text-color);
 transition: color .3s var(--n-bezier);
 box-sizing: border-box;
 font-weight: var(--n-label-font-weight);
 `, [cE("asterisk", `
 white-space: nowrap;
 user-select: none;
 -webkit-user-select: none;
 color: var(--n-asterisk-color);
 transition: color .3s var(--n-bezier);
 `), cE("asterisk-placeholder", `
 grid-area: mark;
 user-select: none;
 -webkit-user-select: none;
 visibility: hidden; 
 `)]), cB("form-item-blank", `
 grid-area: blank;
 min-height: var(--n-blank-height);
 `), cM("auto-label-width", [cB("form-item-label", "white-space: nowrap;")]), cM("left-labelled", `
 grid-template-areas:
 "label blank"
 "label feedback";
 grid-template-columns: auto minmax(0, 1fr);
 grid-template-rows: auto 1fr;
 align-items: start;
 `, [cB("form-item-label", `
 display: grid;
 grid-template-columns: 1fr auto;
 min-height: var(--n-blank-height);
 height: auto;
 box-sizing: border-box;
 flex-shrink: 0;
 flex-grow: 0;
 `, [cM("reverse-columns-space", `
 grid-template-columns: auto 1fr;
 `), cM("left-mark", `
 grid-template-areas:
 "mark text"
 ". text";
 `), cM("right-mark", `
 grid-template-areas: 
 "text mark"
 "text .";
 `), cM("right-hanging-mark", `
 grid-template-areas: 
 "text mark"
 "text .";
 `), cE("text", `
 grid-area: text; 
 `), cE("asterisk", `
 grid-area: mark; 
 align-self: end;
 `)])]), cM("top-labelled", `
 grid-template-areas:
 "label"
 "blank"
 "feedback";
 grid-template-rows: minmax(var(--n-label-height), auto) 1fr;
 grid-template-columns: minmax(0, 100%);
 `, [cM("no-label", `
 grid-template-areas:
 "blank"
 "feedback";
 grid-template-rows: 1fr;
 `), cB("form-item-label", `
 display: flex;
 align-items: flex-start;
 justify-content: var(--n-label-text-align);
 `)]), cB("form-item-blank", `
 box-sizing: border-box;
 display: flex;
 align-items: center;
 position: relative;
 `), cB("form-item-feedback-wrapper", `
 grid-area: feedback;
 box-sizing: border-box;
 min-height: var(--n-feedback-height);
 font-size: var(--n-feedback-font-size);
 line-height: 1.25;
 transform-origin: top left;
 `, [c("&:not(:empty)", `
 padding: var(--n-feedback-padding);
 `), cB("form-item-feedback", {
  transition: "color .3s var(--n-bezier)",
  color: "var(--n-feedback-text-color)"
}, [cM("warning", {
  color: "var(--n-feedback-text-color-warning)"
}), cM("error", {
  color: "var(--n-feedback-text-color-error)"
}), fadeDownTransition({
  fromOffset: "-3px",
  enterDuration: ".3s",
  leaveDuration: ".2s"
})])])]);
var __awaiter = globalThis && globalThis.__awaiter || function(thisArg, _arguments, P, generator) {
  function adopt(value) {
    return value instanceof P ? value : new P(function(resolve) {
      resolve(value);
    });
  }
  return new (P || (P = Promise))(function(resolve, reject) {
    function fulfilled(value) {
      try {
        step(generator.next(value));
      } catch (e) {
        reject(e);
      }
    }
    function rejected(value) {
      try {
        step(generator["throw"](value));
      } catch (e) {
        reject(e);
      }
    }
    function step(result) {
      result.done ? resolve(result.value) : adopt(result.value).then(fulfilled, rejected);
    }
    step((generator = generator.apply(thisArg, _arguments || [])).next());
  });
};
const formItemProps = Object.assign(Object.assign({}, useTheme.props), { label: String, labelWidth: [Number, String], labelStyle: [String, Object], labelAlign: String, labelPlacement: String, path: String, first: Boolean, rulePath: String, required: Boolean, showRequireMark: {
  type: Boolean,
  default: void 0
}, requireMarkPlacement: String, showFeedback: {
  type: Boolean,
  default: void 0
}, rule: [Object, Array], size: String, ignorePathChange: Boolean, validationStatus: String, feedback: String, showLabel: {
  type: Boolean,
  default: void 0
}, labelProps: Object });
function wrapValidator(validator, async) {
  return (...args) => {
    try {
      const validateResult = validator(...args);
      if (!async && (typeof validateResult === "boolean" || validateResult instanceof Error || Array.isArray(validateResult)) || // Error[]
      (validateResult === null || validateResult === void 0 ? void 0 : validateResult.then)) {
        return validateResult;
      } else if (validateResult === void 0) {
        return true;
      } else {
        warn("form-item/validate", `You return a ${typeof validateResult} typed value in the validator method, which is not recommended. Please use ` + (async ? "`Promise`" : "`boolean`, `Error` or `Promise`") + " typed value instead.");
        return true;
      }
    } catch (err) {
      warn("form-item/validate", "An error is catched in the validation, so the validation won't be done. Your callback in `validate` method of `n-form` or `n-form-item` won't be called in this validation.");
      console.error(err);
      return void 0;
    }
  };
}
const NFormItem = defineComponent({
  name: "FormItem",
  props: formItemProps,
  setup(props) {
    useInjectionInstanceCollection(formItemInstsInjectionKey, "formItems", toRef(props, "path"));
    const { mergedClsPrefixRef, inlineThemeDisabled } = useConfig(props);
    const NForm2 = inject(formInjectionKey, null);
    const formItemSizeRefs = formItemSize(props);
    const formItemMiscRefs = formItemMisc(props);
    const { validationErrored: validationErroredRef } = formItemMiscRefs;
    const { mergedRequired: mergedRequiredRef, mergedRules: mergedRulesRef } = formItemRule(props);
    const { mergedSize: mergedSizeRef } = formItemSizeRefs;
    const { mergedLabelPlacement: labelPlacementRef, mergedLabelAlign: labelTextAlignRef, mergedRequireMarkPlacement: mergedRequireMarkPlacementRef } = formItemMiscRefs;
    const renderExplainsRef = ref([]);
    const feedbackIdRef = ref(createId());
    const mergedDisabledRef = NForm2 ? toRef(NForm2.props, "disabled") : ref(false);
    const themeRef = useTheme("Form", "-form-item", style, formLight, props, mergedClsPrefixRef);
    watch(toRef(props, "path"), () => {
      if (props.ignorePathChange)
        return;
      restoreValidation();
    });
    function restoreValidation() {
      renderExplainsRef.value = [];
      validationErroredRef.value = false;
      if (props.feedback) {
        feedbackIdRef.value = createId();
      }
    }
    function handleContentBlur() {
      void internalValidate("blur");
    }
    function handleContentChange() {
      void internalValidate("change");
    }
    function handleContentFocus() {
      void internalValidate("focus");
    }
    function handleContentInput() {
      void internalValidate("input");
    }
    function validate(options, callback) {
      return __awaiter(this, void 0, void 0, function* () {
        let trigger;
        let validateCallback;
        let shouldRuleBeApplied;
        let asyncValidatorOptions;
        if (typeof options === "string") {
          trigger = options;
          validateCallback = callback;
        } else if (options !== null && typeof options === "object") {
          trigger = options.trigger;
          validateCallback = options.callback;
          shouldRuleBeApplied = options.shouldRuleBeApplied;
          asyncValidatorOptions = options.options;
        }
        yield new Promise((resolve, reject) => {
          void internalValidate(trigger, shouldRuleBeApplied, asyncValidatorOptions).then(({ valid, errors }) => {
            if (valid) {
              if (validateCallback) {
                validateCallback();
              }
              resolve();
            } else {
              if (validateCallback) {
                validateCallback(errors);
              }
              reject(errors);
            }
          });
        });
      });
    }
    const internalValidate = (trigger = null, shouldRuleBeApplied = () => true, options = {
      suppressWarning: true
    }) => __awaiter(this, void 0, void 0, function* () {
      const { path } = props;
      if (!options) {
        options = {};
      } else {
        if (!options.first)
          options.first = props.first;
      }
      const { value: rules2 } = mergedRulesRef;
      const value = NForm2 ? get(NForm2.props.model, path || "") : void 0;
      const messageRenderers = {};
      const originalMessageRendersMessage = {};
      const activeRules = (!trigger ? rules2 : rules2.filter((rule) => {
        if (Array.isArray(rule.trigger)) {
          return rule.trigger.includes(trigger);
        } else {
          return rule.trigger === trigger;
        }
      })).filter(shouldRuleBeApplied).map((rule, i) => {
        const shallowClonedRule = Object.assign({}, rule);
        if (shallowClonedRule.validator) {
          shallowClonedRule.validator = wrapValidator(shallowClonedRule.validator, false);
        }
        if (shallowClonedRule.asyncValidator) {
          shallowClonedRule.asyncValidator = wrapValidator(shallowClonedRule.asyncValidator, true);
        }
        if (shallowClonedRule.renderMessage) {
          const rendererKey = `__renderMessage__${i}`;
          originalMessageRendersMessage[rendererKey] = shallowClonedRule.message;
          shallowClonedRule.message = rendererKey;
          messageRenderers[rendererKey] = shallowClonedRule.renderMessage;
        }
        return shallowClonedRule;
      });
      if (!activeRules.length) {
        return {
          valid: true
        };
      }
      const mergedPath = path !== null && path !== void 0 ? path : "__n_no_path__";
      const validator = new Schema({ [mergedPath]: activeRules });
      const { validateMessages } = (NForm2 === null || NForm2 === void 0 ? void 0 : NForm2.props) || {};
      if (validateMessages) {
        validator.messages(validateMessages);
      }
      return yield new Promise((resolve) => {
        void validator.validate({ [mergedPath]: value }, options, (errors) => {
          if (errors === null || errors === void 0 ? void 0 : errors.length) {
            renderExplainsRef.value = errors.map((error) => {
              const transformedMessage = (error === null || error === void 0 ? void 0 : error.message) || "";
              return {
                key: transformedMessage,
                render: () => {
                  if (transformedMessage.startsWith("__renderMessage__")) {
                    return messageRenderers[transformedMessage]();
                  }
                  return transformedMessage;
                }
              };
            });
            errors.forEach((error) => {
              var _a;
              if ((_a = error.message) === null || _a === void 0 ? void 0 : _a.startsWith("__renderMessage__")) {
                error.message = originalMessageRendersMessage[error.message];
              }
            });
            validationErroredRef.value = true;
            resolve({
              valid: false,
              errors
            });
          } else {
            restoreValidation();
            resolve({
              valid: true
            });
          }
        });
      });
    });
    provide(formItemInjectionKey, {
      path: toRef(props, "path"),
      disabled: mergedDisabledRef,
      mergedSize: formItemSizeRefs.mergedSize,
      mergedValidationStatus: formItemMiscRefs.mergedValidationStatus,
      restoreValidation,
      handleContentBlur,
      handleContentChange,
      handleContentFocus,
      handleContentInput
    });
    const exposedRef = {
      validate,
      restoreValidation,
      internalValidate
    };
    const labelElementRef = ref(null);
    onMounted(() => {
      if (!formItemMiscRefs.isAutoLabelWidth.value)
        return;
      const labelElement = labelElementRef.value;
      if (labelElement !== null) {
        const memoizedWhitespace = labelElement.style.whiteSpace;
        labelElement.style.whiteSpace = "nowrap";
        labelElement.style.width = "";
        NForm2 === null || NForm2 === void 0 ? void 0 : NForm2.deriveMaxChildLabelWidth(Number(getComputedStyle(labelElement).width.slice(0, -2)));
        labelElement.style.whiteSpace = memoizedWhitespace;
      }
    });
    const cssVarsRef = computed(() => {
      var _a;
      const { value: size } = mergedSizeRef;
      const { value: labelPlacement } = labelPlacementRef;
      const direction = labelPlacement === "top" ? "vertical" : "horizontal";
      const { common: { cubicBezierEaseInOut: cubicBezierEaseInOut2 }, self: { labelTextColor, asteriskColor, lineHeight, feedbackTextColor, feedbackTextColorWarning, feedbackTextColorError, feedbackPadding, labelFontWeight, [createKey("labelHeight", size)]: labelHeight, [createKey("blankHeight", size)]: blankHeight, [createKey("feedbackFontSize", size)]: feedbackFontSize, [createKey("feedbackHeight", size)]: feedbackHeight, [createKey("labelPadding", direction)]: labelPadding, [createKey("labelTextAlign", direction)]: labelTextAlign, [createKey(createKey("labelFontSize", labelPlacement), size)]: labelFontSize } } = themeRef.value;
      let mergedLabelTextAlign = (_a = labelTextAlignRef.value) !== null && _a !== void 0 ? _a : labelTextAlign;
      if (labelPlacement === "top") {
        mergedLabelTextAlign = mergedLabelTextAlign === "right" ? "flex-end" : "flex-start";
      }
      const cssVars = {
        "--n-bezier": cubicBezierEaseInOut2,
        "--n-line-height": lineHeight,
        "--n-blank-height": blankHeight,
        "--n-label-font-size": labelFontSize,
        "--n-label-text-align": mergedLabelTextAlign,
        "--n-label-height": labelHeight,
        "--n-label-padding": labelPadding,
        "--n-label-font-weight": labelFontWeight,
        "--n-asterisk-color": asteriskColor,
        "--n-label-text-color": labelTextColor,
        "--n-feedback-padding": feedbackPadding,
        "--n-feedback-font-size": feedbackFontSize,
        "--n-feedback-height": feedbackHeight,
        "--n-feedback-text-color": feedbackTextColor,
        "--n-feedback-text-color-warning": feedbackTextColorWarning,
        "--n-feedback-text-color-error": feedbackTextColorError
      };
      return cssVars;
    });
    const themeClassHandle = inlineThemeDisabled ? useThemeClass("form-item", computed(() => {
      var _a;
      return `${mergedSizeRef.value[0]}${labelPlacementRef.value[0]}${((_a = labelTextAlignRef.value) === null || _a === void 0 ? void 0 : _a[0]) || ""}`;
    }), cssVarsRef, props) : void 0;
    const reverseColSpaceRef = computed(() => {
      return labelPlacementRef.value === "left" && mergedRequireMarkPlacementRef.value === "left" && labelTextAlignRef.value === "left";
    });
    return Object.assign(Object.assign(Object.assign(Object.assign({ labelElementRef, mergedClsPrefix: mergedClsPrefixRef, mergedRequired: mergedRequiredRef, feedbackId: feedbackIdRef, renderExplains: renderExplainsRef, reverseColSpace: reverseColSpaceRef }, formItemMiscRefs), formItemSizeRefs), exposedRef), { cssVars: inlineThemeDisabled ? void 0 : cssVarsRef, themeClass: themeClassHandle === null || themeClassHandle === void 0 ? void 0 : themeClassHandle.themeClass, onRender: themeClassHandle === null || themeClassHandle === void 0 ? void 0 : themeClassHandle.onRender });
  },
  render() {
    const { $slots, mergedClsPrefix, mergedShowLabel, mergedShowRequireMark, mergedRequireMarkPlacement, onRender } = this;
    const renderedShowRequireMark = mergedShowRequireMark !== void 0 ? mergedShowRequireMark : this.mergedRequired;
    onRender === null || onRender === void 0 ? void 0 : onRender();
    const renderLabel = () => {
      const labelText = this.$slots.label ? this.$slots.label() : this.label;
      if (!labelText)
        return null;
      const textNode = h("span", { class: `${mergedClsPrefix}-form-item-label__text` }, labelText);
      const markNode = renderedShowRequireMark ? h("span", { class: `${mergedClsPrefix}-form-item-label__asterisk` }, mergedRequireMarkPlacement !== "left" ? " *" : "* ") : mergedRequireMarkPlacement === "right-hanging" && h("span", { class: `${mergedClsPrefix}-form-item-label__asterisk-placeholder` }, " *");
      const { labelProps } = this;
      return h("label", Object.assign({}, labelProps, { class: [
        labelProps === null || labelProps === void 0 ? void 0 : labelProps.class,
        `${mergedClsPrefix}-form-item-label`,
        `${mergedClsPrefix}-form-item-label--${mergedRequireMarkPlacement}-mark`,
        this.reverseColSpace && `${mergedClsPrefix}-form-item-label--reverse-columns-space`
      ], style: this.mergedLabelStyle, ref: "labelElementRef" }), mergedRequireMarkPlacement === "left" ? [markNode, textNode] : [textNode, markNode]);
    };
    return h(
      "div",
      { class: [
        `${mergedClsPrefix}-form-item`,
        this.themeClass,
        `${mergedClsPrefix}-form-item--${this.mergedSize}-size`,
        `${mergedClsPrefix}-form-item--${this.mergedLabelPlacement}-labelled`,
        this.isAutoLabelWidth && `${mergedClsPrefix}-form-item--auto-label-width`,
        !mergedShowLabel && `${mergedClsPrefix}-form-item--no-label`
      ], style: this.cssVars },
      mergedShowLabel && renderLabel(),
      h("div", { class: [
        `${mergedClsPrefix}-form-item-blank`,
        this.mergedValidationStatus && `${mergedClsPrefix}-form-item-blank--${this.mergedValidationStatus}`
      ] }, $slots),
      this.mergedShowFeedback ? h(
        "div",
        { key: this.feedbackId, class: `${mergedClsPrefix}-form-item-feedback-wrapper` },
        h(Transition, { name: "fade-down-transition", mode: "out-in" }, {
          default: () => {
            const { mergedValidationStatus } = this;
            return resolveWrappedSlot($slots.feedback, (children) => {
              var _a;
              const { feedback } = this;
              const feedbackNodes = children || feedback ? h("div", { key: "__feedback__", class: `${mergedClsPrefix}-form-item-feedback__line` }, children || feedback) : this.renderExplains.length ? (_a = this.renderExplains) === null || _a === void 0 ? void 0 : _a.map(({ key, render }) => h("div", { key, class: `${mergedClsPrefix}-form-item-feedback__line` }, render())) : null;
              return feedbackNodes ? mergedValidationStatus === "warning" ? h("div", { key: "controlled-warning", class: `${mergedClsPrefix}-form-item-feedback ${mergedClsPrefix}-form-item-feedback--warning` }, feedbackNodes) : mergedValidationStatus === "error" ? h("div", { key: "controlled-error", class: `${mergedClsPrefix}-form-item-feedback ${mergedClsPrefix}-form-item-feedback--error` }, feedbackNodes) : mergedValidationStatus === "success" ? h("div", { key: "controlled-success", class: `${mergedClsPrefix}-form-item-feedback ${mergedClsPrefix}-form-item-feedback--success` }, feedbackNodes) : h("div", { key: "controlled-default", class: `${mergedClsPrefix}-form-item-feedback` }, feedbackNodes) : null;
            });
          }
        })
      ) : null
    );
  }
});
const _hoisted_1$3 = { style: { "width": "100%" } };
const _sfc_main$g = /* @__PURE__ */ defineComponent({
  __name: "AutoloadSettings",
  setup(__props) {
    const settings = useSettings();
    const global = useState();
    const textualInversions = computed(() => {
      return global.state.models.filter((model) => {
        return model.backend === "Textual Inversion";
      });
    });
    const textualInversionOptions = computed(() => {
      return textualInversions.value.map((model) => {
        return {
          value: model.path,
          label: model.name
        };
      });
    });
    const availableModels = computed(() => {
      return global.state.models.filter((model) => {
        return model.backend === "AITemplate" || model.backend === "PyTorch" || model.backend === "ONNX";
      });
    });
    const availableVaes = computed(() => {
      return global.state.models.filter((model) => {
        return model.backend === "VAE";
      });
    });
    const autoloadModelOptions = computed(() => {
      return availableModels.value.map((model) => {
        return {
          value: model.path,
          label: model.name
        };
      });
    });
    const autoloadVaeOptions = computed(() => {
      const arr = availableVaes.value.map((model) => {
        return {
          value: model.path,
          label: model.name
        };
      });
      arr.push({ value: "default", label: "Default" });
      return arr;
    });
    const autoloadVaeValue = (model) => {
      return computed({
        get: () => {
          return settings.defaultSettings.api.autoloaded_vae[model] ?? "default";
        },
        set: (value) => {
          if (!value || value === "default") {
            delete settings.defaultSettings.api.autoloaded_vae[model];
          } else {
            settings.defaultSettings.api.autoloaded_vae[model] = value;
          }
        }
      });
    };
    return (_ctx, _cache) => {
      return openBlock(), createBlock(unref(NForm), null, {
        default: withCtx(() => [
          createVNode(unref(NFormItem), {
            label: "Model",
            "label-placement": "left"
          }, {
            default: withCtx(() => [
              createVNode(unref(NSelect), {
                multiple: "",
                filterable: "",
                options: autoloadModelOptions.value,
                value: unref(settings).defaultSettings.api.autoloaded_models,
                "onUpdate:value": _cache[0] || (_cache[0] = ($event) => unref(settings).defaultSettings.api.autoloaded_models = $event)
              }, null, 8, ["options", "value"])
            ]),
            _: 1
          }),
          createVNode(unref(NFormItem), {
            label: "Textual Inversions",
            "label-placement": "left"
          }, {
            default: withCtx(() => [
              createVNode(unref(NSelect), {
                multiple: "",
                filterable: "",
                options: textualInversionOptions.value,
                value: unref(settings).defaultSettings.api.autoloaded_textual_inversions,
                "onUpdate:value": _cache[1] || (_cache[1] = ($event) => unref(settings).defaultSettings.api.autoloaded_textual_inversions = $event)
              }, null, 8, ["options", "value"])
            ]),
            _: 1
          }),
          createVNode(unref(NCard), { title: "VAE" }, {
            default: withCtx(() => [
              createBaseVNode("div", _hoisted_1$3, [
                (openBlock(true), createElementBlock(Fragment, null, renderList(availableModels.value, (model) => {
                  return openBlock(), createElementBlock("div", {
                    key: model.name,
                    style: { "display": "flex", "flex-direction": "row", "margin-bottom": "4px" }
                  }, [
                    createVNode(unref(NText), { style: { "width": "50%" } }, {
                      default: withCtx(() => [
                        createTextVNode(toDisplayString(model.name), 1)
                      ]),
                      _: 2
                    }, 1024),
                    createVNode(unref(NSelect), {
                      filterable: "",
                      options: autoloadVaeOptions.value,
                      value: autoloadVaeValue(model.path).value,
                      "onUpdate:value": ($event) => autoloadVaeValue(model.path).value = $event
                    }, null, 8, ["options", "value", "onUpdate:value"])
                  ]);
                }), 128))
              ])
            ]),
            _: 1
          })
        ]),
        _: 1
      });
    };
  }
});
const _sfc_main$f = /* @__PURE__ */ defineComponent({
  __name: "BotSettings",
  setup(__props) {
    const settings = useSettings();
    return (_ctx, _cache) => {
      return openBlock(), createBlock(unref(NCard), null, {
        default: withCtx(() => [
          createVNode(unref(NForm), null, {
            default: withCtx(() => [
              createVNode(unref(NFormItem), {
                label: "Default Scheduler",
                "label-placement": "left"
              }, {
                default: withCtx(() => [
                  createVNode(unref(NSelect), {
                    options: unref(settings).scheduler_options,
                    value: unref(settings).defaultSettings.bot.default_scheduler,
                    "onUpdate:value": _cache[0] || (_cache[0] = ($event) => unref(settings).defaultSettings.bot.default_scheduler = $event)
                  }, null, 8, ["options", "value"])
                ]),
                _: 1
              }),
              createVNode(unref(NFormItem), {
                label: "Use Default Negative Prompt",
                "label-placement": "left"
              }, {
                default: withCtx(() => [
                  createVNode(unref(NSwitch), {
                    value: unref(settings).defaultSettings.bot.use_default_negative_prompt,
                    "onUpdate:value": _cache[1] || (_cache[1] = ($event) => unref(settings).defaultSettings.bot.use_default_negative_prompt = $event)
                  }, null, 8, ["value"])
                ]),
                _: 1
              }),
              createVNode(unref(NFormItem), {
                label: "Verbose",
                "label-placement": "left"
              }, {
                default: withCtx(() => [
                  createVNode(unref(NSwitch), {
                    value: unref(settings).defaultSettings.bot.verbose,
                    "onUpdate:value": _cache[2] || (_cache[2] = ($event) => unref(settings).defaultSettings.bot.verbose = $event)
                  }, null, 8, ["value"])
                ]),
                _: 1
              })
            ]),
            _: 1
          })
        ]),
        _: 1
      });
    };
  }
});
const _sfc_main$e = /* @__PURE__ */ defineComponent({
  __name: "ThemeSettings",
  setup(__props) {
    const settings = useSettings();
    const extraThemes = reactive([]);
    const themeOptions = computed(() => {
      return extraThemes.map((theme) => {
        return { label: convertToTextString(theme), value: theme };
      });
    });
    const themesLoading = ref(true);
    fetch(`${serverUrl}/api/general/themes`).then(async (res) => {
      const data = await res.json();
      extraThemes.push(...data);
      themesLoading.value = false;
    }).catch((err) => {
      console.error(err);
      themesLoading.value = false;
    });
    watch(settings.defaultSettings.frontend, () => {
      settings.data.settings.frontend = settings.defaultSettings.frontend;
    });
    return (_ctx, _cache) => {
      return openBlock(), createBlock(unref(NCard), null, {
        default: withCtx(() => [
          createVNode(unref(NForm), null, {
            default: withCtx(() => [
              createVNode(unref(NFormItem), {
                label: "Theme",
                "label-placement": "left"
              }, {
                default: withCtx(() => [
                  createVNode(unref(NSelect), {
                    options: themeOptions.value,
                    value: unref(settings).defaultSettings.frontend.theme,
                    "onUpdate:value": _cache[0] || (_cache[0] = ($event) => unref(settings).defaultSettings.frontend.theme = $event),
                    loading: themesLoading.value,
                    filterable: ""
                  }, null, 8, ["options", "value", "loading"])
                ]),
                _: 1
              }),
              createVNode(unref(NFormItem), {
                label: "Background Image Override",
                "label-placement": "left"
              }, {
                default: withCtx(() => [
                  createVNode(unref(NInput), {
                    value: unref(settings).defaultSettings.frontend.background_image_override,
                    "onUpdate:value": _cache[1] || (_cache[1] = ($event) => unref(settings).defaultSettings.frontend.background_image_override = $event)
                  }, null, 8, ["value"])
                ]),
                _: 1
              }),
              createVNode(unref(NFormItem), {
                label: "Enable Theme Editor",
                "label-placement": "left"
              }, {
                default: withCtx(() => [
                  createVNode(unref(NSwitch), {
                    value: unref(settings).defaultSettings.frontend.enable_theme_editor,
                    "onUpdate:value": _cache[2] || (_cache[2] = ($event) => unref(settings).defaultSettings.frontend.enable_theme_editor = $event)
                  }, null, 8, ["value"])
                ]),
                _: 1
              })
            ]),
            _: 1
          })
        ]),
        _: 1
      });
    };
  }
});
const _sfc_main$d = /* @__PURE__ */ defineComponent({
  __name: "ExtraSettings",
  setup(__props) {
    const settings = useSettings();
    return (_ctx, _cache) => {
      return openBlock(), createBlock(unref(NCard), { title: "Hi-res fix" }, {
        default: withCtx(() => [
          createVNode(unref(NForm), null, {
            default: withCtx(() => [
              createVNode(unref(NFormItem), {
                label: "Scale",
                "label-placement": "left"
              }, {
                default: withCtx(() => [
                  createVNode(unref(NInputNumber), {
                    value: unref(settings).defaultSettings.extra.highres.scale,
                    "onUpdate:value": _cache[0] || (_cache[0] = ($event) => unref(settings).defaultSettings.extra.highres.scale = $event)
                  }, null, 8, ["value"])
                ]),
                _: 1
              }),
              createVNode(unref(NFormItem), {
                label: "Scaling Mode",
                "label-placement": "left"
              }, {
                default: withCtx(() => [
                  createVNode(unref(NSelect), {
                    options: [
                      {
                        label: "Nearest",
                        value: "nearest"
                      },
                      {
                        label: "Linear",
                        value: "linear"
                      },
                      {
                        label: "Bilinear",
                        value: "bilinear"
                      },
                      {
                        label: "Bicubic",
                        value: "bicubic"
                      },
                      {
                        label: "Bislerp (Original, slow)",
                        value: "bislerp-original"
                      },
                      {
                        label: "Bislerp (Tortured, fast)",
                        value: "bislerp-tortured"
                      },
                      {
                        label: "Nearest Exact",
                        value: "nearest-exact"
                      }
                    ],
                    value: unref(settings).defaultSettings.extra.highres.latent_scale_mode,
                    "onUpdate:value": _cache[1] || (_cache[1] = ($event) => unref(settings).defaultSettings.extra.highres.latent_scale_mode = $event)
                  }, null, 8, ["options", "value"])
                ]),
                _: 1
              }),
              createVNode(unref(NFormItem), {
                label: "Strength",
                "label-placement": "left"
              }, {
                default: withCtx(() => [
                  createVNode(unref(NInputNumber), {
                    value: unref(settings).defaultSettings.extra.highres.strength,
                    "onUpdate:value": _cache[2] || (_cache[2] = ($event) => unref(settings).defaultSettings.extra.highres.strength = $event)
                  }, null, 8, ["value"])
                ]),
                _: 1
              }),
              createVNode(unref(NFormItem), {
                label: "Steps",
                "label-placement": "left"
              }, {
                default: withCtx(() => [
                  createVNode(unref(NInputNumber), {
                    value: unref(settings).defaultSettings.extra.highres.steps,
                    "onUpdate:value": _cache[3] || (_cache[3] = ($event) => unref(settings).defaultSettings.extra.highres.steps = $event)
                  }, null, 8, ["value"])
                ]),
                _: 1
              }),
              createVNode(unref(NFormItem), {
                label: "Antialiased",
                "label-placement": "left"
              }, {
                default: withCtx(() => [
                  createVNode(unref(NSwitch), {
                    value: unref(settings).defaultSettings.extra.highres.antialiased,
                    "onUpdate:value": _cache[4] || (_cache[4] = ($event) => unref(settings).defaultSettings.extra.highres.antialiased = $event)
                  }, null, 8, ["value"])
                ]),
                _: 1
              })
            ]),
            _: 1
          })
        ]),
        _: 1
      });
    };
  }
});
const _sfc_main$c = /* @__PURE__ */ defineComponent({
  __name: "FilesSettings",
  setup(__props) {
    const settings = useSettings();
    return (_ctx, _cache) => {
      return openBlock(), createBlock(unref(NForm), null, {
        default: withCtx(() => [
          createVNode(unref(NFormItem), {
            label: "Template for saving outputs",
            "label-placement": "left"
          }, {
            default: withCtx(() => [
              createVNode(unref(NInput), {
                value: unref(settings).defaultSettings.api.save_path_template,
                "onUpdate:value": _cache[0] || (_cache[0] = ($event) => unref(settings).defaultSettings.api.save_path_template = $event)
              }, null, 8, ["value"])
            ]),
            _: 1
          }),
          createVNode(unref(NFormItem), {
            label: "Disable generating grid image",
            "label-placement": "left"
          }, {
            default: withCtx(() => [
              createVNode(unref(NSwitch), {
                value: unref(settings).defaultSettings.api.disable_grid,
                "onUpdate:value": _cache[1] || (_cache[1] = ($event) => unref(settings).defaultSettings.api.disable_grid = $event)
              }, null, 8, ["value"])
            ]),
            _: 1
          }),
          createVNode(unref(NFormItem), {
            label: "Image extension",
            "label-placement": "left"
          }, {
            default: withCtx(() => [
              createVNode(unref(NSelect), {
                value: unref(settings).defaultSettings.api.image_extension,
                "onUpdate:value": _cache[2] || (_cache[2] = ($event) => unref(settings).defaultSettings.api.image_extension = $event),
                options: [
                  {
                    label: "PNG",
                    value: "png"
                  },
                  {
                    label: "WebP",
                    value: "webp"
                  },
                  {
                    label: "JPEG",
                    value: "jpeg"
                  }
                ]
              }, null, 8, ["value"])
            ]),
            _: 1
          }),
          unref(settings).defaultSettings.api.image_extension != "png" ? (openBlock(), createBlock(unref(NFormItem), {
            key: 0,
            label: "Image quality (JPEG/WebP only)",
            "label-placement": "left"
          }, {
            default: withCtx(() => [
              createVNode(unref(NInputNumber), {
                value: unref(settings).defaultSettings.api.image_quality,
                "onUpdate:value": _cache[3] || (_cache[3] = ($event) => unref(settings).defaultSettings.api.image_quality = $event),
                min: 0,
                max: 100,
                step: 1
              }, null, 8, ["value"])
            ]),
            _: 1
          })) : createCommentVNode("", true)
        ]),
        _: 1
      });
    };
  }
});
const _sfc_main$b = /* @__PURE__ */ defineComponent({
  __name: "ControlNetSettings",
  setup(__props) {
    const settings = useSettings();
    return (_ctx, _cache) => {
      return openBlock(), createBlock(unref(NCard), null, {
        default: withCtx(() => [
          createVNode(unref(NForm), null, {
            default: withCtx(() => [
              createVNode(unref(NFormItem), {
                label: "Prompt",
                "label-placement": "left"
              }, {
                default: withCtx(() => [
                  createVNode(unref(NInput), {
                    value: unref(settings).defaultSettings.controlnet.prompt,
                    "onUpdate:value": _cache[0] || (_cache[0] = ($event) => unref(settings).defaultSettings.controlnet.prompt = $event)
                  }, null, 8, ["value"])
                ]),
                _: 1
              }),
              createVNode(unref(NFormItem), {
                label: "Negative Prompt",
                "label-placement": "left"
              }, {
                default: withCtx(() => [
                  createVNode(unref(NInput), {
                    value: unref(settings).defaultSettings.controlnet.negative_prompt,
                    "onUpdate:value": _cache[1] || (_cache[1] = ($event) => unref(settings).defaultSettings.controlnet.negative_prompt = $event)
                  }, null, 8, ["value"])
                ]),
                _: 1
              }),
              createVNode(unref(NFormItem), {
                label: "Batch Count",
                "label-placement": "left"
              }, {
                default: withCtx(() => [
                  createVNode(unref(NInputNumber), {
                    value: unref(settings).defaultSettings.controlnet.batch_count,
                    "onUpdate:value": _cache[2] || (_cache[2] = ($event) => unref(settings).defaultSettings.controlnet.batch_count = $event)
                  }, null, 8, ["value"])
                ]),
                _: 1
              }),
              createVNode(unref(NFormItem), {
                label: "Batch Size",
                "label-placement": "left"
              }, {
                default: withCtx(() => [
                  createVNode(unref(NInputNumber), {
                    value: unref(settings).defaultSettings.controlnet.batch_size,
                    "onUpdate:value": _cache[3] || (_cache[3] = ($event) => unref(settings).defaultSettings.controlnet.batch_size = $event)
                  }, null, 8, ["value"])
                ]),
                _: 1
              }),
              createVNode(unref(NFormItem), {
                label: "CFG Scale",
                "label-placement": "left"
              }, {
                default: withCtx(() => [
                  createVNode(unref(NInputNumber), {
                    value: unref(settings).defaultSettings.controlnet.cfg_scale,
                    "onUpdate:value": _cache[4] || (_cache[4] = ($event) => unref(settings).defaultSettings.controlnet.cfg_scale = $event),
                    step: 0.1
                  }, null, 8, ["value"])
                ]),
                _: 1
              }),
              createVNode(unref(NFormItem), {
                label: "Height",
                "label-placement": "left"
              }, {
                default: withCtx(() => [
                  createVNode(unref(NInputNumber), {
                    value: unref(settings).defaultSettings.controlnet.height,
                    "onUpdate:value": _cache[5] || (_cache[5] = ($event) => unref(settings).defaultSettings.controlnet.height = $event),
                    step: 8
                  }, null, 8, ["value"])
                ]),
                _: 1
              }),
              createVNode(unref(NFormItem), {
                label: "Width",
                "label-placement": "left"
              }, {
                default: withCtx(() => [
                  createVNode(unref(NInputNumber), {
                    value: unref(settings).defaultSettings.controlnet.width,
                    "onUpdate:value": _cache[6] || (_cache[6] = ($event) => unref(settings).defaultSettings.controlnet.width = $event),
                    step: 8
                  }, null, 8, ["value"])
                ]),
                _: 1
              }),
              createVNode(unref(NFormItem), {
                label: "ControlNet",
                "label-placement": "left"
              }, {
                default: withCtx(() => [
                  createVNode(unref(NSelect), {
                    options: unref(settings).controlnet_options,
                    value: unref(settings).defaultSettings.controlnet.controlnet,
                    "onUpdate:value": _cache[7] || (_cache[7] = ($event) => unref(settings).defaultSettings.controlnet.controlnet = $event),
                    filterable: "",
                    tag: ""
                  }, null, 8, ["options", "value"])
                ]),
                _: 1
              }),
              createVNode(unref(NFormItem), {
                label: "Seed",
                "label-placement": "left"
              }, {
                default: withCtx(() => [
                  createVNode(unref(NInputNumber), {
                    value: unref(settings).defaultSettings.controlnet.seed,
                    "onUpdate:value": _cache[8] || (_cache[8] = ($event) => unref(settings).defaultSettings.controlnet.seed = $event),
                    min: -1
                  }, null, 8, ["value"])
                ]),
                _: 1
              }),
              createVNode(unref(NFormItem), {
                label: "Is Preprocessed",
                "label-placement": "left"
              }, {
                default: withCtx(() => [
                  createVNode(unref(NSwitch), {
                    value: unref(settings).defaultSettings.controlnet.is_preprocessed,
                    "onUpdate:value": _cache[9] || (_cache[9] = ($event) => unref(settings).defaultSettings.controlnet.is_preprocessed = $event)
                  }, null, 8, ["value"])
                ]),
                _: 1
              }),
              createVNode(unref(NFormItem), {
                label: "Steps",
                "label-placement": "left"
              }, {
                default: withCtx(() => [
                  createVNode(unref(NInputNumber), {
                    value: unref(settings).defaultSettings.controlnet.steps,
                    "onUpdate:value": _cache[10] || (_cache[10] = ($event) => unref(settings).defaultSettings.controlnet.steps = $event)
                  }, null, 8, ["value"])
                ]),
                _: 1
              }),
              createVNode(unref(NFormItem), {
                label: "ControlNet Conditioning Scale",
                "label-placement": "left"
              }, {
                default: withCtx(() => [
                  createVNode(unref(NInputNumber), {
                    value: unref(settings).defaultSettings.controlnet.controlnet_conditioning_scale,
                    "onUpdate:value": _cache[11] || (_cache[11] = ($event) => unref(settings).defaultSettings.controlnet.controlnet_conditioning_scale = $event),
                    step: 0.1
                  }, null, 8, ["value"])
                ]),
                _: 1
              }),
              createVNode(unref(NFormItem), {
                label: "Detection Resolution",
                "label-placement": "left"
              }, {
                default: withCtx(() => [
                  createVNode(unref(NInputNumber), {
                    value: unref(settings).defaultSettings.controlnet.detection_resolution,
                    "onUpdate:value": _cache[12] || (_cache[12] = ($event) => unref(settings).defaultSettings.controlnet.detection_resolution = $event),
                    step: 8
                  }, null, 8, ["value"])
                ]),
                _: 1
              }),
              createVNode(_sfc_main$h, {
                type: "controlnet",
                target: "defaultSettings"
              })
            ]),
            _: 1
          })
        ]),
        _: 1
      });
    };
  }
});
const _sfc_main$a = /* @__PURE__ */ defineComponent({
  __name: "ImageBrowserSettings",
  setup(__props) {
    const settings = useSettings();
    return (_ctx, _cache) => {
      return openBlock(), createBlock(unref(NForm), null, {
        default: withCtx(() => [
          createVNode(unref(NCard), null, {
            default: withCtx(() => [
              createVNode(unref(NFormItem), {
                label: "Number of columns",
                "label-placement": "left"
              }, {
                default: withCtx(() => [
                  createVNode(unref(NInputNumber), {
                    value: unref(settings).defaultSettings.frontend.image_browser_columns,
                    "onUpdate:value": _cache[0] || (_cache[0] = ($event) => unref(settings).defaultSettings.frontend.image_browser_columns = $event)
                  }, null, 8, ["value"])
                ]),
                _: 1
              })
            ]),
            _: 1
          })
        ]),
        _: 1
      });
    };
  }
});
const _sfc_main$9 = /* @__PURE__ */ defineComponent({
  __name: "ImageToImageSettings",
  setup(__props) {
    const settings = useSettings();
    return (_ctx, _cache) => {
      return openBlock(), createBlock(unref(NCard), null, {
        default: withCtx(() => [
          createVNode(unref(NForm), null, {
            default: withCtx(() => [
              createVNode(unref(NFormItem), {
                label: "Prompt",
                "label-placement": "left"
              }, {
                default: withCtx(() => [
                  createVNode(unref(NInput), {
                    value: unref(settings).defaultSettings.img2img.prompt,
                    "onUpdate:value": _cache[0] || (_cache[0] = ($event) => unref(settings).defaultSettings.img2img.prompt = $event)
                  }, null, 8, ["value"])
                ]),
                _: 1
              }),
              createVNode(unref(NFormItem), {
                label: "Negative Prompt",
                "label-placement": "left"
              }, {
                default: withCtx(() => [
                  createVNode(unref(NInput), {
                    value: unref(settings).defaultSettings.img2img.negative_prompt,
                    "onUpdate:value": _cache[1] || (_cache[1] = ($event) => unref(settings).defaultSettings.img2img.negative_prompt = $event)
                  }, null, 8, ["value"])
                ]),
                _: 1
              }),
              createVNode(unref(NFormItem), {
                label: "Batch Count",
                "label-placement": "left"
              }, {
                default: withCtx(() => [
                  createVNode(unref(NInputNumber), {
                    value: unref(settings).defaultSettings.img2img.batch_count,
                    "onUpdate:value": _cache[2] || (_cache[2] = ($event) => unref(settings).defaultSettings.img2img.batch_count = $event)
                  }, null, 8, ["value"])
                ]),
                _: 1
              }),
              createVNode(unref(NFormItem), {
                label: "Batch Size",
                "label-placement": "left"
              }, {
                default: withCtx(() => [
                  createVNode(unref(NInputNumber), {
                    value: unref(settings).defaultSettings.img2img.batch_size,
                    "onUpdate:value": _cache[3] || (_cache[3] = ($event) => unref(settings).defaultSettings.img2img.batch_size = $event)
                  }, null, 8, ["value"])
                ]),
                _: 1
              }),
              createVNode(unref(NFormItem), {
                label: "CFG Scale",
                "label-placement": "left"
              }, {
                default: withCtx(() => [
                  createVNode(unref(NInputNumber), {
                    value: unref(settings).defaultSettings.img2img.cfg_scale,
                    "onUpdate:value": _cache[4] || (_cache[4] = ($event) => unref(settings).defaultSettings.img2img.cfg_scale = $event),
                    step: 0.1
                  }, null, 8, ["value"])
                ]),
                _: 1
              }),
              createVNode(unref(NFormItem), {
                label: "Height",
                "label-placement": "left"
              }, {
                default: withCtx(() => [
                  createVNode(unref(NInputNumber), {
                    value: unref(settings).defaultSettings.img2img.height,
                    "onUpdate:value": _cache[5] || (_cache[5] = ($event) => unref(settings).defaultSettings.img2img.height = $event),
                    step: 1
                  }, null, 8, ["value"])
                ]),
                _: 1
              }),
              createVNode(unref(NFormItem), {
                label: "Width",
                "label-placement": "left"
              }, {
                default: withCtx(() => [
                  createVNode(unref(NInputNumber), {
                    value: unref(settings).defaultSettings.img2img.width,
                    "onUpdate:value": _cache[6] || (_cache[6] = ($event) => unref(settings).defaultSettings.img2img.width = $event),
                    step: 1
                  }, null, 8, ["value"])
                ]),
                _: 1
              }),
              createVNode(unref(NFormItem), {
                label: "Seed",
                "label-placement": "left"
              }, {
                default: withCtx(() => [
                  createVNode(unref(NInputNumber), {
                    value: unref(settings).defaultSettings.img2img.seed,
                    "onUpdate:value": _cache[7] || (_cache[7] = ($event) => unref(settings).defaultSettings.img2img.seed = $event),
                    min: -1
                  }, null, 8, ["value"])
                ]),
                _: 1
              }),
              createVNode(unref(NFormItem), {
                label: "Steps",
                "label-placement": "left"
              }, {
                default: withCtx(() => [
                  createVNode(unref(NInputNumber), {
                    value: unref(settings).defaultSettings.img2img.steps,
                    "onUpdate:value": _cache[8] || (_cache[8] = ($event) => unref(settings).defaultSettings.img2img.steps = $event)
                  }, null, 8, ["value"])
                ]),
                _: 1
              }),
              createVNode(unref(NFormItem), {
                label: "Denoising Strength",
                "label-placement": "left"
              }, {
                default: withCtx(() => [
                  createVNode(unref(NInputNumber), {
                    value: unref(settings).defaultSettings.img2img.denoising_strength,
                    "onUpdate:value": _cache[9] || (_cache[9] = ($event) => unref(settings).defaultSettings.img2img.denoising_strength = $event),
                    step: 0.1
                  }, null, 8, ["value"])
                ]),
                _: 1
              }),
              createVNode(_sfc_main$h, {
                type: "img2img",
                target: "defaultSettings"
              })
            ]),
            _: 1
          })
        ]),
        _: 1
      });
    };
  }
});
const _sfc_main$8 = /* @__PURE__ */ defineComponent({
  __name: "InpaintingSettings",
  setup(__props) {
    const settings = useSettings();
    return (_ctx, _cache) => {
      return openBlock(), createBlock(unref(NCard), null, {
        default: withCtx(() => [
          createVNode(unref(NForm), null, {
            default: withCtx(() => [
              createVNode(unref(NFormItem), {
                label: "Prompt",
                "label-placement": "left"
              }, {
                default: withCtx(() => [
                  createVNode(unref(NInput), {
                    value: unref(settings).defaultSettings.inpainting.prompt,
                    "onUpdate:value": _cache[0] || (_cache[0] = ($event) => unref(settings).defaultSettings.inpainting.prompt = $event)
                  }, null, 8, ["value"])
                ]),
                _: 1
              }),
              createVNode(unref(NFormItem), {
                label: "Negative Prompt",
                "label-placement": "left"
              }, {
                default: withCtx(() => [
                  createVNode(unref(NInput), {
                    value: unref(settings).defaultSettings.inpainting.negative_prompt,
                    "onUpdate:value": _cache[1] || (_cache[1] = ($event) => unref(settings).defaultSettings.inpainting.negative_prompt = $event)
                  }, null, 8, ["value"])
                ]),
                _: 1
              }),
              createVNode(unref(NFormItem), {
                label: "Batch Count",
                "label-placement": "left"
              }, {
                default: withCtx(() => [
                  createVNode(unref(NInputNumber), {
                    value: unref(settings).defaultSettings.inpainting.batch_count,
                    "onUpdate:value": _cache[2] || (_cache[2] = ($event) => unref(settings).defaultSettings.inpainting.batch_count = $event)
                  }, null, 8, ["value"])
                ]),
                _: 1
              }),
              createVNode(unref(NFormItem), {
                label: "Batch Size",
                "label-placement": "left"
              }, {
                default: withCtx(() => [
                  createVNode(unref(NInputNumber), {
                    value: unref(settings).defaultSettings.inpainting.batch_size,
                    "onUpdate:value": _cache[3] || (_cache[3] = ($event) => unref(settings).defaultSettings.inpainting.batch_size = $event)
                  }, null, 8, ["value"])
                ]),
                _: 1
              }),
              createVNode(unref(NFormItem), {
                label: "CFG Scale",
                "label-placement": "left"
              }, {
                default: withCtx(() => [
                  createVNode(unref(NInputNumber), {
                    value: unref(settings).defaultSettings.inpainting.cfg_scale,
                    "onUpdate:value": _cache[4] || (_cache[4] = ($event) => unref(settings).defaultSettings.inpainting.cfg_scale = $event),
                    step: 0.1
                  }, null, 8, ["value"])
                ]),
                _: 1
              }),
              createVNode(unref(NFormItem), {
                label: "Height",
                "label-placement": "left"
              }, {
                default: withCtx(() => [
                  createVNode(unref(NInputNumber), {
                    value: unref(settings).defaultSettings.inpainting.height,
                    "onUpdate:value": _cache[5] || (_cache[5] = ($event) => unref(settings).defaultSettings.inpainting.height = $event),
                    step: 8
                  }, null, 8, ["value"])
                ]),
                _: 1
              }),
              createVNode(unref(NFormItem), {
                label: "Width",
                "label-placement": "left"
              }, {
                default: withCtx(() => [
                  createVNode(unref(NInputNumber), {
                    value: unref(settings).defaultSettings.inpainting.width,
                    "onUpdate:value": _cache[6] || (_cache[6] = ($event) => unref(settings).defaultSettings.inpainting.width = $event),
                    step: 8
                  }, null, 8, ["value"])
                ]),
                _: 1
              }),
              createVNode(unref(NFormItem), {
                label: "Seed",
                "label-placement": "left"
              }, {
                default: withCtx(() => [
                  createVNode(unref(NInputNumber), {
                    value: unref(settings).defaultSettings.inpainting.seed,
                    "onUpdate:value": _cache[7] || (_cache[7] = ($event) => unref(settings).defaultSettings.inpainting.seed = $event),
                    min: -1
                  }, null, 8, ["value"])
                ]),
                _: 1
              }),
              createVNode(unref(NFormItem), {
                label: "Steps",
                "label-placement": "left"
              }, {
                default: withCtx(() => [
                  createVNode(unref(NInputNumber), {
                    value: unref(settings).defaultSettings.inpainting.steps,
                    "onUpdate:value": _cache[8] || (_cache[8] = ($event) => unref(settings).defaultSettings.inpainting.steps = $event)
                  }, null, 8, ["value"])
                ]),
                _: 1
              }),
              createVNode(_sfc_main$h, {
                type: "inpainting",
                target: "defaultSettings"
              })
            ]),
            _: 1
          })
        ]),
        _: 1
      });
    };
  }
});
const _sfc_main$7 = /* @__PURE__ */ defineComponent({
  __name: "TextToImageSettings",
  setup(__props) {
    const settings = useSettings();
    return (_ctx, _cache) => {
      return openBlock(), createBlock(unref(NCard), null, {
        default: withCtx(() => [
          createVNode(unref(NForm), null, {
            default: withCtx(() => [
              createVNode(unref(NFormItem), {
                label: "Prompt",
                "label-placement": "left"
              }, {
                default: withCtx(() => [
                  createVNode(unref(NInput), {
                    value: unref(settings).defaultSettings.txt2img.prompt,
                    "onUpdate:value": _cache[0] || (_cache[0] = ($event) => unref(settings).defaultSettings.txt2img.prompt = $event)
                  }, null, 8, ["value"])
                ]),
                _: 1
              }),
              createVNode(unref(NFormItem), {
                label: "Negative Prompt",
                "label-placement": "left"
              }, {
                default: withCtx(() => [
                  createVNode(unref(NInput), {
                    value: unref(settings).defaultSettings.txt2img.negative_prompt,
                    "onUpdate:value": _cache[1] || (_cache[1] = ($event) => unref(settings).defaultSettings.txt2img.negative_prompt = $event)
                  }, null, 8, ["value"])
                ]),
                _: 1
              }),
              createVNode(unref(NFormItem), {
                label: "Batch Count",
                "label-placement": "left"
              }, {
                default: withCtx(() => [
                  createVNode(unref(NInputNumber), {
                    value: unref(settings).defaultSettings.txt2img.batch_count,
                    "onUpdate:value": _cache[2] || (_cache[2] = ($event) => unref(settings).defaultSettings.txt2img.batch_count = $event)
                  }, null, 8, ["value"])
                ]),
                _: 1
              }),
              createVNode(unref(NFormItem), {
                label: "Batch Size",
                "label-placement": "left"
              }, {
                default: withCtx(() => [
                  createVNode(unref(NInputNumber), {
                    value: unref(settings).defaultSettings.txt2img.batch_size,
                    "onUpdate:value": _cache[3] || (_cache[3] = ($event) => unref(settings).defaultSettings.txt2img.batch_size = $event)
                  }, null, 8, ["value"])
                ]),
                _: 1
              }),
              createVNode(unref(NFormItem), {
                label: "CFG Scale",
                "label-placement": "left"
              }, {
                default: withCtx(() => [
                  createVNode(unref(NInputNumber), {
                    value: unref(settings).defaultSettings.txt2img.cfg_scale,
                    "onUpdate:value": _cache[4] || (_cache[4] = ($event) => unref(settings).defaultSettings.txt2img.cfg_scale = $event),
                    step: 0.1
                  }, null, 8, ["value"])
                ]),
                _: 1
              }),
              createVNode(unref(NFormItem), {
                label: "Height",
                "label-placement": "left"
              }, {
                default: withCtx(() => [
                  createVNode(unref(NInputNumber), {
                    value: unref(settings).defaultSettings.txt2img.height,
                    "onUpdate:value": _cache[5] || (_cache[5] = ($event) => unref(settings).defaultSettings.txt2img.height = $event),
                    step: 1
                  }, null, 8, ["value"])
                ]),
                _: 1
              }),
              createVNode(unref(NFormItem), {
                label: "Width",
                "label-placement": "left"
              }, {
                default: withCtx(() => [
                  createVNode(unref(NInputNumber), {
                    value: unref(settings).defaultSettings.txt2img.width,
                    "onUpdate:value": _cache[6] || (_cache[6] = ($event) => unref(settings).defaultSettings.txt2img.width = $event),
                    step: 1
                  }, null, 8, ["value"])
                ]),
                _: 1
              }),
              createVNode(unref(NFormItem), {
                label: "Seed",
                "label-placement": "left"
              }, {
                default: withCtx(() => [
                  createVNode(unref(NInputNumber), {
                    value: unref(settings).defaultSettings.txt2img.seed,
                    "onUpdate:value": _cache[7] || (_cache[7] = ($event) => unref(settings).defaultSettings.txt2img.seed = $event),
                    min: -1
                  }, null, 8, ["value"])
                ]),
                _: 1
              }),
              createVNode(unref(NFormItem), {
                label: "Steps",
                "label-placement": "left"
              }, {
                default: withCtx(() => [
                  createVNode(unref(NInputNumber), {
                    value: unref(settings).defaultSettings.txt2img.steps,
                    "onUpdate:value": _cache[8] || (_cache[8] = ($event) => unref(settings).defaultSettings.txt2img.steps = $event)
                  }, null, 8, ["value"])
                ]),
                _: 1
              }),
              createVNode(_sfc_main$h, {
                type: "txt2img",
                target: "defaultSettings"
              })
            ]),
            _: 1
          })
        ]),
        _: 1
      });
    };
  }
});
const _sfc_main$6 = /* @__PURE__ */ defineComponent({
  __name: "FrontendSettings",
  setup(__props) {
    return (_ctx, _cache) => {
      return openBlock(), createBlock(unref(NTabs), null, {
        default: withCtx(() => [
          createVNode(unref(NTabPane), { name: "Text to Image" }, {
            default: withCtx(() => [
              createVNode(_sfc_main$7)
            ]),
            _: 1
          }),
          createVNode(unref(NTabPane), { name: "Image to Image" }, {
            default: withCtx(() => [
              createVNode(_sfc_main$9)
            ]),
            _: 1
          }),
          createVNode(unref(NTabPane), { name: "ControlNet" }, {
            default: withCtx(() => [
              createVNode(_sfc_main$b)
            ]),
            _: 1
          }),
          createVNode(unref(NTabPane), { name: "Inpainting" }, {
            default: withCtx(() => [
              createVNode(_sfc_main$8)
            ]),
            _: 1
          }),
          createVNode(unref(NTabPane), { name: "Image Browser" }, {
            default: withCtx(() => [
              createVNode(_sfc_main$a)
            ]),
            _: 1
          })
        ]),
        _: 1
      });
    };
  }
});
const _sfc_main$5 = /* @__PURE__ */ defineComponent({
  __name: "GeneralSettings",
  setup(__props) {
    const settings = useSettings();
    watch(settings.defaultSettings.frontend, () => {
      settings.data.settings.frontend.on_change_timer = settings.defaultSettings.frontend.on_change_timer;
    });
    return (_ctx, _cache) => {
      return openBlock(), createBlock(unref(NCard), { title: "Timings" }, {
        default: withCtx(() => [
          createVNode(unref(NForm), null, {
            default: withCtx(() => [
              createVNode(unref(NFormItem), {
                label: "Continuous generation timeout (0 for disabled) [ms]",
                "label-placement": "left"
              }, {
                default: withCtx(() => [
                  createVNode(unref(NInputNumber), {
                    value: unref(settings).defaultSettings.frontend.on_change_timer,
                    "onUpdate:value": _cache[0] || (_cache[0] = ($event) => unref(settings).defaultSettings.frontend.on_change_timer = $event),
                    min: 0,
                    step: 50
                  }, null, 8, ["value"])
                ]),
                _: 1
              }),
              createVNode(unref(NFormItem), {
                label: "Enable sending logs to UI",
                "label-placement": "left"
              }, {
                default: withCtx(() => [
                  createVNode(unref(NSwitch), {
                    value: unref(settings).defaultSettings.api.enable_websocket_logging,
                    "onUpdate:value": _cache[1] || (_cache[1] = ($event) => unref(settings).defaultSettings.api.enable_websocket_logging = $event)
                  }, null, 8, ["value"])
                ]),
                _: 1
              })
            ]),
            _: 1
          })
        ]),
        _: 1
      });
    };
  }
});
const _sfc_main$4 = /* @__PURE__ */ defineComponent({
  __name: "NSFWSettings",
  setup(__props) {
    const settings = useSettings();
    watch(
      () => settings.defaultSettings.frontend.nsfw_ok_threshold,
      (value) => {
        settings.data.settings.frontend.nsfw_ok_threshold = value;
      }
    );
    return (_ctx, _cache) => {
      return openBlock(), createBlock(unref(NCard), null, {
        default: withCtx(() => [
          createVNode(unref(NForm), null, {
            default: withCtx(() => [
              createVNode(unref(NFormItem), {
                label: "NSFW OK threshold (if you don't get the reference, select `I'm too young to die`)",
                "label-placement": "left"
              }, {
                default: withCtx(() => [
                  createVNode(unref(NSelect), {
                    value: unref(settings).defaultSettings.frontend.nsfw_ok_threshold,
                    "onUpdate:value": _cache[0] || (_cache[0] = ($event) => unref(settings).defaultSettings.frontend.nsfw_ok_threshold = $event),
                    options: [
                      {
                        label: "I'm too young to die",
                        value: 0
                      },
                      {
                        label: "Hurt me plenty",
                        value: 1
                      },
                      {
                        label: "Ultra violence",
                        value: 2
                      },
                      {
                        label: "Nightmare",
                        value: 3
                      }
                    ]
                  }, null, 8, ["value"])
                ]),
                _: 1
              })
            ]),
            _: 1
          })
        ]),
        _: 1
      });
    };
  }
});
const _hoisted_1$2 = {
  key: 0,
  class: "flex-container"
};
const _hoisted_2$1 = /* @__PURE__ */ createBaseVNode("p", { class: "slider-label" }, "Subquadratic chunk size (affects VRAM usage)", -1);
const _hoisted_3$1 = { "flex-direction": "row" };
const _hoisted_4$1 = { key: 1 };
const _hoisted_5$1 = { key: 2 };
const _sfc_main$3 = /* @__PURE__ */ defineComponent({
  __name: "OptimizationSettings",
  setup(__props) {
    const settings = useSettings();
    const global = useState();
    const theme = inject(themeKey);
    const compileColor = computed(() => {
      var _a;
      if (settings.defaultSettings.api.torch_compile)
        return (_a = theme == null ? void 0 : theme.value.Button.common) == null ? void 0 : _a.successColor;
      return void 0;
    });
    const traceColor = computed(() => {
      var _a;
      if (settings.defaultSettings.api.trace_model)
        return (_a = theme == null ? void 0 : theme.value.Button.common) == null ? void 0 : _a.successColor;
      return void 0;
    });
    const sfastColor = computed(() => {
      if (settings.defaultSettings.api.sfast_compile)
        return "#f1f1f1";
      return void 0;
    });
    const disableColor = computed(() => {
<<<<<<< HEAD
      if (settings.defaultSettings.api.torch_compile || settings.defaultSettings.api.trace_model || settings.defaultSettings.api.sfast_compile)
=======
      var _a;
      if (settings.defaultSettings.api.torch_compile || settings.defaultSettings.api.trace_model)
>>>>>>> a0f3be42
        return void 0;
      return (_a = theme == null ? void 0 : theme.value.Button.common) == null ? void 0 : _a.successColor;
    });
    function change_compilation(a) {
      settings.defaultSettings.api.torch_compile = a === "compile";
      settings.defaultSettings.api.trace_model = a === "trace";
      settings.defaultSettings.api.sfast_compile = a === "sfast";
    }
    const availableTorchCompileBackends = computed(() => {
      return global.state.capabilities.supported_torch_compile_backends.map(
        (value) => {
          return { value, label: value };
        }
      );
    });
    const availableAttentions = computed(() => {
      return global.state.capabilities.supported_self_attentions.map((l) => {
        return { value: l[1], label: l[0] };
      });
    });
    return (_ctx, _cache) => {
      return openBlock(), createBlock(unref(NForm), null, {
        default: withCtx(() => [
          createVNode(unref(NFormItem), {
            label: "Autocast",
            "label-placement": "left"
          }, {
            default: withCtx(() => [
              createVNode(unref(NSwitch), {
                value: unref(settings).defaultSettings.api.autocast,
                "onUpdate:value": _cache[0] || (_cache[0] = ($event) => unref(settings).defaultSettings.api.autocast = $event)
              }, null, 8, ["value"])
            ]),
            _: 1
          }),
          createVNode(unref(NFormItem), {
            label: "Attention processor",
            "label-placement": "left"
          }, {
            default: withCtx(() => [
              createVNode(unref(NSelect), {
                options: availableAttentions.value,
                value: unref(settings).defaultSettings.api.attention_processor,
                "onUpdate:value": _cache[1] || (_cache[1] = ($event) => unref(settings).defaultSettings.api.attention_processor = $event)
              }, null, 8, ["options", "value"])
            ]),
            _: 1
          }),
          unref(settings).defaultSettings.api.attention_processor == "subquadratic" ? (openBlock(), createElementBlock("div", _hoisted_1$2, [
            _hoisted_2$1,
            createVNode(unref(NSlider), {
              value: unref(settings).defaultSettings.api.subquadratic_size,
              "onUpdate:value": _cache[2] || (_cache[2] = ($event) => unref(settings).defaultSettings.api.subquadratic_size = $event),
              step: 64,
              min: 64,
              max: 8192,
              style: { "margin-right": "12px" }
            }, null, 8, ["value"]),
            createVNode(unref(NInputNumber), {
              value: unref(settings).defaultSettings.api.subquadratic_size,
              "onUpdate:value": _cache[3] || (_cache[3] = ($event) => unref(settings).defaultSettings.api.subquadratic_size = $event),
              size: "small",
              style: { "min-width": "96px", "width": "96px" },
              step: 64,
              min: 64,
              max: 8192
            }, null, 8, ["value"])
          ])) : createCommentVNode("", true),
          createVNode(unref(NFormItem), {
            label: "Compilation method",
            "label-placement": "left"
          }, {
            default: withCtx(() => [
              createBaseVNode("div", _hoisted_3$1, [
                createVNode(unref(NButton), {
                  onClick: _cache[4] || (_cache[4] = ($event) => change_compilation("disabled")),
                  color: disableColor.value
                }, {
                  default: withCtx(() => [
                    createTextVNode("Disabled")
                  ]),
                  _: 1
                }, 8, ["color"]),
                createVNode(unref(NButton), {
                  onClick: _cache[5] || (_cache[5] = ($event) => change_compilation("trace")),
                  color: traceColor.value
                }, {
                  default: withCtx(() => [
                    createTextVNode("Trace UNet")
                  ]),
                  _: 1
                }, 8, ["color"]),
                createVNode(unref(NButton), {
                  onClick: _cache[6] || (_cache[6] = ($event) => change_compilation("compile")),
                  color: compileColor.value
                }, {
                  default: withCtx(() => [
                    createTextVNode("torch.compile")
                  ]),
                  _: 1
                }, 8, ["color"]),
                createVNode(unref(NButton), {
                  onClick: _cache[7] || (_cache[7] = ($event) => change_compilation("sfast")),
                  color: sfastColor.value
                }, {
                  default: withCtx(() => [
                    createTextVNode("stable-fast")
                  ]),
                  _: 1
                }, 8, ["color"])
              ])
            ]),
            _: 1
          }),
          unref(settings).defaultSettings.api.sfast_compile ? (openBlock(), createElementBlock("div", _hoisted_4$1, [
            createVNode(unref(NFormItem), {
              label: "Use xFormers during compilation",
              "label-placement": "left"
            }, {
              default: withCtx(() => [
                createVNode(unref(NSwitch), {
                  value: unref(settings).defaultSettings.api.sfast_xformers,
                  "onUpdate:value": _cache[8] || (_cache[8] = ($event) => unref(settings).defaultSettings.api.sfast_xformers = $event),
                  disabled: !unref(global).state.capabilities.supports_xformers
                }, null, 8, ["value", "disabled"])
              ]),
              _: 1
            }),
            createVNode(unref(NFormItem), {
              label: "Use Triton during compilation",
              "label-placement": "left"
            }, {
              default: withCtx(() => [
                createVNode(unref(NSwitch), {
                  value: unref(settings).defaultSettings.api.sfast_triton,
                  "onUpdate:value": _cache[9] || (_cache[9] = ($event) => unref(settings).defaultSettings.api.sfast_triton = $event),
                  disabled: !unref(global).state.capabilities.supports_triton
                }, null, 8, ["value", "disabled"])
              ]),
              _: 1
            }),
            createVNode(unref(NFormItem), {
              label: "Use CUDA graphs during compilation",
              "label-placement": "left"
            }, {
              default: withCtx(() => [
                createVNode(unref(NSwitch), {
                  value: unref(settings).defaultSettings.api.sfast_cuda_graph,
                  "onUpdate:value": _cache[10] || (_cache[10] = ($event) => unref(settings).defaultSettings.api.sfast_cuda_graph = $event)
                }, null, 8, ["value"])
              ]),
              _: 1
            })
          ])) : createCommentVNode("", true),
          unref(settings).defaultSettings.api.torch_compile ? (openBlock(), createElementBlock("div", _hoisted_5$1, [
            createVNode(unref(NFormItem), {
              label: "Fullgraph compile",
              "label-placement": "left"
            }, {
              default: withCtx(() => [
                createVNode(unref(NSwitch), {
                  value: unref(settings).defaultSettings.api.torch_compile_fullgraph,
                  "onUpdate:value": _cache[11] || (_cache[11] = ($event) => unref(settings).defaultSettings.api.torch_compile_fullgraph = $event)
                }, null, 8, ["value"])
              ]),
              _: 1
            }),
            createVNode(unref(NFormItem), {
              label: "Dynamic compile",
              "label-placement": "left"
            }, {
              default: withCtx(() => [
                createVNode(unref(NSwitch), {
                  value: unref(settings).defaultSettings.api.torch_compile_dynamic,
                  "onUpdate:value": _cache[12] || (_cache[12] = ($event) => unref(settings).defaultSettings.api.torch_compile_dynamic = $event)
                }, null, 8, ["value"])
              ]),
              _: 1
            }),
            createVNode(unref(NFormItem), {
              label: "Compilation backend",
              "label-placement": "left"
            }, {
              default: withCtx(() => [
                createVNode(unref(NSelect), {
                  options: availableTorchCompileBackends.value,
                  value: unref(settings).defaultSettings.api.torch_compile_backend,
                  "onUpdate:value": _cache[13] || (_cache[13] = ($event) => unref(settings).defaultSettings.api.torch_compile_backend = $event)
                }, null, 8, ["options", "value"])
              ]),
              _: 1
            }),
            createVNode(unref(NFormItem), {
              label: "Compilation mode",
              "label-placement": "left"
            }, {
              default: withCtx(() => [
                createVNode(unref(NSelect), {
                  options: [
                    { value: "default", label: "Default" },
                    { value: "reduce-overhead", label: "Reduce Overhead" },
                    { value: "max-autotune", label: "Max Autotune" }
                  ],
                  value: unref(settings).defaultSettings.api.torch_compile_mode,
                  "onUpdate:value": _cache[14] || (_cache[14] = ($event) => unref(settings).defaultSettings.api.torch_compile_mode = $event)
                }, null, 8, ["value"])
              ]),
              _: 1
            })
          ])) : createCommentVNode("", true),
          createVNode(unref(NFormItem), {
            label: "Attention Slicing",
            "label-placement": "left"
          }, {
            default: withCtx(() => [
              createVNode(unref(NSelect), {
                options: [
                  {
                    value: "disabled",
                    label: "None"
                  },
                  {
                    value: "auto",
                    label: "Auto"
                  }
                ],
                value: unref(settings).defaultSettings.api.attention_slicing,
                "onUpdate:value": _cache[15] || (_cache[15] = ($event) => unref(settings).defaultSettings.api.attention_slicing = $event)
              }, null, 8, ["value"])
            ]),
            _: 1
          }),
          createVNode(unref(NFormItem), {
            label: "Channels Last",
            "label-placement": "left"
          }, {
            default: withCtx(() => [
              createVNode(unref(NSwitch), {
                value: unref(settings).defaultSettings.api.channels_last,
                "onUpdate:value": _cache[16] || (_cache[16] = ($event) => unref(settings).defaultSettings.api.channels_last = $event)
              }, null, 8, ["value"])
            ]),
            _: 1
          }),
          createVNode(unref(NFormItem), {
            label: "Reduced Precision (RTX 30xx and newer cards)",
            "label-placement": "left"
          }, {
            default: withCtx(() => [
              createVNode(unref(NSwitch), {
                value: unref(settings).defaultSettings.api.reduced_precision,
                "onUpdate:value": _cache[17] || (_cache[17] = ($event) => unref(settings).defaultSettings.api.reduced_precision = $event),
                disabled: !unref(global).state.capabilities.has_tensorfloat
              }, null, 8, ["value", "disabled"])
            ]),
            _: 1
          }),
          createVNode(unref(NFormItem), {
            label: "CudNN Benchmark (big VRAM spikes - use on 8GB+ cards only)",
            "label-placement": "left"
          }, {
            default: withCtx(() => [
              createVNode(unref(NSwitch), {
                value: unref(settings).defaultSettings.api.cudnn_benchmark,
                "onUpdate:value": _cache[18] || (_cache[18] = ($event) => unref(settings).defaultSettings.api.cudnn_benchmark = $event)
              }, null, 8, ["value"])
            ]),
            _: 1
          }),
          createVNode(unref(NFormItem), {
            label: "Clean Memory",
            "label-placement": "left"
          }, {
            default: withCtx(() => [
              createVNode(unref(NSelect), {
                options: [
                  {
                    value: "always",
                    label: "Always"
                  },
                  {
                    value: "never",
                    label: "Never"
                  },
                  {
                    value: "after_disconnect",
                    label: "After disconnect"
                  }
                ],
                value: unref(settings).defaultSettings.api.clear_memory_policy,
                "onUpdate:value": _cache[19] || (_cache[19] = ($event) => unref(settings).defaultSettings.api.clear_memory_policy = $event)
              }, null, 8, ["value"])
            ]),
            _: 1
          }),
          createVNode(unref(NFormItem), {
            label: "VAE Slicing",
            "label-placement": "left"
          }, {
            default: withCtx(() => [
              createVNode(unref(NSwitch), {
                value: unref(settings).defaultSettings.api.vae_slicing,
                "onUpdate:value": _cache[20] || (_cache[20] = ($event) => unref(settings).defaultSettings.api.vae_slicing = $event)
              }, null, 8, ["value"])
            ]),
            _: 1
          }),
          createVNode(unref(NFormItem), {
            label: "VAE Tiling",
            "label-placement": "left"
          }, {
            default: withCtx(() => [
              createVNode(unref(NSwitch), {
                value: unref(settings).defaultSettings.api.vae_tiling,
                "onUpdate:value": _cache[21] || (_cache[21] = ($event) => unref(settings).defaultSettings.api.vae_tiling = $event)
              }, null, 8, ["value"])
            ]),
            _: 1
          }),
          createVNode(unref(NFormItem), {
            label: "Offload",
            "label-placement": "left"
          }, {
            default: withCtx(() => [
              createVNode(unref(NSelect), {
                options: [
                  {
                    value: "disabled",
                    label: "Disabled"
                  },
                  {
                    value: "model",
                    label: "Offload the whole model to RAM when not used"
                  },
                  {
                    value: "module",
                    label: "Offload individual modules to RAM when not used"
                  }
                ],
                value: unref(settings).defaultSettings.api.offload,
                "onUpdate:value": _cache[22] || (_cache[22] = ($event) => unref(settings).defaultSettings.api.offload = $event)
              }, null, 8, ["value"])
            ]),
            _: 1
          })
        ]),
        _: 1
      });
    };
  }
});
const _hoisted_1$1 = { key: 1 };
const _hoisted_2 = { class: "flex-container" };
const _hoisted_3 = /* @__PURE__ */ createBaseVNode("p", { class: "slider-label" }, "Hypertile UNet chunk size", -1);
const _hoisted_4 = /* @__PURE__ */ createBaseVNode("b", { class: "highlight" }, 'PyTorch ONLY. Recommended sizes are 1/4th your desired resolution or plain "256."', -1);
const _hoisted_5 = /* @__PURE__ */ createBaseVNode("b", null, "LARGE (1024x1024+)", -1);
const _hoisted_6 = { key: 2 };
const _sfc_main$2 = /* @__PURE__ */ defineComponent({
  __name: "ReproducibilitySettings",
  setup(__props) {
    const settings = useSettings();
    const global = useState();
    const availableDtypes = computed(() => {
      if (settings.defaultSettings.api.device.includes("cpu")) {
        return global.state.capabilities.supported_precisions_cpu.map((value) => {
          var description = "";
          switch (value) {
            case "float32":
              description = "32-bit float";
              break;
            case "float16":
              description = "16-bit float";
              break;
            default:
              description = "16-bit bfloat";
          }
          return { value, label: description };
        });
      }
      return global.state.capabilities.supported_precisions_gpu.map((value) => {
        var description = "";
        switch (value) {
          case "float32":
            description = "32-bit float";
            break;
          case "float16":
            description = "16-bit float";
            break;
          default:
            description = "16-bit bfloat";
        }
        return { value, label: description };
      });
    });
    const availableBackends = computed(() => {
      return global.state.capabilities.supported_backends.map((l) => {
        return { value: l[1], label: l[0] };
      });
    });
    const availableQuantizations = computed(() => {
      return [
        { value: "full", label: "Full precision" },
        ...global.state.capabilities.supports_int8 ? [
          { value: "int8", label: "Quantized (int8)" },
          { value: "int4", label: "Quantized (int4)" }
        ] : []
      ];
    });
    return (_ctx, _cache) => {
      return openBlock(), createBlock(unref(NForm), null, {
        default: withCtx(() => [
          createVNode(unref(NFormItem), {
            label: "Device",
            "label-placement": "left"
          }, {
            default: withCtx(() => [
              createVNode(unref(NSelect), {
                options: availableBackends.value,
                value: unref(settings).defaultSettings.api.device,
                "onUpdate:value": _cache[0] || (_cache[0] = ($event) => unref(settings).defaultSettings.api.device = $event)
              }, null, 8, ["options", "value"])
            ]),
            _: 1
          }),
          createVNode(unref(NFormItem), {
            label: "Data type",
            "label-placement": "left"
          }, {
            default: withCtx(() => [
              createVNode(unref(NSelect), {
                options: availableDtypes.value,
                value: unref(settings).defaultSettings.api.data_type,
                "onUpdate:value": _cache[1] || (_cache[1] = ($event) => unref(settings).defaultSettings.api.data_type = $event)
              }, null, 8, ["options", "value"])
            ]),
            _: 1
          }),
          createVNode(unref(NFormItem), {
            label: "Deterministic generation",
            "label-placement": "left"
          }, {
            default: withCtx(() => [
              createVNode(unref(NSwitch), {
                value: unref(settings).defaultSettings.api.deterministic_generation,
                "onUpdate:value": _cache[2] || (_cache[2] = ($event) => unref(settings).defaultSettings.api.deterministic_generation = $event)
              }, null, 8, ["value"])
            ]),
            _: 1
          }),
          createVNode(unref(NFormItem), {
            label: "SGM Noise multiplier",
            "label-placement": "left"
          }, {
            default: withCtx(() => [
              createVNode(unref(NSwitch), {
                value: unref(settings).defaultSettings.api.sgm_noise_multiplier,
                "onUpdate:value": _cache[3] || (_cache[3] = ($event) => unref(settings).defaultSettings.api.sgm_noise_multiplier = $event)
              }, null, 8, ["value"])
            ]),
            _: 1
          }),
          createVNode(unref(NFormItem), {
            label: "Quantization in k-samplers",
            "label-placement": "left"
          }, {
            default: withCtx(() => [
              createVNode(unref(NSwitch), {
                value: unref(settings).defaultSettings.api.kdiffusers_quantization,
                "onUpdate:value": _cache[4] || (_cache[4] = ($event) => unref(settings).defaultSettings.api.kdiffusers_quantization = $event)
              }, null, 8, ["value"])
            ]),
            _: 1
          }),
          createVNode(unref(NFormItem), {
            label: "Generator",
            "label-placement": "left"
          }, {
            default: withCtx(() => [
              createVNode(unref(NSelect), {
                value: unref(settings).defaultSettings.api.generator,
                "onUpdate:value": _cache[5] || (_cache[5] = ($event) => unref(settings).defaultSettings.api.generator = $event),
                options: [
                  { value: "device", label: "On-Device" },
                  { value: "cpu", label: "CPU" },
                  { value: "philox", label: "CPU (device mock)" }
                ]
              }, null, 8, ["value", "options"])
            ]),
            _: 1
          }),
          createVNode(unref(NFormItem), {
            label: "CLIP skip",
            "label-placement": "left"
          }, {
            default: withCtx(() => [
              createVNode(unref(NInputNumber), {
                value: unref(settings).defaultSettings.api.clip_skip,
                "onUpdate:value": _cache[6] || (_cache[6] = ($event) => unref(settings).defaultSettings.api.clip_skip = $event),
                min: 1,
                max: 11,
                step: 1
              }, null, 8, ["value"])
            ]),
            _: 1
          }),
          availableQuantizations.value.length != 1 ? (openBlock(), createBlock(unref(NFormItem), {
            key: 0,
            label: "CLIP quantization",
            "label-placement": "left"
          }, {
            default: withCtx(() => [
              createVNode(unref(NSelect), {
                options: availableQuantizations.value,
                value: unref(settings).defaultSettings.api.clip_quantization,
                "onUpdate:value": _cache[7] || (_cache[7] = ($event) => unref(settings).defaultSettings.api.clip_quantization = $event)
              }, null, 8, ["options", "value"])
            ]),
            _: 1
          })) : createCommentVNode("", true),
          createVNode(unref(NFormItem), {
            label: "Use HyperTile",
            "label-placement": "left"
          }, {
            default: withCtx(() => [
              createVNode(unref(NSwitch), {
                value: unref(settings).defaultSettings.api.hypertile,
                "onUpdate:value": _cache[8] || (_cache[8] = ($event) => unref(settings).defaultSettings.api.hypertile = $event)
              }, null, 8, ["value"])
            ]),
            _: 1
          }),
          unref(settings).defaultSettings.api.hypertile ? (openBlock(), createElementBlock("div", _hoisted_1$1, [
            createBaseVNode("div", _hoisted_2, [
              createVNode(unref(NTooltip), { style: { "max-width": "600px" } }, {
                trigger: withCtx(() => [
                  _hoisted_3
                ]),
                default: withCtx(() => [
                  _hoisted_4,
                  createTextVNode(" Internally splits up the generated image into a grid of this size and does work on them one by one. In practice, this can make generation up to 4x faster on "),
                  _hoisted_5,
                  createTextVNode(" images. ")
                ]),
                _: 1
              }),
              createVNode(unref(NSlider), {
                value: unref(settings).defaultSettings.api.hypertile_unet_chunk,
                "onUpdate:value": _cache[9] || (_cache[9] = ($event) => unref(settings).defaultSettings.api.hypertile_unet_chunk = $event),
                min: 128,
                max: 1024,
                step: 8,
                style: { "margin-right": "12px" }
              }, null, 8, ["value"]),
              createVNode(unref(NInputNumber), {
                value: unref(settings).defaultSettings.api.hypertile_unet_chunk,
                "onUpdate:value": _cache[10] || (_cache[10] = ($event) => unref(settings).defaultSettings.api.hypertile_unet_chunk = $event),
                size: "small",
                style: { "min-width": "96px", "width": "96px" },
                min: 128,
                max: 1024,
                step: 1
              }, null, 8, ["value"])
            ])
          ])) : createCommentVNode("", true),
          createVNode(unref(NFormItem), {
            label: "Use TomeSD",
            "label-placement": "left"
          }, {
            default: withCtx(() => [
              createVNode(unref(NSwitch), {
                value: unref(settings).defaultSettings.api.use_tomesd,
                "onUpdate:value": _cache[11] || (_cache[11] = ($event) => unref(settings).defaultSettings.api.use_tomesd = $event)
              }, null, 8, ["value"])
            ]),
            _: 1
          }),
          unref(settings).defaultSettings.api.use_tomesd ? (openBlock(), createElementBlock("div", _hoisted_6, [
            createVNode(unref(NFormItem), {
              label: "TomeSD Ratio",
              "label-placement": "left"
            }, {
              default: withCtx(() => [
                createVNode(unref(NInputNumber), {
                  value: unref(settings).defaultSettings.api.tomesd_ratio,
                  "onUpdate:value": _cache[12] || (_cache[12] = ($event) => unref(settings).defaultSettings.api.tomesd_ratio = $event),
                  min: 0.1,
                  max: 1
                }, null, 8, ["value"])
              ]),
              _: 1
            }),
            createVNode(unref(NFormItem), {
              label: "TomeSD Downsample layers",
              "label-placement": "left"
            }, {
              default: withCtx(() => [
                createVNode(unref(NSelect), {
                  options: [
                    {
                      value: 1,
                      label: "1"
                    },
                    {
                      value: 2,
                      label: "2"
                    },
                    {
                      value: 4,
                      label: "4"
                    },
                    {
                      value: 8,
                      label: "8"
                    }
                  ],
                  value: unref(settings).defaultSettings.api.tomesd_downsample_layers,
                  "onUpdate:value": _cache[13] || (_cache[13] = ($event) => unref(settings).defaultSettings.api.tomesd_downsample_layers = $event)
                }, null, 8, ["value"])
              ]),
              _: 1
            })
          ])) : createCommentVNode("", true),
          createVNode(unref(NFormItem), {
            label: "Huggingface-style prompting",
            "label-placement": "left"
          }, {
            default: withCtx(() => [
              createVNode(unref(NSwitch), {
                value: unref(settings).defaultSettings.api.huggingface_style_parsing,
                "onUpdate:value": _cache[14] || (_cache[14] = ($event) => unref(settings).defaultSettings.api.huggingface_style_parsing = $event)
              }, null, 8, ["value"])
            ]),
            _: 1
          })
        ]),
        _: 1
      });
    };
  }
});
const _sfc_main$1 = /* @__PURE__ */ defineComponent({
  __name: "UISettings",
  setup(__props) {
    const settings = useSettings();
    return (_ctx, _cache) => {
      return openBlock(), createBlock(unref(NForm), null, {
        default: withCtx(() => [
          createVNode(unref(NFormItem), {
            label: "Image Preview Interval (seconds)",
            "label-placement": "left"
          }, {
            default: withCtx(() => [
              createVNode(unref(NInputNumber), {
                value: unref(settings).defaultSettings.api.live_preview_delay,
                "onUpdate:value": _cache[0] || (_cache[0] = ($event) => unref(settings).defaultSettings.api.live_preview_delay = $event),
                step: 0.1
              }, null, 8, ["value"])
            ]),
            _: 1
          }),
          createVNode(unref(NFormItem), {
            label: "Image Preview Method",
            "label-placement": "left"
          }, {
            default: withCtx(() => [
              createVNode(unref(NSelect), {
                value: unref(settings).defaultSettings.api.live_preview_method,
                "onUpdate:value": _cache[1] || (_cache[1] = ($event) => unref(settings).defaultSettings.api.live_preview_method = $event),
                options: [
                  { value: "disabled", label: "Disabled" },
                  { value: "approximation", label: "Quick approximation (Default)" },
                  { value: "taesd", label: "Tiny VAE" }
                ]
              }, null, 8, ["value", "options"])
            ]),
            _: 1
          }),
          createVNode(unref(NFormItem), {
            label: "WebSocket Performance Monitor Interval",
            "label-placement": "left"
          }, {
            default: withCtx(() => [
              createVNode(unref(NInputNumber), {
                value: unref(settings).defaultSettings.api.websocket_perf_interval,
                "onUpdate:value": _cache[2] || (_cache[2] = ($event) => unref(settings).defaultSettings.api.websocket_perf_interval = $event),
                min: 0.1,
                step: 0.1
              }, null, 8, ["value"])
            ]),
            _: 1
          }),
          createVNode(unref(NFormItem), {
            label: "WebSocket Sync Interval",
            "label-placement": "left"
          }, {
            default: withCtx(() => [
              createVNode(unref(NInputNumber), {
                value: unref(settings).defaultSettings.api.websocket_sync_interval,
                "onUpdate:value": _cache[3] || (_cache[3] = ($event) => unref(settings).defaultSettings.api.websocket_sync_interval = $event),
                min: 1e-3,
                step: 0.01
              }, null, 8, ["value"])
            ]),
            _: 1
          })
        ]),
        _: 1
      });
    };
  }
});
const _hoisted_1 = { class: "main-container" };
const _sfc_main = /* @__PURE__ */ defineComponent({
  __name: "SettingsView",
  setup(__props) {
    const message = useMessage();
    const settings = useSettings();
    const notification = useNotification();
    const saving = ref(false);
    function resetSettings() {
      Object.assign(
        settings.defaultSettings,
        JSON.parse(JSON.stringify(defaultSettings))
      );
      message.warning(
        "Settings were reset to default values, please save them if you want to keep them"
      );
    }
    function saveSettings() {
      saving.value = true;
      fetch(`${serverUrl}/api/settings/save`, {
        method: "POST",
        headers: {
          "Content-Type": "application/json"
        },
        body: JSON.stringify(settings.defaultSettings)
      }).then((res) => {
        if (res.status === 200) {
          message.success("Settings saved successfully");
        } else {
          res.json().then((data) => {
            message.error("Error while saving settings");
            notification.create({
              title: "Error while saving settings",
              content: data.message,
              type: "error"
            });
          });
        }
        saving.value = false;
      });
    }
    onUnmounted(() => {
      saveSettings();
    });
    return (_ctx, _cache) => {
      return openBlock(), createElementBlock("div", _hoisted_1, [
        createVNode(unref(NCard), null, {
          default: withCtx(() => [
            createVNode(unref(NTabs), null, {
              suffix: withCtx(() => [
                createVNode(unref(NButton), {
                  type: "error",
                  ghost: "",
                  style: { "margin-right": "12px" },
                  onClick: resetSettings
                }, {
                  default: withCtx(() => [
                    createTextVNode("Reset Settings")
                  ]),
                  _: 1
                }),
                createVNode(unref(NButton), {
                  type: "success",
                  ghost: "",
                  onClick: saveSettings,
                  loading: saving.value
                }, {
                  default: withCtx(() => [
                    createTextVNode("Save Settings")
                  ]),
                  _: 1
                }, 8, ["loading"])
              ]),
              default: withCtx(() => [
                createVNode(unref(NTabPane), { name: "Autoload" }, {
                  default: withCtx(() => [
                    createVNode(_sfc_main$g)
                  ]),
                  _: 1
                }),
                createVNode(unref(NTabPane), { name: "Files & Saving" }, {
                  default: withCtx(() => [
                    createVNode(_sfc_main$c)
                  ]),
                  _: 1
                }),
                createVNode(unref(NTabPane), { name: "Optimizations" }, {
                  default: withCtx(() => [
                    createVNode(_sfc_main$3)
                  ]),
                  _: 1
                }),
                createVNode(unref(NTabPane), { name: "Reproducibility & Generation" }, {
                  default: withCtx(() => [
                    createVNode(_sfc_main$2)
                  ]),
                  _: 1
                }),
                createVNode(unref(NTabPane), { name: "Live preview & UI" }, {
                  default: withCtx(() => [
                    createVNode(_sfc_main$1)
                  ]),
                  _: 1
                }),
                createVNode(unref(NTabPane), { name: "Defaults" }, {
                  default: withCtx(() => [
                    createVNode(_sfc_main$6)
                  ]),
                  _: 1
                }),
                createVNode(unref(NTabPane), { name: "Bot" }, {
                  default: withCtx(() => [
                    createVNode(_sfc_main$f)
                  ]),
                  _: 1
                }),
                createVNode(unref(NTabPane), { name: "General" }, {
                  default: withCtx(() => [
                    createVNode(_sfc_main$5)
                  ]),
                  _: 1
                }),
                createVNode(unref(NTabPane), { name: "Extra" }, {
                  default: withCtx(() => [
                    createVNode(_sfc_main$d)
                  ]),
                  _: 1
                }),
                createVNode(unref(NTabPane), { name: "Theme" }, {
                  default: withCtx(() => [
                    createVNode(_sfc_main$e)
                  ]),
                  _: 1
                }),
                createVNode(unref(NTabPane), { name: "NSFW" }, {
                  default: withCtx(() => [
                    createVNode(_sfc_main$4)
                  ]),
                  _: 1
                })
              ]),
              _: 1
            })
          ]),
          _: 1
        })
      ]);
    };
  }
});
export {
  _sfc_main as default
};<|MERGE_RESOLUTION|>--- conflicted
+++ resolved
@@ -3090,12 +3090,8 @@
       return void 0;
     });
     const disableColor = computed(() => {
-<<<<<<< HEAD
+      var _a;
       if (settings.defaultSettings.api.torch_compile || settings.defaultSettings.api.trace_model || settings.defaultSettings.api.sfast_compile)
-=======
-      var _a;
-      if (settings.defaultSettings.api.torch_compile || settings.defaultSettings.api.trace_model)
->>>>>>> a0f3be42
         return void 0;
       return (_a = theme == null ? void 0 : theme.value.Button.common) == null ? void 0 : _a.successColor;
     });
