<<<<<<< HEAD
import { a2 as inject, bx as getCurrentInstance, J as watch, aG as onBeforeUnmount, X as cB, Z as cM, W as c, U as createInjectionKey, d as defineComponent, P as useConfig, a4 as useTheme, D as ref, S as provide, C as h, by as formLight, ah as keysOf, c as computed, aE as formatLength, aL as get, bz as commonVariables, Y as cE, T as toRef, a9 as createId, bA as formItemInjectionKey, b8 as onMounted, a8 as useThemeClass, aW as Transition, aA as resolveWrappedSlot, a7 as createKey, aP as warn, a as useSettings, u as useState, e as openBlock, v as createBlock, w as withCtx, g as createVNode, h as unref, k as NInput, r as NSelect, x as createCommentVNode, i as NCard, n as createBaseVNode, f as createElementBlock, L as renderList, ba as NText, m as createTextVNode, t as toDisplayString, I as Fragment, q as NTooltip, A as pushScopeId, B as popScopeId, _ as _export_sfc, G as NTabPane, H as NTabs, b as useMessage, bB as useNotification, o as onUnmounted, s as serverUrl, E as NButton, bC as defaultSettings } from "./index.js";
import { N as NSwitch, a as NSlider } from "./Switch.js";
=======
import { U as inject, bz as getCurrentInstance, O as watch, aC as onBeforeUnmount, T as cB, ae as cM, ad as c, S as createInjectionKey, d as defineComponent, V as useConfig, W as useTheme, r as ref, a6 as provide, s as h, bA as formLight, a4 as keysOf, c as computed, aA as formatLength, aI as get, bB as commonVariables, au as cE, Y as toRef, aX as createId, bC as formItemInjectionKey, ba as onMounted, Z as useThemeClass, aY as Transition, aw as resolveWrappedSlot, ao as createKey, aN as warn, u as useSettings, v as useState, o as openBlock, k as createBlock, w as withCtx, e as createVNode, f as unref, p as NSelect, b as createBaseVNode, a as createElementBlock, g as renderList, bc as NText, i as createTextVNode, t as toDisplayString, F as Fragment, N as NCard, C as NInput, G as createCommentVNode, L as NTabPane, M as NTabs, h as NButton, x as useMessage, bD as useNotification, y as onUnmounted, z as serverUrl, bE as defaultSettings } from "./index.js";
import { a as NSwitch, N as NSlider } from "./Switch.js";
>>>>>>> c9680e39
import { N as NInputNumber } from "./InputNumber.js";
function useInjectionInstanceCollection(injectionName, collectionKey, registerKeyRef) {
  var _a;
  const injection = inject(injectionName, null);
  if (injection === null)
    return;
  const vm = (_a = getCurrentInstance()) === null || _a === void 0 ? void 0 : _a.proxy;
  watch(registerKeyRef, registerInstance);
  registerInstance(registerKeyRef.value);
  onBeforeUnmount(() => {
    registerInstance(void 0, registerKeyRef.value);
  });
  function registerInstance(key, oldKey) {
    const collection = injection[collectionKey];
    if (oldKey !== void 0)
      removeInstance(collection, oldKey);
    if (key !== void 0)
      addInstance(collection, key);
  }
  function removeInstance(collection, key) {
    if (!collection[key])
      collection[key] = [];
    collection[key].splice(collection[key].findIndex((instance) => instance === vm), 1);
  }
  function addInstance(collection, key) {
    if (!collection[key])
      collection[key] = [];
    if (!~collection[key].findIndex((instance) => instance === vm)) {
      collection[key].push(vm);
    }
  }
}
const style$1 = cB("form", [cM("inline", `
 width: 100%;
 display: inline-flex;
 align-items: flex-start;
 align-content: space-around;
 `, [cB("form-item", {
  width: "auto",
  marginRight: "18px"
}, [c("&:last-child", {
  marginRight: 0
})])])]);
const formInjectionKey = createInjectionKey("n-form");
const formItemInstsInjectionKey = createInjectionKey("n-form-item-insts");
var __awaiter$1 = globalThis && globalThis.__awaiter || function(thisArg, _arguments, P, generator) {
  function adopt(value) {
    return value instanceof P ? value : new P(function(resolve) {
      resolve(value);
    });
  }
  return new (P || (P = Promise))(function(resolve, reject) {
    function fulfilled(value) {
      try {
        step(generator.next(value));
      } catch (e) {
        reject(e);
      }
    }
    function rejected(value) {
      try {
        step(generator["throw"](value));
      } catch (e) {
        reject(e);
      }
    }
    function step(result) {
      result.done ? resolve(result.value) : adopt(result.value).then(fulfilled, rejected);
    }
    step((generator = generator.apply(thisArg, _arguments || [])).next());
  });
};
const formProps = Object.assign(Object.assign({}, useTheme.props), { inline: Boolean, labelWidth: [Number, String], labelAlign: String, labelPlacement: {
  type: String,
  default: "top"
}, model: {
  type: Object,
  default: () => {
  }
}, rules: Object, disabled: Boolean, size: String, showRequireMark: {
  type: Boolean,
  default: void 0
}, requireMarkPlacement: String, showFeedback: {
  type: Boolean,
  default: true
}, onSubmit: {
  type: Function,
  default: (e) => {
    e.preventDefault();
  }
}, showLabel: {
  type: Boolean,
  default: void 0
}, validateMessages: Object });
const NForm = defineComponent({
  name: "Form",
  props: formProps,
  setup(props) {
    const { mergedClsPrefixRef } = useConfig(props);
    useTheme("Form", "-form", style$1, formLight, props, mergedClsPrefixRef);
    const formItems = {};
    const maxChildLabelWidthRef = ref(void 0);
    const deriveMaxChildLabelWidth = (currentWidth) => {
      const currentMaxChildLabelWidth = maxChildLabelWidthRef.value;
      if (currentMaxChildLabelWidth === void 0 || currentWidth >= currentMaxChildLabelWidth) {
        maxChildLabelWidthRef.value = currentWidth;
      }
    };
    function validate(validateCallback, shouldRuleBeApplied = () => true) {
      return __awaiter$1(this, void 0, void 0, function* () {
        yield new Promise((resolve, reject) => {
          const formItemValidationPromises = [];
          for (const key of keysOf(formItems)) {
            const formItemInstances = formItems[key];
            for (const formItemInstance of formItemInstances) {
              if (formItemInstance.path) {
                formItemValidationPromises.push(formItemInstance.internalValidate(null, shouldRuleBeApplied));
              }
            }
          }
          void Promise.all(formItemValidationPromises).then((results) => {
            if (results.some((result) => !result.valid)) {
              const errors = results.filter((result) => result.errors).map((result) => result.errors);
              if (validateCallback) {
                validateCallback(errors);
              }
              reject(errors);
            } else {
              if (validateCallback)
                validateCallback();
              resolve();
            }
          });
        });
      });
    }
    function restoreValidation() {
      for (const key of keysOf(formItems)) {
        const formItemInstances = formItems[key];
        for (const formItemInstance of formItemInstances) {
          formItemInstance.restoreValidation();
        }
      }
    }
    provide(formInjectionKey, {
      props,
      maxChildLabelWidthRef,
      deriveMaxChildLabelWidth
    });
    provide(formItemInstsInjectionKey, { formItems });
    const formExposedMethod = {
      validate,
      restoreValidation
    };
    return Object.assign(formExposedMethod, {
      mergedClsPrefix: mergedClsPrefixRef
    });
  },
  render() {
    const { mergedClsPrefix } = this;
    return h("form", { class: [
      `${mergedClsPrefix}-form`,
      this.inline && `${mergedClsPrefix}-form--inline`
    ], onSubmit: this.onSubmit }, this.$slots);
  }
});
function _extends() {
  _extends = Object.assign ? Object.assign.bind() : function(target) {
    for (var i = 1; i < arguments.length; i++) {
      var source = arguments[i];
      for (var key in source) {
        if (Object.prototype.hasOwnProperty.call(source, key)) {
          target[key] = source[key];
        }
      }
    }
    return target;
  };
  return _extends.apply(this, arguments);
}
function _inheritsLoose(subClass, superClass) {
  subClass.prototype = Object.create(superClass.prototype);
  subClass.prototype.constructor = subClass;
  _setPrototypeOf(subClass, superClass);
}
function _getPrototypeOf(o) {
  _getPrototypeOf = Object.setPrototypeOf ? Object.getPrototypeOf.bind() : function _getPrototypeOf2(o2) {
    return o2.__proto__ || Object.getPrototypeOf(o2);
  };
  return _getPrototypeOf(o);
}
function _setPrototypeOf(o, p) {
  _setPrototypeOf = Object.setPrototypeOf ? Object.setPrototypeOf.bind() : function _setPrototypeOf2(o2, p2) {
    o2.__proto__ = p2;
    return o2;
  };
  return _setPrototypeOf(o, p);
}
function _isNativeReflectConstruct() {
  if (typeof Reflect === "undefined" || !Reflect.construct)
    return false;
  if (Reflect.construct.sham)
    return false;
  if (typeof Proxy === "function")
    return true;
  try {
    Boolean.prototype.valueOf.call(Reflect.construct(Boolean, [], function() {
    }));
    return true;
  } catch (e) {
    return false;
  }
}
function _construct(Parent, args, Class) {
  if (_isNativeReflectConstruct()) {
    _construct = Reflect.construct.bind();
  } else {
    _construct = function _construct2(Parent2, args2, Class2) {
      var a = [null];
      a.push.apply(a, args2);
      var Constructor = Function.bind.apply(Parent2, a);
      var instance = new Constructor();
      if (Class2)
        _setPrototypeOf(instance, Class2.prototype);
      return instance;
    };
  }
  return _construct.apply(null, arguments);
}
function _isNativeFunction(fn) {
  return Function.toString.call(fn).indexOf("[native code]") !== -1;
}
function _wrapNativeSuper(Class) {
  var _cache = typeof Map === "function" ? /* @__PURE__ */ new Map() : void 0;
  _wrapNativeSuper = function _wrapNativeSuper2(Class2) {
    if (Class2 === null || !_isNativeFunction(Class2))
      return Class2;
    if (typeof Class2 !== "function") {
      throw new TypeError("Super expression must either be null or a function");
    }
    if (typeof _cache !== "undefined") {
      if (_cache.has(Class2))
        return _cache.get(Class2);
      _cache.set(Class2, Wrapper);
    }
    function Wrapper() {
      return _construct(Class2, arguments, _getPrototypeOf(this).constructor);
    }
    Wrapper.prototype = Object.create(Class2.prototype, {
      constructor: {
        value: Wrapper,
        enumerable: false,
        writable: true,
        configurable: true
      }
    });
    return _setPrototypeOf(Wrapper, Class2);
  };
  return _wrapNativeSuper(Class);
}
var formatRegExp = /%[sdj%]/g;
var warning = function warning2() {
};
if (typeof process !== "undefined" && process.env && false) {
  warning = function warning3(type4, errors) {
    if (typeof console !== "undefined" && console.warn && typeof ASYNC_VALIDATOR_NO_WARNING === "undefined") {
      if (errors.every(function(e) {
        return typeof e === "string";
      })) {
        console.warn(type4, errors);
      }
    }
  };
}
function convertFieldsError(errors) {
  if (!errors || !errors.length)
    return null;
  var fields = {};
  errors.forEach(function(error) {
    var field = error.field;
    fields[field] = fields[field] || [];
    fields[field].push(error);
  });
  return fields;
}
function format(template) {
  for (var _len = arguments.length, args = new Array(_len > 1 ? _len - 1 : 0), _key = 1; _key < _len; _key++) {
    args[_key - 1] = arguments[_key];
  }
  var i = 0;
  var len = args.length;
  if (typeof template === "function") {
    return template.apply(null, args);
  }
  if (typeof template === "string") {
    var str = template.replace(formatRegExp, function(x) {
      if (x === "%%") {
        return "%";
      }
      if (i >= len) {
        return x;
      }
      switch (x) {
        case "%s":
          return String(args[i++]);
        case "%d":
          return Number(args[i++]);
        case "%j":
          try {
            return JSON.stringify(args[i++]);
          } catch (_) {
            return "[Circular]";
          }
          break;
        default:
          return x;
      }
    });
    return str;
  }
  return template;
}
function isNativeStringType(type4) {
  return type4 === "string" || type4 === "url" || type4 === "hex" || type4 === "email" || type4 === "date" || type4 === "pattern";
}
function isEmptyValue(value, type4) {
  if (value === void 0 || value === null) {
    return true;
  }
  if (type4 === "array" && Array.isArray(value) && !value.length) {
    return true;
  }
  if (isNativeStringType(type4) && typeof value === "string" && !value) {
    return true;
  }
  return false;
}
function asyncParallelArray(arr, func, callback) {
  var results = [];
  var total = 0;
  var arrLength = arr.length;
  function count(errors) {
    results.push.apply(results, errors || []);
    total++;
    if (total === arrLength) {
      callback(results);
    }
  }
  arr.forEach(function(a) {
    func(a, count);
  });
}
function asyncSerialArray(arr, func, callback) {
  var index = 0;
  var arrLength = arr.length;
  function next(errors) {
    if (errors && errors.length) {
      callback(errors);
      return;
    }
    var original = index;
    index = index + 1;
    if (original < arrLength) {
      func(arr[original], next);
    } else {
      callback([]);
    }
  }
  next([]);
}
function flattenObjArr(objArr) {
  var ret = [];
  Object.keys(objArr).forEach(function(k) {
    ret.push.apply(ret, objArr[k] || []);
  });
  return ret;
}
var AsyncValidationError = /* @__PURE__ */ function(_Error) {
  _inheritsLoose(AsyncValidationError2, _Error);
  function AsyncValidationError2(errors, fields) {
    var _this;
    _this = _Error.call(this, "Async Validation Error") || this;
    _this.errors = errors;
    _this.fields = fields;
    return _this;
  }
  return AsyncValidationError2;
}(/* @__PURE__ */ _wrapNativeSuper(Error));
function asyncMap(objArr, option, func, callback, source) {
  if (option.first) {
    var _pending = new Promise(function(resolve, reject) {
      var next = function next2(errors) {
        callback(errors);
        return errors.length ? reject(new AsyncValidationError(errors, convertFieldsError(errors))) : resolve(source);
      };
      var flattenArr = flattenObjArr(objArr);
      asyncSerialArray(flattenArr, func, next);
    });
    _pending["catch"](function(e) {
      return e;
    });
    return _pending;
  }
  var firstFields = option.firstFields === true ? Object.keys(objArr) : option.firstFields || [];
  var objArrKeys = Object.keys(objArr);
  var objArrLength = objArrKeys.length;
  var total = 0;
  var results = [];
  var pending = new Promise(function(resolve, reject) {
    var next = function next2(errors) {
      results.push.apply(results, errors);
      total++;
      if (total === objArrLength) {
        callback(results);
        return results.length ? reject(new AsyncValidationError(results, convertFieldsError(results))) : resolve(source);
      }
    };
    if (!objArrKeys.length) {
      callback(results);
      resolve(source);
    }
    objArrKeys.forEach(function(key) {
      var arr = objArr[key];
      if (firstFields.indexOf(key) !== -1) {
        asyncSerialArray(arr, func, next);
      } else {
        asyncParallelArray(arr, func, next);
      }
    });
  });
  pending["catch"](function(e) {
    return e;
  });
  return pending;
}
function isErrorObj(obj) {
  return !!(obj && obj.message !== void 0);
}
function getValue(value, path) {
  var v = value;
  for (var i = 0; i < path.length; i++) {
    if (v == void 0) {
      return v;
    }
    v = v[path[i]];
  }
  return v;
}
function complementError(rule, source) {
  return function(oe) {
    var fieldValue;
    if (rule.fullFields) {
      fieldValue = getValue(source, rule.fullFields);
    } else {
      fieldValue = source[oe.field || rule.fullField];
    }
    if (isErrorObj(oe)) {
      oe.field = oe.field || rule.fullField;
      oe.fieldValue = fieldValue;
      return oe;
    }
    return {
      message: typeof oe === "function" ? oe() : oe,
      fieldValue,
      field: oe.field || rule.fullField
    };
  };
}
function deepMerge(target, source) {
  if (source) {
    for (var s in source) {
      if (source.hasOwnProperty(s)) {
        var value = source[s];
        if (typeof value === "object" && typeof target[s] === "object") {
          target[s] = _extends({}, target[s], value);
        } else {
          target[s] = value;
        }
      }
    }
  }
  return target;
}
var required$1 = function required(rule, value, source, errors, options, type4) {
  if (rule.required && (!source.hasOwnProperty(rule.field) || isEmptyValue(value, type4 || rule.type))) {
    errors.push(format(options.messages.required, rule.fullField));
  }
};
var whitespace = function whitespace2(rule, value, source, errors, options) {
  if (/^\s+$/.test(value) || value === "") {
    errors.push(format(options.messages.whitespace, rule.fullField));
  }
};
var urlReg;
var getUrlRegex = function() {
  if (urlReg) {
    return urlReg;
  }
  var word = "[a-fA-F\\d:]";
  var b = function b2(options) {
    return options && options.includeBoundaries ? "(?:(?<=\\s|^)(?=" + word + ")|(?<=" + word + ")(?=\\s|$))" : "";
  };
  var v4 = "(?:25[0-5]|2[0-4]\\d|1\\d\\d|[1-9]\\d|\\d)(?:\\.(?:25[0-5]|2[0-4]\\d|1\\d\\d|[1-9]\\d|\\d)){3}";
  var v6seg = "[a-fA-F\\d]{1,4}";
  var v6 = ("\n(?:\n(?:" + v6seg + ":){7}(?:" + v6seg + "|:)|                                    // 1:2:3:4:5:6:7::  1:2:3:4:5:6:7:8\n(?:" + v6seg + ":){6}(?:" + v4 + "|:" + v6seg + "|:)|                             // 1:2:3:4:5:6::    1:2:3:4:5:6::8   1:2:3:4:5:6::8  1:2:3:4:5:6::1.2.3.4\n(?:" + v6seg + ":){5}(?::" + v4 + "|(?::" + v6seg + "){1,2}|:)|                   // 1:2:3:4:5::      1:2:3:4:5::7:8   1:2:3:4:5::8    1:2:3:4:5::7:1.2.3.4\n(?:" + v6seg + ":){4}(?:(?::" + v6seg + "){0,1}:" + v4 + "|(?::" + v6seg + "){1,3}|:)| // 1:2:3:4::        1:2:3:4::6:7:8   1:2:3:4::8      1:2:3:4::6:7:1.2.3.4\n(?:" + v6seg + ":){3}(?:(?::" + v6seg + "){0,2}:" + v4 + "|(?::" + v6seg + "){1,4}|:)| // 1:2:3::          1:2:3::5:6:7:8   1:2:3::8        1:2:3::5:6:7:1.2.3.4\n(?:" + v6seg + ":){2}(?:(?::" + v6seg + "){0,3}:" + v4 + "|(?::" + v6seg + "){1,5}|:)| // 1:2::            1:2::4:5:6:7:8   1:2::8          1:2::4:5:6:7:1.2.3.4\n(?:" + v6seg + ":){1}(?:(?::" + v6seg + "){0,4}:" + v4 + "|(?::" + v6seg + "){1,6}|:)| // 1::              1::3:4:5:6:7:8   1::8            1::3:4:5:6:7:1.2.3.4\n(?::(?:(?::" + v6seg + "){0,5}:" + v4 + "|(?::" + v6seg + "){1,7}|:))             // ::2:3:4:5:6:7:8  ::2:3:4:5:6:7:8  ::8             ::1.2.3.4\n)(?:%[0-9a-zA-Z]{1,})?                                             // %eth0            %1\n").replace(/\s*\/\/.*$/gm, "").replace(/\n/g, "").trim();
  var v46Exact = new RegExp("(?:^" + v4 + "$)|(?:^" + v6 + "$)");
  var v4exact = new RegExp("^" + v4 + "$");
  var v6exact = new RegExp("^" + v6 + "$");
  var ip = function ip2(options) {
    return options && options.exact ? v46Exact : new RegExp("(?:" + b(options) + v4 + b(options) + ")|(?:" + b(options) + v6 + b(options) + ")", "g");
  };
  ip.v4 = function(options) {
    return options && options.exact ? v4exact : new RegExp("" + b(options) + v4 + b(options), "g");
  };
  ip.v6 = function(options) {
    return options && options.exact ? v6exact : new RegExp("" + b(options) + v6 + b(options), "g");
  };
  var protocol = "(?:(?:[a-z]+:)?//)";
  var auth = "(?:\\S+(?::\\S*)?@)?";
  var ipv4 = ip.v4().source;
  var ipv6 = ip.v6().source;
  var host = "(?:(?:[a-z\\u00a1-\\uffff0-9][-_]*)*[a-z\\u00a1-\\uffff0-9]+)";
  var domain = "(?:\\.(?:[a-z\\u00a1-\\uffff0-9]-*)*[a-z\\u00a1-\\uffff0-9]+)*";
  var tld = "(?:\\.(?:[a-z\\u00a1-\\uffff]{2,}))";
  var port = "(?::\\d{2,5})?";
  var path = '(?:[/?#][^\\s"]*)?';
  var regex = "(?:" + protocol + "|www\\.)" + auth + "(?:localhost|" + ipv4 + "|" + ipv6 + "|" + host + domain + tld + ")" + port + path;
  urlReg = new RegExp("(?:^" + regex + "$)", "i");
  return urlReg;
};
var pattern$2 = {
  // http://emailregex.com/
  email: /^(([^<>()\[\]\\.,;:\s@"]+(\.[^<>()\[\]\\.,;:\s@"]+)*)|(".+"))@((\[[0-9]{1,3}\.[0-9]{1,3}\.[0-9]{1,3}\.[0-9]{1,3}])|(([a-zA-Z\-0-9\u00A0-\uD7FF\uF900-\uFDCF\uFDF0-\uFFEF]+\.)+[a-zA-Z\u00A0-\uD7FF\uF900-\uFDCF\uFDF0-\uFFEF]{2,}))$/,
  // url: new RegExp(
  //   '^(?!mailto:)(?:(?:http|https|ftp)://|//)(?:\\S+(?::\\S*)?@)?(?:(?:(?:[1-9]\\d?|1\\d\\d|2[01]\\d|22[0-3])(?:\\.(?:1?\\d{1,2}|2[0-4]\\d|25[0-5])){2}(?:\\.(?:[0-9]\\d?|1\\d\\d|2[0-4]\\d|25[0-4]))|(?:(?:[a-z\\u00a1-\\uffff0-9]+-*)*[a-z\\u00a1-\\uffff0-9]+)(?:\\.(?:[a-z\\u00a1-\\uffff0-9]+-*)*[a-z\\u00a1-\\uffff0-9]+)*(?:\\.(?:[a-z\\u00a1-\\uffff]{2,})))|localhost)(?::\\d{2,5})?(?:(/|\\?|#)[^\\s]*)?$',
  //   'i',
  // ),
  hex: /^#?([a-f0-9]{6}|[a-f0-9]{3})$/i
};
var types = {
  integer: function integer(value) {
    return types.number(value) && parseInt(value, 10) === value;
  },
  "float": function float(value) {
    return types.number(value) && !types.integer(value);
  },
  array: function array(value) {
    return Array.isArray(value);
  },
  regexp: function regexp(value) {
    if (value instanceof RegExp) {
      return true;
    }
    try {
      return !!new RegExp(value);
    } catch (e) {
      return false;
    }
  },
  date: function date(value) {
    return typeof value.getTime === "function" && typeof value.getMonth === "function" && typeof value.getYear === "function" && !isNaN(value.getTime());
  },
  number: function number(value) {
    if (isNaN(value)) {
      return false;
    }
    return typeof value === "number";
  },
  object: function object(value) {
    return typeof value === "object" && !types.array(value);
  },
  method: function method(value) {
    return typeof value === "function";
  },
  email: function email(value) {
    return typeof value === "string" && value.length <= 320 && !!value.match(pattern$2.email);
  },
  url: function url(value) {
    return typeof value === "string" && value.length <= 2048 && !!value.match(getUrlRegex());
  },
  hex: function hex(value) {
    return typeof value === "string" && !!value.match(pattern$2.hex);
  }
};
var type$1 = function type(rule, value, source, errors, options) {
  if (rule.required && value === void 0) {
    required$1(rule, value, source, errors, options);
    return;
  }
  var custom = ["integer", "float", "array", "regexp", "object", "method", "email", "number", "date", "url", "hex"];
  var ruleType = rule.type;
  if (custom.indexOf(ruleType) > -1) {
    if (!types[ruleType](value)) {
      errors.push(format(options.messages.types[ruleType], rule.fullField, rule.type));
    }
  } else if (ruleType && typeof value !== rule.type) {
    errors.push(format(options.messages.types[ruleType], rule.fullField, rule.type));
  }
};
var range = function range2(rule, value, source, errors, options) {
  var len = typeof rule.len === "number";
  var min = typeof rule.min === "number";
  var max = typeof rule.max === "number";
  var spRegexp = /[\uD800-\uDBFF][\uDC00-\uDFFF]/g;
  var val = value;
  var key = null;
  var num = typeof value === "number";
  var str = typeof value === "string";
  var arr = Array.isArray(value);
  if (num) {
    key = "number";
  } else if (str) {
    key = "string";
  } else if (arr) {
    key = "array";
  }
  if (!key) {
    return false;
  }
  if (arr) {
    val = value.length;
  }
  if (str) {
    val = value.replace(spRegexp, "_").length;
  }
  if (len) {
    if (val !== rule.len) {
      errors.push(format(options.messages[key].len, rule.fullField, rule.len));
    }
  } else if (min && !max && val < rule.min) {
    errors.push(format(options.messages[key].min, rule.fullField, rule.min));
  } else if (max && !min && val > rule.max) {
    errors.push(format(options.messages[key].max, rule.fullField, rule.max));
  } else if (min && max && (val < rule.min || val > rule.max)) {
    errors.push(format(options.messages[key].range, rule.fullField, rule.min, rule.max));
  }
};
var ENUM$1 = "enum";
var enumerable$1 = function enumerable(rule, value, source, errors, options) {
  rule[ENUM$1] = Array.isArray(rule[ENUM$1]) ? rule[ENUM$1] : [];
  if (rule[ENUM$1].indexOf(value) === -1) {
    errors.push(format(options.messages[ENUM$1], rule.fullField, rule[ENUM$1].join(", ")));
  }
};
var pattern$1 = function pattern(rule, value, source, errors, options) {
  if (rule.pattern) {
    if (rule.pattern instanceof RegExp) {
      rule.pattern.lastIndex = 0;
      if (!rule.pattern.test(value)) {
        errors.push(format(options.messages.pattern.mismatch, rule.fullField, value, rule.pattern));
      }
    } else if (typeof rule.pattern === "string") {
      var _pattern = new RegExp(rule.pattern);
      if (!_pattern.test(value)) {
        errors.push(format(options.messages.pattern.mismatch, rule.fullField, value, rule.pattern));
      }
    }
  }
};
var rules = {
  required: required$1,
  whitespace,
  type: type$1,
  range,
  "enum": enumerable$1,
  pattern: pattern$1
};
var string = function string2(rule, value, callback, source, options) {
  var errors = [];
  var validate = rule.required || !rule.required && source.hasOwnProperty(rule.field);
  if (validate) {
    if (isEmptyValue(value, "string") && !rule.required) {
      return callback();
    }
    rules.required(rule, value, source, errors, options, "string");
    if (!isEmptyValue(value, "string")) {
      rules.type(rule, value, source, errors, options);
      rules.range(rule, value, source, errors, options);
      rules.pattern(rule, value, source, errors, options);
      if (rule.whitespace === true) {
        rules.whitespace(rule, value, source, errors, options);
      }
    }
  }
  callback(errors);
};
var method2 = function method3(rule, value, callback, source, options) {
  var errors = [];
  var validate = rule.required || !rule.required && source.hasOwnProperty(rule.field);
  if (validate) {
    if (isEmptyValue(value) && !rule.required) {
      return callback();
    }
    rules.required(rule, value, source, errors, options);
    if (value !== void 0) {
      rules.type(rule, value, source, errors, options);
    }
  }
  callback(errors);
};
var number2 = function number3(rule, value, callback, source, options) {
  var errors = [];
  var validate = rule.required || !rule.required && source.hasOwnProperty(rule.field);
  if (validate) {
    if (value === "") {
      value = void 0;
    }
    if (isEmptyValue(value) && !rule.required) {
      return callback();
    }
    rules.required(rule, value, source, errors, options);
    if (value !== void 0) {
      rules.type(rule, value, source, errors, options);
      rules.range(rule, value, source, errors, options);
    }
  }
  callback(errors);
};
var _boolean = function _boolean2(rule, value, callback, source, options) {
  var errors = [];
  var validate = rule.required || !rule.required && source.hasOwnProperty(rule.field);
  if (validate) {
    if (isEmptyValue(value) && !rule.required) {
      return callback();
    }
    rules.required(rule, value, source, errors, options);
    if (value !== void 0) {
      rules.type(rule, value, source, errors, options);
    }
  }
  callback(errors);
};
var regexp2 = function regexp3(rule, value, callback, source, options) {
  var errors = [];
  var validate = rule.required || !rule.required && source.hasOwnProperty(rule.field);
  if (validate) {
    if (isEmptyValue(value) && !rule.required) {
      return callback();
    }
    rules.required(rule, value, source, errors, options);
    if (!isEmptyValue(value)) {
      rules.type(rule, value, source, errors, options);
    }
  }
  callback(errors);
};
var integer2 = function integer3(rule, value, callback, source, options) {
  var errors = [];
  var validate = rule.required || !rule.required && source.hasOwnProperty(rule.field);
  if (validate) {
    if (isEmptyValue(value) && !rule.required) {
      return callback();
    }
    rules.required(rule, value, source, errors, options);
    if (value !== void 0) {
      rules.type(rule, value, source, errors, options);
      rules.range(rule, value, source, errors, options);
    }
  }
  callback(errors);
};
var floatFn = function floatFn2(rule, value, callback, source, options) {
  var errors = [];
  var validate = rule.required || !rule.required && source.hasOwnProperty(rule.field);
  if (validate) {
    if (isEmptyValue(value) && !rule.required) {
      return callback();
    }
    rules.required(rule, value, source, errors, options);
    if (value !== void 0) {
      rules.type(rule, value, source, errors, options);
      rules.range(rule, value, source, errors, options);
    }
  }
  callback(errors);
};
var array2 = function array3(rule, value, callback, source, options) {
  var errors = [];
  var validate = rule.required || !rule.required && source.hasOwnProperty(rule.field);
  if (validate) {
    if ((value === void 0 || value === null) && !rule.required) {
      return callback();
    }
    rules.required(rule, value, source, errors, options, "array");
    if (value !== void 0 && value !== null) {
      rules.type(rule, value, source, errors, options);
      rules.range(rule, value, source, errors, options);
    }
  }
  callback(errors);
};
var object2 = function object3(rule, value, callback, source, options) {
  var errors = [];
  var validate = rule.required || !rule.required && source.hasOwnProperty(rule.field);
  if (validate) {
    if (isEmptyValue(value) && !rule.required) {
      return callback();
    }
    rules.required(rule, value, source, errors, options);
    if (value !== void 0) {
      rules.type(rule, value, source, errors, options);
    }
  }
  callback(errors);
};
var ENUM = "enum";
var enumerable2 = function enumerable3(rule, value, callback, source, options) {
  var errors = [];
  var validate = rule.required || !rule.required && source.hasOwnProperty(rule.field);
  if (validate) {
    if (isEmptyValue(value) && !rule.required) {
      return callback();
    }
    rules.required(rule, value, source, errors, options);
    if (value !== void 0) {
      rules[ENUM](rule, value, source, errors, options);
    }
  }
  callback(errors);
};
var pattern2 = function pattern3(rule, value, callback, source, options) {
  var errors = [];
  var validate = rule.required || !rule.required && source.hasOwnProperty(rule.field);
  if (validate) {
    if (isEmptyValue(value, "string") && !rule.required) {
      return callback();
    }
    rules.required(rule, value, source, errors, options);
    if (!isEmptyValue(value, "string")) {
      rules.pattern(rule, value, source, errors, options);
    }
  }
  callback(errors);
};
var date2 = function date3(rule, value, callback, source, options) {
  var errors = [];
  var validate = rule.required || !rule.required && source.hasOwnProperty(rule.field);
  if (validate) {
    if (isEmptyValue(value, "date") && !rule.required) {
      return callback();
    }
    rules.required(rule, value, source, errors, options);
    if (!isEmptyValue(value, "date")) {
      var dateObject;
      if (value instanceof Date) {
        dateObject = value;
      } else {
        dateObject = new Date(value);
      }
      rules.type(rule, dateObject, source, errors, options);
      if (dateObject) {
        rules.range(rule, dateObject.getTime(), source, errors, options);
      }
    }
  }
  callback(errors);
};
var required2 = function required3(rule, value, callback, source, options) {
  var errors = [];
  var type4 = Array.isArray(value) ? "array" : typeof value;
  rules.required(rule, value, source, errors, options, type4);
  callback(errors);
};
var type2 = function type3(rule, value, callback, source, options) {
  var ruleType = rule.type;
  var errors = [];
  var validate = rule.required || !rule.required && source.hasOwnProperty(rule.field);
  if (validate) {
    if (isEmptyValue(value, ruleType) && !rule.required) {
      return callback();
    }
    rules.required(rule, value, source, errors, options, ruleType);
    if (!isEmptyValue(value, ruleType)) {
      rules.type(rule, value, source, errors, options);
    }
  }
  callback(errors);
};
var any = function any2(rule, value, callback, source, options) {
  var errors = [];
  var validate = rule.required || !rule.required && source.hasOwnProperty(rule.field);
  if (validate) {
    if (isEmptyValue(value) && !rule.required) {
      return callback();
    }
    rules.required(rule, value, source, errors, options);
  }
  callback(errors);
};
var validators = {
  string,
  method: method2,
  number: number2,
  "boolean": _boolean,
  regexp: regexp2,
  integer: integer2,
  "float": floatFn,
  array: array2,
  object: object2,
  "enum": enumerable2,
  pattern: pattern2,
  date: date2,
  url: type2,
  hex: type2,
  email: type2,
  required: required2,
  any
};
function newMessages() {
  return {
    "default": "Validation error on field %s",
    required: "%s is required",
    "enum": "%s must be one of %s",
    whitespace: "%s cannot be empty",
    date: {
      format: "%s date %s is invalid for format %s",
      parse: "%s date could not be parsed, %s is invalid ",
      invalid: "%s date %s is invalid"
    },
    types: {
      string: "%s is not a %s",
      method: "%s is not a %s (function)",
      array: "%s is not an %s",
      object: "%s is not an %s",
      number: "%s is not a %s",
      date: "%s is not a %s",
      "boolean": "%s is not a %s",
      integer: "%s is not an %s",
      "float": "%s is not a %s",
      regexp: "%s is not a valid %s",
      email: "%s is not a valid %s",
      url: "%s is not a valid %s",
      hex: "%s is not a valid %s"
    },
    string: {
      len: "%s must be exactly %s characters",
      min: "%s must be at least %s characters",
      max: "%s cannot be longer than %s characters",
      range: "%s must be between %s and %s characters"
    },
    number: {
      len: "%s must equal %s",
      min: "%s cannot be less than %s",
      max: "%s cannot be greater than %s",
      range: "%s must be between %s and %s"
    },
    array: {
      len: "%s must be exactly %s in length",
      min: "%s cannot be less than %s in length",
      max: "%s cannot be greater than %s in length",
      range: "%s must be between %s and %s in length"
    },
    pattern: {
      mismatch: "%s value %s does not match pattern %s"
    },
    clone: function clone() {
      var cloned = JSON.parse(JSON.stringify(this));
      cloned.clone = this.clone;
      return cloned;
    }
  };
}
var messages = newMessages();
var Schema = /* @__PURE__ */ function() {
  function Schema2(descriptor) {
    this.rules = null;
    this._messages = messages;
    this.define(descriptor);
  }
  var _proto = Schema2.prototype;
  _proto.define = function define(rules2) {
    var _this = this;
    if (!rules2) {
      throw new Error("Cannot configure a schema with no rules");
    }
    if (typeof rules2 !== "object" || Array.isArray(rules2)) {
      throw new Error("Rules must be an object");
    }
    this.rules = {};
    Object.keys(rules2).forEach(function(name) {
      var item = rules2[name];
      _this.rules[name] = Array.isArray(item) ? item : [item];
    });
  };
  _proto.messages = function messages2(_messages) {
    if (_messages) {
      this._messages = deepMerge(newMessages(), _messages);
    }
    return this._messages;
  };
  _proto.validate = function validate(source_, o, oc) {
    var _this2 = this;
    if (o === void 0) {
      o = {};
    }
    if (oc === void 0) {
      oc = function oc2() {
      };
    }
    var source = source_;
    var options = o;
    var callback = oc;
    if (typeof options === "function") {
      callback = options;
      options = {};
    }
    if (!this.rules || Object.keys(this.rules).length === 0) {
      if (callback) {
        callback(null, source);
      }
      return Promise.resolve(source);
    }
    function complete(results) {
      var errors = [];
      var fields = {};
      function add(e) {
        if (Array.isArray(e)) {
          var _errors;
          errors = (_errors = errors).concat.apply(_errors, e);
        } else {
          errors.push(e);
        }
      }
      for (var i = 0; i < results.length; i++) {
        add(results[i]);
      }
      if (!errors.length) {
        callback(null, source);
      } else {
        fields = convertFieldsError(errors);
        callback(errors, fields);
      }
    }
    if (options.messages) {
      var messages$1 = this.messages();
      if (messages$1 === messages) {
        messages$1 = newMessages();
      }
      deepMerge(messages$1, options.messages);
      options.messages = messages$1;
    } else {
      options.messages = this.messages();
    }
    var series = {};
    var keys = options.keys || Object.keys(this.rules);
    keys.forEach(function(z) {
      var arr = _this2.rules[z];
      var value = source[z];
      arr.forEach(function(r) {
        var rule = r;
        if (typeof rule.transform === "function") {
          if (source === source_) {
            source = _extends({}, source);
          }
          value = source[z] = rule.transform(value);
        }
        if (typeof rule === "function") {
          rule = {
            validator: rule
          };
        } else {
          rule = _extends({}, rule);
        }
        rule.validator = _this2.getValidationMethod(rule);
        if (!rule.validator) {
          return;
        }
        rule.field = z;
        rule.fullField = rule.fullField || z;
        rule.type = _this2.getType(rule);
        series[z] = series[z] || [];
        series[z].push({
          rule,
          value,
          source,
          field: z
        });
      });
    });
    var errorFields = {};
    return asyncMap(series, options, function(data, doIt) {
      var rule = data.rule;
      var deep = (rule.type === "object" || rule.type === "array") && (typeof rule.fields === "object" || typeof rule.defaultField === "object");
      deep = deep && (rule.required || !rule.required && data.value);
      rule.field = data.field;
      function addFullField(key, schema) {
        return _extends({}, schema, {
          fullField: rule.fullField + "." + key,
          fullFields: rule.fullFields ? [].concat(rule.fullFields, [key]) : [key]
        });
      }
      function cb(e) {
        if (e === void 0) {
          e = [];
        }
        var errorList = Array.isArray(e) ? e : [e];
        if (!options.suppressWarning && errorList.length) {
          Schema2.warning("async-validator:", errorList);
        }
        if (errorList.length && rule.message !== void 0) {
          errorList = [].concat(rule.message);
        }
        var filledErrors = errorList.map(complementError(rule, source));
        if (options.first && filledErrors.length) {
          errorFields[rule.field] = 1;
          return doIt(filledErrors);
        }
        if (!deep) {
          doIt(filledErrors);
        } else {
          if (rule.required && !data.value) {
            if (rule.message !== void 0) {
              filledErrors = [].concat(rule.message).map(complementError(rule, source));
            } else if (options.error) {
              filledErrors = [options.error(rule, format(options.messages.required, rule.field))];
            }
            return doIt(filledErrors);
          }
          var fieldsSchema = {};
          if (rule.defaultField) {
            Object.keys(data.value).map(function(key) {
              fieldsSchema[key] = rule.defaultField;
            });
          }
          fieldsSchema = _extends({}, fieldsSchema, data.rule.fields);
          var paredFieldsSchema = {};
          Object.keys(fieldsSchema).forEach(function(field) {
            var fieldSchema = fieldsSchema[field];
            var fieldSchemaList = Array.isArray(fieldSchema) ? fieldSchema : [fieldSchema];
            paredFieldsSchema[field] = fieldSchemaList.map(addFullField.bind(null, field));
          });
          var schema = new Schema2(paredFieldsSchema);
          schema.messages(options.messages);
          if (data.rule.options) {
            data.rule.options.messages = options.messages;
            data.rule.options.error = options.error;
          }
          schema.validate(data.value, data.rule.options || options, function(errs) {
            var finalErrors = [];
            if (filledErrors && filledErrors.length) {
              finalErrors.push.apply(finalErrors, filledErrors);
            }
            if (errs && errs.length) {
              finalErrors.push.apply(finalErrors, errs);
            }
            doIt(finalErrors.length ? finalErrors : null);
          });
        }
      }
      var res;
      if (rule.asyncValidator) {
        res = rule.asyncValidator(rule, data.value, cb, data.source, options);
      } else if (rule.validator) {
        try {
          res = rule.validator(rule, data.value, cb, data.source, options);
        } catch (error) {
          console.error == null ? void 0 : console.error(error);
          if (!options.suppressValidatorError) {
            setTimeout(function() {
              throw error;
            }, 0);
          }
          cb(error.message);
        }
        if (res === true) {
          cb();
        } else if (res === false) {
          cb(typeof rule.message === "function" ? rule.message(rule.fullField || rule.field) : rule.message || (rule.fullField || rule.field) + " fails");
        } else if (res instanceof Array) {
          cb(res);
        } else if (res instanceof Error) {
          cb(res.message);
        }
      }
      if (res && res.then) {
        res.then(function() {
          return cb();
        }, function(e) {
          return cb(e);
        });
      }
    }, function(results) {
      complete(results);
    }, source);
  };
  _proto.getType = function getType(rule) {
    if (rule.type === void 0 && rule.pattern instanceof RegExp) {
      rule.type = "pattern";
    }
    if (typeof rule.validator !== "function" && rule.type && !validators.hasOwnProperty(rule.type)) {
      throw new Error(format("Unknown rule type %s", rule.type));
    }
    return rule.type || "string";
  };
  _proto.getValidationMethod = function getValidationMethod(rule) {
    if (typeof rule.validator === "function") {
      return rule.validator;
    }
    var keys = Object.keys(rule);
    var messageIndex = keys.indexOf("message");
    if (messageIndex !== -1) {
      keys.splice(messageIndex, 1);
    }
    if (keys.length === 1 && keys[0] === "required") {
      return validators.required;
    }
    return validators[this.getType(rule)] || void 0;
  };
  return Schema2;
}();
Schema.register = function register(type4, validator) {
  if (typeof validator !== "function") {
    throw new Error("Cannot register a validator by type, validator is not a function");
  }
  validators[type4] = validator;
};
Schema.warning = warning;
Schema.messages = messages;
Schema.validators = validators;
function formItemSize(props) {
  const NForm2 = inject(formInjectionKey, null);
  return {
    mergedSize: computed(() => {
      if (props.size !== void 0)
        return props.size;
      if ((NForm2 === null || NForm2 === void 0 ? void 0 : NForm2.props.size) !== void 0)
        return NForm2.props.size;
      return "medium";
    })
  };
}
function formItemMisc(props) {
  const NForm2 = inject(formInjectionKey, null);
  const mergedLabelPlacementRef = computed(() => {
    const { labelPlacement } = props;
    if (labelPlacement !== void 0)
      return labelPlacement;
    if (NForm2 === null || NForm2 === void 0 ? void 0 : NForm2.props.labelPlacement)
      return NForm2.props.labelPlacement;
    return "top";
  });
  const isAutoLabelWidthRef = computed(() => {
    return mergedLabelPlacementRef.value === "left" && (props.labelWidth === "auto" || (NForm2 === null || NForm2 === void 0 ? void 0 : NForm2.props.labelWidth) === "auto");
  });
  const mergedLabelWidthRef = computed(() => {
    if (mergedLabelPlacementRef.value === "top")
      return;
    const { labelWidth } = props;
    if (labelWidth !== void 0 && labelWidth !== "auto") {
      return formatLength(labelWidth);
    }
    if (isAutoLabelWidthRef.value) {
      const autoComputedWidth = NForm2 === null || NForm2 === void 0 ? void 0 : NForm2.maxChildLabelWidthRef.value;
      if (autoComputedWidth !== void 0) {
        return formatLength(autoComputedWidth);
      } else {
        return void 0;
      }
    }
    if ((NForm2 === null || NForm2 === void 0 ? void 0 : NForm2.props.labelWidth) !== void 0) {
      return formatLength(NForm2.props.labelWidth);
    }
    return void 0;
  });
  const mergedLabelAlignRef = computed(() => {
    const { labelAlign } = props;
    if (labelAlign)
      return labelAlign;
    if (NForm2 === null || NForm2 === void 0 ? void 0 : NForm2.props.labelAlign)
      return NForm2.props.labelAlign;
    return void 0;
  });
  const mergedLabelStyleRef = computed(() => {
    var _a;
    return [
      (_a = props.labelProps) === null || _a === void 0 ? void 0 : _a.style,
      props.labelStyle,
      {
        width: mergedLabelWidthRef.value
      }
    ];
  });
  const mergedShowRequireMarkRef = computed(() => {
    const { showRequireMark } = props;
    if (showRequireMark !== void 0)
      return showRequireMark;
    return NForm2 === null || NForm2 === void 0 ? void 0 : NForm2.props.showRequireMark;
  });
  const mergedRequireMarkPlacementRef = computed(() => {
    const { requireMarkPlacement } = props;
    if (requireMarkPlacement !== void 0)
      return requireMarkPlacement;
    return (NForm2 === null || NForm2 === void 0 ? void 0 : NForm2.props.requireMarkPlacement) || "right";
  });
  const validationErroredRef = ref(false);
  const mergedValidationStatusRef = computed(() => {
    const { validationStatus } = props;
    if (validationStatus !== void 0)
      return validationStatus;
    if (validationErroredRef.value)
      return "error";
    return void 0;
  });
  const mergedShowFeedbackRef = computed(() => {
    const { showFeedback } = props;
    if (showFeedback !== void 0)
      return showFeedback;
    if ((NForm2 === null || NForm2 === void 0 ? void 0 : NForm2.props.showFeedback) !== void 0)
      return NForm2.props.showFeedback;
    return true;
  });
  const mergedShowLabelRef = computed(() => {
    const { showLabel } = props;
    if (showLabel !== void 0)
      return showLabel;
    if ((NForm2 === null || NForm2 === void 0 ? void 0 : NForm2.props.showLabel) !== void 0)
      return NForm2.props.showLabel;
    return true;
  });
  return {
    validationErrored: validationErroredRef,
    mergedLabelStyle: mergedLabelStyleRef,
    mergedLabelPlacement: mergedLabelPlacementRef,
    mergedLabelAlign: mergedLabelAlignRef,
    mergedShowRequireMark: mergedShowRequireMarkRef,
    mergedRequireMarkPlacement: mergedRequireMarkPlacementRef,
    mergedValidationStatus: mergedValidationStatusRef,
    mergedShowFeedback: mergedShowFeedbackRef,
    mergedShowLabel: mergedShowLabelRef,
    isAutoLabelWidth: isAutoLabelWidthRef
  };
}
function formItemRule(props) {
  const NForm2 = inject(formInjectionKey, null);
  const compatibleRulePathRef = computed(() => {
    const { rulePath } = props;
    if (rulePath !== void 0)
      return rulePath;
    const { path } = props;
    if (path !== void 0)
      return path;
    return void 0;
  });
  const mergedRulesRef = computed(() => {
    const rules2 = [];
    const { rule } = props;
    if (rule !== void 0) {
      if (Array.isArray(rule))
        rules2.push(...rule);
      else
        rules2.push(rule);
    }
    if (NForm2) {
      const { rules: formRules } = NForm2.props;
      const { value: rulePath } = compatibleRulePathRef;
      if (formRules !== void 0 && rulePath !== void 0) {
        const formRule = get(formRules, rulePath);
        if (formRule !== void 0) {
          if (Array.isArray(formRule)) {
            rules2.push(...formRule);
          } else {
            rules2.push(formRule);
          }
        }
      }
    }
    return rules2;
  });
  const hasRequiredRuleRef = computed(() => {
    return mergedRulesRef.value.some((rule) => rule.required);
  });
  const mergedRequiredRef = computed(() => {
    return hasRequiredRuleRef.value || props.required;
  });
  return {
    mergedRules: mergedRulesRef,
    mergedRequired: mergedRequiredRef
  };
}
const {
  cubicBezierEaseInOut
} = commonVariables;
function fadeDownTransition({
  name = "fade-down",
  fromOffset = "-4px",
  enterDuration = ".3s",
  leaveDuration = ".3s",
  enterCubicBezier = cubicBezierEaseInOut,
  leaveCubicBezier = cubicBezierEaseInOut
} = {}) {
  return [c(`&.${name}-transition-enter-from, &.${name}-transition-leave-to`, {
    opacity: 0,
    transform: `translateY(${fromOffset})`
  }), c(`&.${name}-transition-enter-to, &.${name}-transition-leave-from`, {
    opacity: 1,
    transform: "translateY(0)"
  }), c(`&.${name}-transition-leave-active`, {
    transition: `opacity ${leaveDuration} ${leaveCubicBezier}, transform ${leaveDuration} ${leaveCubicBezier}`
  }), c(`&.${name}-transition-enter-active`, {
    transition: `opacity ${enterDuration} ${enterCubicBezier}, transform ${enterDuration} ${enterCubicBezier}`
  })];
}
const style = cB("form-item", `
 display: grid;
 line-height: var(--n-line-height);
`, [cB("form-item-label", `
 grid-area: label;
 align-items: center;
 line-height: 1.25;
 text-align: var(--n-label-text-align);
 font-size: var(--n-label-font-size);
 min-height: var(--n-label-height);
 padding: var(--n-label-padding);
 color: var(--n-label-text-color);
 transition: color .3s var(--n-bezier);
 box-sizing: border-box;
 font-weight: var(--n-label-font-weight);
 `, [cE("asterisk", `
 white-space: nowrap;
 user-select: none;
 -webkit-user-select: none;
 color: var(--n-asterisk-color);
 transition: color .3s var(--n-bezier);
 `), cE("asterisk-placeholder", `
 grid-area: mark;
 user-select: none;
 -webkit-user-select: none;
 visibility: hidden; 
 `)]), cB("form-item-blank", `
 grid-area: blank;
 min-height: var(--n-blank-height);
 `), cM("auto-label-width", [cB("form-item-label", "white-space: nowrap;")]), cM("left-labelled", `
 grid-template-areas:
 "label blank"
 "label feedback";
 grid-template-columns: auto minmax(0, 1fr);
 grid-template-rows: auto 1fr;
 align-items: start;
 `, [cB("form-item-label", `
 display: grid;
 grid-template-columns: 1fr auto;
 min-height: var(--n-blank-height);
 height: auto;
 box-sizing: border-box;
 flex-shrink: 0;
 flex-grow: 0;
 `, [cM("reverse-columns-space", `
 grid-template-columns: auto 1fr;
 `), cM("left-mark", `
 grid-template-areas:
 "mark text"
 ". text";
 `), cM("right-mark", `
 grid-template-areas: 
 "text mark"
 "text .";
 `), cM("right-hanging-mark", `
 grid-template-areas: 
 "text mark"
 "text .";
 `), cE("text", `
 grid-area: text; 
 `), cE("asterisk", `
 grid-area: mark; 
 align-self: end;
 `)])]), cM("top-labelled", `
 grid-template-areas:
 "label"
 "blank"
 "feedback";
 grid-template-rows: minmax(var(--n-label-height), auto) 1fr;
 grid-template-columns: minmax(0, 100%);
 `, [cM("no-label", `
 grid-template-areas:
 "blank"
 "feedback";
 grid-template-rows: 1fr;
 `), cB("form-item-label", `
 display: flex;
 align-items: flex-start;
 justify-content: var(--n-label-text-align);
 `)]), cB("form-item-blank", `
 box-sizing: border-box;
 display: flex;
 align-items: center;
 position: relative;
 `), cB("form-item-feedback-wrapper", `
 grid-area: feedback;
 box-sizing: border-box;
 min-height: var(--n-feedback-height);
 font-size: var(--n-feedback-font-size);
 line-height: 1.25;
 transform-origin: top left;
 `, [c("&:not(:empty)", `
 padding: var(--n-feedback-padding);
 `), cB("form-item-feedback", {
  transition: "color .3s var(--n-bezier)",
  color: "var(--n-feedback-text-color)"
}, [cM("warning", {
  color: "var(--n-feedback-text-color-warning)"
}), cM("error", {
  color: "var(--n-feedback-text-color-error)"
}), fadeDownTransition({
  fromOffset: "-3px",
  enterDuration: ".3s",
  leaveDuration: ".2s"
})])])]);
var __awaiter = globalThis && globalThis.__awaiter || function(thisArg, _arguments, P, generator) {
  function adopt(value) {
    return value instanceof P ? value : new P(function(resolve) {
      resolve(value);
    });
  }
  return new (P || (P = Promise))(function(resolve, reject) {
    function fulfilled(value) {
      try {
        step(generator.next(value));
      } catch (e) {
        reject(e);
      }
    }
    function rejected(value) {
      try {
        step(generator["throw"](value));
      } catch (e) {
        reject(e);
      }
    }
    function step(result) {
      result.done ? resolve(result.value) : adopt(result.value).then(fulfilled, rejected);
    }
    step((generator = generator.apply(thisArg, _arguments || [])).next());
  });
};
const formItemProps = Object.assign(Object.assign({}, useTheme.props), { label: String, labelWidth: [Number, String], labelStyle: [String, Object], labelAlign: String, labelPlacement: String, path: String, first: Boolean, rulePath: String, required: Boolean, showRequireMark: {
  type: Boolean,
  default: void 0
}, requireMarkPlacement: String, showFeedback: {
  type: Boolean,
  default: void 0
}, rule: [Object, Array], size: String, ignorePathChange: Boolean, validationStatus: String, feedback: String, showLabel: {
  type: Boolean,
  default: void 0
}, labelProps: Object });
function wrapValidator(validator, async) {
  return (...args) => {
    try {
      const validateResult = validator(...args);
      if (!async && (typeof validateResult === "boolean" || validateResult instanceof Error || Array.isArray(validateResult)) || // Error[]
      (validateResult === null || validateResult === void 0 ? void 0 : validateResult.then)) {
        return validateResult;
      } else if (validateResult === void 0) {
        return true;
      } else {
        warn("form-item/validate", `You return a ${typeof validateResult} typed value in the validator method, which is not recommended. Please use ` + (async ? "`Promise`" : "`boolean`, `Error` or `Promise`") + " typed value instead.");
        return true;
      }
    } catch (err) {
      warn("form-item/validate", "An error is catched in the validation, so the validation won't be done. Your callback in `validate` method of `n-form` or `n-form-item` won't be called in this validation.");
      console.error(err);
      return void 0;
    }
  };
}
const NFormItem = defineComponent({
  name: "FormItem",
  props: formItemProps,
  setup(props) {
    useInjectionInstanceCollection(formItemInstsInjectionKey, "formItems", toRef(props, "path"));
    const { mergedClsPrefixRef, inlineThemeDisabled } = useConfig(props);
    const NForm2 = inject(formInjectionKey, null);
    const formItemSizeRefs = formItemSize(props);
    const formItemMiscRefs = formItemMisc(props);
    const { validationErrored: validationErroredRef } = formItemMiscRefs;
    const { mergedRequired: mergedRequiredRef, mergedRules: mergedRulesRef } = formItemRule(props);
    const { mergedSize: mergedSizeRef } = formItemSizeRefs;
    const { mergedLabelPlacement: labelPlacementRef, mergedLabelAlign: labelTextAlignRef, mergedRequireMarkPlacement: mergedRequireMarkPlacementRef } = formItemMiscRefs;
    const renderExplainsRef = ref([]);
    const feedbackIdRef = ref(createId());
    const mergedDisabledRef = NForm2 ? toRef(NForm2.props, "disabled") : ref(false);
    const themeRef = useTheme("Form", "-form-item", style, formLight, props, mergedClsPrefixRef);
    watch(toRef(props, "path"), () => {
      if (props.ignorePathChange)
        return;
      restoreValidation();
    });
    function restoreValidation() {
      renderExplainsRef.value = [];
      validationErroredRef.value = false;
      if (props.feedback) {
        feedbackIdRef.value = createId();
      }
    }
    function handleContentBlur() {
      void internalValidate("blur");
    }
    function handleContentChange() {
      void internalValidate("change");
    }
    function handleContentFocus() {
      void internalValidate("focus");
    }
    function handleContentInput() {
      void internalValidate("input");
    }
    function validate(options, callback) {
      return __awaiter(this, void 0, void 0, function* () {
        let trigger;
        let validateCallback;
        let shouldRuleBeApplied;
        let asyncValidatorOptions;
        if (typeof options === "string") {
          trigger = options;
          validateCallback = callback;
        } else if (options !== null && typeof options === "object") {
          trigger = options.trigger;
          validateCallback = options.callback;
          shouldRuleBeApplied = options.shouldRuleBeApplied;
          asyncValidatorOptions = options.options;
        }
        yield new Promise((resolve, reject) => {
          void internalValidate(trigger, shouldRuleBeApplied, asyncValidatorOptions).then(({ valid, errors }) => {
            if (valid) {
              if (validateCallback) {
                validateCallback();
              }
              resolve();
            } else {
              if (validateCallback) {
                validateCallback(errors);
              }
              reject(errors);
            }
          });
        });
      });
    }
    const internalValidate = (trigger = null, shouldRuleBeApplied = () => true, options = {
      suppressWarning: true
    }) => __awaiter(this, void 0, void 0, function* () {
      const { path } = props;
      if (!options) {
        options = {};
      } else {
        if (!options.first)
          options.first = props.first;
      }
      const { value: rules2 } = mergedRulesRef;
      const value = NForm2 ? get(NForm2.props.model, path || "") : void 0;
      const messageRenderers = {};
      const originalMessageRendersMessage = {};
      const activeRules = (!trigger ? rules2 : rules2.filter((rule) => {
        if (Array.isArray(rule.trigger)) {
          return rule.trigger.includes(trigger);
        } else {
          return rule.trigger === trigger;
        }
      })).filter(shouldRuleBeApplied).map((rule, i) => {
        const shallowClonedRule = Object.assign({}, rule);
        if (shallowClonedRule.validator) {
          shallowClonedRule.validator = wrapValidator(shallowClonedRule.validator, false);
        }
        if (shallowClonedRule.asyncValidator) {
          shallowClonedRule.asyncValidator = wrapValidator(shallowClonedRule.asyncValidator, true);
        }
        if (shallowClonedRule.renderMessage) {
          const rendererKey = `__renderMessage__${i}`;
          originalMessageRendersMessage[rendererKey] = shallowClonedRule.message;
          shallowClonedRule.message = rendererKey;
          messageRenderers[rendererKey] = shallowClonedRule.renderMessage;
        }
        return shallowClonedRule;
      });
      if (!activeRules.length) {
        return {
          valid: true
        };
      }
      const mergedPath = path !== null && path !== void 0 ? path : "__n_no_path__";
      const validator = new Schema({ [mergedPath]: activeRules });
      const { validateMessages } = (NForm2 === null || NForm2 === void 0 ? void 0 : NForm2.props) || {};
      if (validateMessages) {
        validator.messages(validateMessages);
      }
      return yield new Promise((resolve) => {
        void validator.validate({ [mergedPath]: value }, options, (errors) => {
          if (errors === null || errors === void 0 ? void 0 : errors.length) {
            renderExplainsRef.value = errors.map((error) => {
              const transformedMessage = (error === null || error === void 0 ? void 0 : error.message) || "";
              return {
                key: transformedMessage,
                render: () => {
                  if (transformedMessage.startsWith("__renderMessage__")) {
                    return messageRenderers[transformedMessage]();
                  }
                  return transformedMessage;
                }
              };
            });
            errors.forEach((error) => {
              var _a;
              if ((_a = error.message) === null || _a === void 0 ? void 0 : _a.startsWith("__renderMessage__")) {
                error.message = originalMessageRendersMessage[error.message];
              }
            });
            validationErroredRef.value = true;
            resolve({
              valid: false,
              errors
            });
          } else {
            restoreValidation();
            resolve({
              valid: true
            });
          }
        });
      });
    });
    provide(formItemInjectionKey, {
      path: toRef(props, "path"),
      disabled: mergedDisabledRef,
      mergedSize: formItemSizeRefs.mergedSize,
      mergedValidationStatus: formItemMiscRefs.mergedValidationStatus,
      restoreValidation,
      handleContentBlur,
      handleContentChange,
      handleContentFocus,
      handleContentInput
    });
    const exposedRef = {
      validate,
      restoreValidation,
      internalValidate
    };
    const labelElementRef = ref(null);
    onMounted(() => {
      if (!formItemMiscRefs.isAutoLabelWidth.value)
        return;
      const labelElement = labelElementRef.value;
      if (labelElement !== null) {
        const memoizedWhitespace = labelElement.style.whiteSpace;
        labelElement.style.whiteSpace = "nowrap";
        labelElement.style.width = "";
        NForm2 === null || NForm2 === void 0 ? void 0 : NForm2.deriveMaxChildLabelWidth(Number(getComputedStyle(labelElement).width.slice(0, -2)));
        labelElement.style.whiteSpace = memoizedWhitespace;
      }
    });
    const cssVarsRef = computed(() => {
      var _a;
      const { value: size } = mergedSizeRef;
      const { value: labelPlacement } = labelPlacementRef;
      const direction = labelPlacement === "top" ? "vertical" : "horizontal";
      const { common: { cubicBezierEaseInOut: cubicBezierEaseInOut2 }, self: { labelTextColor, asteriskColor, lineHeight, feedbackTextColor, feedbackTextColorWarning, feedbackTextColorError, feedbackPadding, labelFontWeight, [createKey("labelHeight", size)]: labelHeight, [createKey("blankHeight", size)]: blankHeight, [createKey("feedbackFontSize", size)]: feedbackFontSize, [createKey("feedbackHeight", size)]: feedbackHeight, [createKey("labelPadding", direction)]: labelPadding, [createKey("labelTextAlign", direction)]: labelTextAlign, [createKey(createKey("labelFontSize", labelPlacement), size)]: labelFontSize } } = themeRef.value;
      let mergedLabelTextAlign = (_a = labelTextAlignRef.value) !== null && _a !== void 0 ? _a : labelTextAlign;
      if (labelPlacement === "top") {
        mergedLabelTextAlign = mergedLabelTextAlign === "right" ? "flex-end" : "flex-start";
      }
      const cssVars = {
        "--n-bezier": cubicBezierEaseInOut2,
        "--n-line-height": lineHeight,
        "--n-blank-height": blankHeight,
        "--n-label-font-size": labelFontSize,
        "--n-label-text-align": mergedLabelTextAlign,
        "--n-label-height": labelHeight,
        "--n-label-padding": labelPadding,
        "--n-label-font-weight": labelFontWeight,
        "--n-asterisk-color": asteriskColor,
        "--n-label-text-color": labelTextColor,
        "--n-feedback-padding": feedbackPadding,
        "--n-feedback-font-size": feedbackFontSize,
        "--n-feedback-height": feedbackHeight,
        "--n-feedback-text-color": feedbackTextColor,
        "--n-feedback-text-color-warning": feedbackTextColorWarning,
        "--n-feedback-text-color-error": feedbackTextColorError
      };
      return cssVars;
    });
    const themeClassHandle = inlineThemeDisabled ? useThemeClass("form-item", computed(() => {
      var _a;
      return `${mergedSizeRef.value[0]}${labelPlacementRef.value[0]}${((_a = labelTextAlignRef.value) === null || _a === void 0 ? void 0 : _a[0]) || ""}`;
    }), cssVarsRef, props) : void 0;
    const reverseColSpaceRef = computed(() => {
      return labelPlacementRef.value === "left" && mergedRequireMarkPlacementRef.value === "left" && labelTextAlignRef.value === "left";
    });
    return Object.assign(Object.assign(Object.assign(Object.assign({ labelElementRef, mergedClsPrefix: mergedClsPrefixRef, mergedRequired: mergedRequiredRef, feedbackId: feedbackIdRef, renderExplains: renderExplainsRef, reverseColSpace: reverseColSpaceRef }, formItemMiscRefs), formItemSizeRefs), exposedRef), { cssVars: inlineThemeDisabled ? void 0 : cssVarsRef, themeClass: themeClassHandle === null || themeClassHandle === void 0 ? void 0 : themeClassHandle.themeClass, onRender: themeClassHandle === null || themeClassHandle === void 0 ? void 0 : themeClassHandle.onRender });
  },
  render() {
    const { $slots, mergedClsPrefix, mergedShowLabel, mergedShowRequireMark, mergedRequireMarkPlacement, onRender } = this;
    const renderedShowRequireMark = mergedShowRequireMark !== void 0 ? mergedShowRequireMark : this.mergedRequired;
    onRender === null || onRender === void 0 ? void 0 : onRender();
    const renderLabel = () => {
      const labelText = this.$slots.label ? this.$slots.label() : this.label;
      if (!labelText)
        return null;
      const textNode = h("span", { class: `${mergedClsPrefix}-form-item-label__text` }, labelText);
      const markNode = renderedShowRequireMark ? h("span", { class: `${mergedClsPrefix}-form-item-label__asterisk` }, mergedRequireMarkPlacement !== "left" ? " *" : "* ") : mergedRequireMarkPlacement === "right-hanging" && h("span", { class: `${mergedClsPrefix}-form-item-label__asterisk-placeholder` }, " *");
      const { labelProps } = this;
      return h("label", Object.assign({}, labelProps, { class: [
        labelProps === null || labelProps === void 0 ? void 0 : labelProps.class,
        `${mergedClsPrefix}-form-item-label`,
        `${mergedClsPrefix}-form-item-label--${mergedRequireMarkPlacement}-mark`,
        this.reverseColSpace && `${mergedClsPrefix}-form-item-label--reverse-columns-space`
      ], style: this.mergedLabelStyle, ref: "labelElementRef" }), mergedRequireMarkPlacement === "left" ? [markNode, textNode] : [textNode, markNode]);
    };
    return h(
      "div",
      { class: [
        `${mergedClsPrefix}-form-item`,
        this.themeClass,
        `${mergedClsPrefix}-form-item--${this.mergedSize}-size`,
        `${mergedClsPrefix}-form-item--${this.mergedLabelPlacement}-labelled`,
        this.isAutoLabelWidth && `${mergedClsPrefix}-form-item--auto-label-width`,
        !mergedShowLabel && `${mergedClsPrefix}-form-item--no-label`
      ], style: this.cssVars },
      mergedShowLabel && renderLabel(),
      h("div", { class: [
        `${mergedClsPrefix}-form-item-blank`,
        this.mergedValidationStatus && `${mergedClsPrefix}-form-item-blank--${this.mergedValidationStatus}`
      ] }, $slots),
      this.mergedShowFeedback ? h(
        "div",
        { key: this.feedbackId, class: `${mergedClsPrefix}-form-item-feedback-wrapper` },
        h(Transition, { name: "fade-down-transition", mode: "out-in" }, {
          default: () => {
            const { mergedValidationStatus } = this;
            return resolveWrappedSlot($slots.feedback, (children) => {
              var _a;
              const { feedback } = this;
              const feedbackNodes = children || feedback ? h("div", { key: "__feedback__", class: `${mergedClsPrefix}-form-item-feedback__line` }, children || feedback) : this.renderExplains.length ? (_a = this.renderExplains) === null || _a === void 0 ? void 0 : _a.map(({ key, render }) => h("div", { key, class: `${mergedClsPrefix}-form-item-feedback__line` }, render())) : null;
              return feedbackNodes ? mergedValidationStatus === "warning" ? h("div", { key: "controlled-warning", class: `${mergedClsPrefix}-form-item-feedback ${mergedClsPrefix}-form-item-feedback--warning` }, feedbackNodes) : mergedValidationStatus === "error" ? h("div", { key: "controlled-error", class: `${mergedClsPrefix}-form-item-feedback ${mergedClsPrefix}-form-item-feedback--error` }, feedbackNodes) : mergedValidationStatus === "success" ? h("div", { key: "controlled-success", class: `${mergedClsPrefix}-form-item-feedback ${mergedClsPrefix}-form-item-feedback--success` }, feedbackNodes) : h("div", { key: "controlled-default", class: `${mergedClsPrefix}-form-item-feedback` }, feedbackNodes) : null;
            });
          }
        })
      ) : null
    );
  }
});
<<<<<<< HEAD
const _withScopeId = (n) => (pushScopeId("data-v-051cebd8"), n = n(), popScopeId(), n);
const _hoisted_1$1 = { style: { "width": "100%" } };
const _hoisted_2 = {
  key: 0,
  class: "flex-container"
};
const _hoisted_3 = /* @__PURE__ */ _withScopeId(() => /* @__PURE__ */ createBaseVNode("p", { class: "slider-label" }, "Subquadratic chunk size (affects VRAM usage)", -1));
const _hoisted_4 = { key: 0 };
const _hoisted_5 = { class: "flex-container" };
const _hoisted_6 = /* @__PURE__ */ _withScopeId(() => /* @__PURE__ */ createBaseVNode("p", { class: "slider-label" }, "Hypertile UNet chunk size", -1));
const _hoisted_7 = /* @__PURE__ */ _withScopeId(() => /* @__PURE__ */ createBaseVNode("b", { class: "highlight" }, 'PyTorch ONLY. Recommended sizes are 1/4th your desired resolution or plain "256."', -1));
const _hoisted_8 = /* @__PURE__ */ _withScopeId(() => /* @__PURE__ */ createBaseVNode("b", null, "LARGE (1024x1024+)", -1));
const _hoisted_9 = { key: 1 };
const _hoisted_10 = { key: 0 };
const _sfc_main$c = /* @__PURE__ */ defineComponent({
  __name: "APISettings",
=======
const _hoisted_1$3 = { style: { "width": "100%" } };
const _sfc_main$g = /* @__PURE__ */ defineComponent({
  __name: "AutoloadSettings",
>>>>>>> c9680e39
  setup(__props) {
    const settings = useSettings();
    const global = useState();
    const textualInversions = computed(() => {
      return global.state.models.filter((model) => {
        return model.backend === "Textual Inversion";
      });
    });
    const textualInversionOptions = computed(() => {
      return textualInversions.value.map((model) => {
        return {
          value: model.path,
          label: model.name
        };
      });
    });
    const availableModels = computed(() => {
      return global.state.models.filter((model) => {
        return model.backend === "AITemplate" || model.backend === "PyTorch" || model.backend === "ONNX";
      });
    });
    const availableVaes = computed(() => {
      return global.state.models.filter((model) => {
        return model.backend === "VAE";
      });
    });
    const autoloadModelOptions = computed(() => {
      return availableModels.value.map((model) => {
        return {
          value: model.path,
          label: model.name
        };
      });
    });
    const autoloadVaeOptions = computed(() => {
      const arr = availableVaes.value.map((model) => {
        return {
          value: model.path,
          label: model.name
        };
      });
      arr.push({ value: "default", label: "Default" });
      return arr;
    });
    const autoloadVaeValue = (model) => {
      return computed({
        get: () => {
          return settings.defaultSettings.api.autoloaded_vae[model] ?? "default";
        },
        set: (value) => {
          if (!value || value === "default") {
            delete settings.defaultSettings.api.autoloaded_vae[model];
          } else {
            console.log("Setting", model, "to", value);
            settings.defaultSettings.api.autoloaded_vae[model] = value;
          }
        }
      });
    };
    return (_ctx, _cache) => {
      return openBlock(), createBlock(unref(NForm), null, {
        default: withCtx(() => [
          createVNode(unref(NFormItem), {
            label: "Model",
            "label-placement": "left"
          }, {
            default: withCtx(() => [
              createVNode(unref(NSelect), {
                multiple: "",
                filterable: "",
                options: autoloadModelOptions.value,
                value: unref(settings).defaultSettings.api.autoloaded_models,
                "onUpdate:value": _cache[0] || (_cache[0] = ($event) => unref(settings).defaultSettings.api.autoloaded_models = $event)
              }, null, 8, ["options", "value"])
            ]),
            _: 1
          }),
          createVNode(unref(NFormItem), {
            label: "Textual Inversions",
            "label-placement": "left"
          }, {
            default: withCtx(() => [
              createVNode(unref(NSelect), {
                multiple: "",
                filterable: "",
                options: textualInversionOptions.value,
                value: unref(settings).defaultSettings.api.autoloaded_textual_inversions,
                "onUpdate:value": _cache[1] || (_cache[1] = ($event) => unref(settings).defaultSettings.api.autoloaded_textual_inversions = $event)
              }, null, 8, ["options", "value"])
            ]),
            _: 1
          }),
          createVNode(unref(NCard), { title: "VAE" }, {
            default: withCtx(() => [
              createBaseVNode("div", _hoisted_1$3, [
                (openBlock(true), createElementBlock(Fragment, null, renderList(availableModels.value, (model) => {
                  return openBlock(), createElementBlock("div", {
                    key: model.name,
                    style: { "display": "flex", "flex-direction": "row", "margin-bottom": "4px" }
                  }, [
                    createVNode(unref(NText), { style: { "width": "50%" } }, {
                      default: withCtx(() => [
                        createTextVNode(toDisplayString(model.name), 1)
                      ]),
                      _: 2
                    }, 1024),
                    createVNode(unref(NSelect), {
                      filterable: "",
                      options: autoloadVaeOptions.value,
                      value: autoloadVaeValue(model.path).value,
                      "onUpdate:value": ($event) => autoloadVaeValue(model.path).value = $event
                    }, null, 8, ["options", "value", "onUpdate:value"])
                  ]);
                }), 128))
              ])
            ]),
            _: 1
          })
        ]),
        _: 1
      });
    };
  }
});
const _sfc_main$f = /* @__PURE__ */ defineComponent({
  __name: "BotSettings",
  setup(__props) {
    const settings = useSettings();
    return (_ctx, _cache) => {
      return openBlock(), createBlock(unref(NCard), null, {
        default: withCtx(() => [
          createVNode(unref(NForm), null, {
            default: withCtx(() => [
              createVNode(unref(NFormItem), {
                label: "Default Scheduler",
                "label-placement": "left"
              }, {
                default: withCtx(() => [
                  createVNode(unref(NSelect), {
                    options: unref(settings).scheduler_options,
                    value: unref(settings).defaultSettings.bot.default_scheduler,
                    "onUpdate:value": _cache[0] || (_cache[0] = ($event) => unref(settings).defaultSettings.bot.default_scheduler = $event)
                  }, null, 8, ["options", "value"])
                ]),
                _: 1
              }),
              createVNode(unref(NFormItem), {
                label: "Use Default Negative Prompt",
                "label-placement": "left"
              }, {
                default: withCtx(() => [
                  createVNode(unref(NSwitch), {
                    value: unref(settings).defaultSettings.bot.use_default_negative_prompt,
                    "onUpdate:value": _cache[1] || (_cache[1] = ($event) => unref(settings).defaultSettings.bot.use_default_negative_prompt = $event)
                  }, null, 8, ["value"])
                ]),
                _: 1
              }),
              createVNode(unref(NFormItem), {
                label: "Verbose",
                "label-placement": "left"
              }, {
                default: withCtx(() => [
                  createVNode(unref(NSwitch), {
                    value: unref(settings).defaultSettings.bot.verbose,
                    "onUpdate:value": _cache[2] || (_cache[2] = ($event) => unref(settings).defaultSettings.bot.verbose = $event)
                  }, null, 8, ["value"])
                ]),
                _: 1
              })
            ]),
            _: 1
          })
        ]),
        _: 1
      });
    };
  }
});
const _sfc_main$e = /* @__PURE__ */ defineComponent({
  __name: "ExtraSettings",
  setup(__props) {
    const settings = useSettings();
    return (_ctx, _cache) => {
      return openBlock(), createBlock(unref(NCard), { title: "Hi-res fix" }, {
        default: withCtx(() => [
          createVNode(unref(NForm), null, {
            default: withCtx(() => [
              createVNode(unref(NFormItem), {
                label: "Scale",
                "label-placement": "left"
              }, {
                default: withCtx(() => [
                  createVNode(unref(NInputNumber), {
                    value: unref(settings).defaultSettings.extra.highres.scale,
                    "onUpdate:value": _cache[0] || (_cache[0] = ($event) => unref(settings).defaultSettings.extra.highres.scale = $event)
                  }, null, 8, ["value"])
                ]),
                _: 1
              }),
              createVNode(unref(NFormItem), {
                label: "Scaling Mode",
                "label-placement": "left"
              }, {
                default: withCtx(() => [
                  createVNode(unref(NSelect), {
                    options: [
                      {
                        label: "Nearest",
                        value: "nearest"
                      },
                      {
                        label: "Linear",
                        value: "linear"
                      },
                      {
                        label: "Bilinear",
                        value: "bilinear"
                      },
                      {
                        label: "Bicubic",
                        value: "bicubic"
                      },
                      {
                        label: "Bislerp (Original, slow)",
                        value: "bislerp-original"
                      },
                      {
                        label: "Bislerp (Tortured, fast)",
                        value: "bislerp-tortured"
                      },
                      {
                        label: "Nearest Exact",
                        value: "nearest-exact"
                      }
                    ],
                    value: unref(settings).defaultSettings.extra.highres.latent_scale_mode,
                    "onUpdate:value": _cache[1] || (_cache[1] = ($event) => unref(settings).defaultSettings.extra.highres.latent_scale_mode = $event)
                  }, null, 8, ["options", "value"])
                ]),
                _: 1
              }),
              createVNode(unref(NFormItem), {
                label: "Strength",
                "label-placement": "left"
              }, {
                default: withCtx(() => [
                  createVNode(unref(NInputNumber), {
                    value: unref(settings).defaultSettings.extra.highres.strength,
                    "onUpdate:value": _cache[2] || (_cache[2] = ($event) => unref(settings).defaultSettings.extra.highres.strength = $event)
                  }, null, 8, ["value"])
                ]),
                _: 1
              }),
              createVNode(unref(NFormItem), {
                label: "Steps",
                "label-placement": "left"
              }, {
                default: withCtx(() => [
                  createVNode(unref(NInputNumber), {
                    value: unref(settings).defaultSettings.extra.highres.steps,
                    "onUpdate:value": _cache[3] || (_cache[3] = ($event) => unref(settings).defaultSettings.extra.highres.steps = $event)
                  }, null, 8, ["value"])
                ]),
                _: 1
              }),
              createVNode(unref(NFormItem), {
                label: "Antialiased",
                "label-placement": "left"
              }, {
                default: withCtx(() => [
                  createVNode(unref(NSwitch), {
                    value: unref(settings).defaultSettings.extra.highres.antialiased,
                    "onUpdate:value": _cache[4] || (_cache[4] = ($event) => unref(settings).defaultSettings.extra.highres.antialiased = $event)
                  }, null, 8, ["value"])
                ]),
                _: 1
              })
            ]),
            _: 1
          })
        ]),
        _: 1
      });
    };
  }
});
const _sfc_main$d = /* @__PURE__ */ defineComponent({
  __name: "FilesSettings",
  setup(__props) {
    const settings = useSettings();
    return (_ctx, _cache) => {
      return openBlock(), createBlock(unref(NForm), null, {
        default: withCtx(() => [
          createVNode(unref(NFormItem), {
            label: "Template for saving outputs",
            "label-placement": "left"
          }, {
            default: withCtx(() => [
              createVNode(unref(NInput), {
                value: unref(settings).defaultSettings.api.save_path_template,
                "onUpdate:value": _cache[0] || (_cache[0] = ($event) => unref(settings).defaultSettings.api.save_path_template = $event)
              }, null, 8, ["value"])
            ]),
            _: 1
          }),
          createVNode(unref(NFormItem), {
            label: "Disable generating grid image",
            "label-placement": "left"
          }, {
            default: withCtx(() => [
              createVNode(unref(NSwitch), {
                value: unref(settings).defaultSettings.api.disable_grid,
                "onUpdate:value": _cache[1] || (_cache[1] = ($event) => unref(settings).defaultSettings.api.disable_grid = $event)
              }, null, 8, ["value"])
            ]),
            _: 1
          }),
          createVNode(unref(NFormItem), {
            label: "Image extension",
            "label-placement": "left"
          }, {
            default: withCtx(() => [
              createVNode(unref(NSelect), {
                value: unref(settings).defaultSettings.api.image_extension,
                "onUpdate:value": _cache[2] || (_cache[2] = ($event) => unref(settings).defaultSettings.api.image_extension = $event),
                options: [
                  {
                    label: "PNG",
                    value: "png"
                  },
                  {
                    label: "WebP",
                    value: "webp"
                  },
                  {
                    label: "JPEG",
                    value: "jpeg"
                  }
                ]
              }, null, 8, ["value"])
            ]),
            _: 1
          }),
          unref(settings).defaultSettings.api.image_extension != "png" ? (openBlock(), createBlock(unref(NFormItem), {
            key: 0,
            label: "Image quality (JPEG/WebP only)",
            "label-placement": "left"
          }, {
            default: withCtx(() => [
              createVNode(unref(NInputNumber), {
                value: unref(settings).defaultSettings.api.image_quality,
                "onUpdate:value": _cache[3] || (_cache[3] = ($event) => unref(settings).defaultSettings.api.image_quality = $event),
                min: 0,
                max: 100,
                step: 1
              }, null, 8, ["value"])
            ]),
            _: 1
          })) : createCommentVNode("", true)
        ]),
        _: 1
      });
    };
  }
});
const _sfc_main$c = /* @__PURE__ */ defineComponent({
  __name: "ControlNetSettings",
  setup(__props) {
    const settings = useSettings();
    return (_ctx, _cache) => {
      return openBlock(), createBlock(unref(NCard), null, {
        default: withCtx(() => [
          createVNode(unref(NForm), null, {
            default: withCtx(() => [
              createVNode(unref(NFormItem), {
                label: "Prompt",
                "label-placement": "left"
              }, {
                default: withCtx(() => [
                  createVNode(unref(NInput), {
                    value: unref(settings).defaultSettings.controlnet.prompt,
                    "onUpdate:value": _cache[0] || (_cache[0] = ($event) => unref(settings).defaultSettings.controlnet.prompt = $event)
                  }, null, 8, ["value"])
                ]),
                _: 1
              }),
              createVNode(unref(NFormItem), {
                label: "Negative Prompt",
                "label-placement": "left"
              }, {
                default: withCtx(() => [
                  createVNode(unref(NInput), {
                    value: unref(settings).defaultSettings.controlnet.negative_prompt,
                    "onUpdate:value": _cache[1] || (_cache[1] = ($event) => unref(settings).defaultSettings.controlnet.negative_prompt = $event)
                  }, null, 8, ["value"])
                ]),
                _: 1
              }),
              createVNode(unref(NFormItem), {
                label: "Batch Count",
                "label-placement": "left"
              }, {
                default: withCtx(() => [
                  createVNode(unref(NInputNumber), {
                    value: unref(settings).defaultSettings.controlnet.batch_count,
                    "onUpdate:value": _cache[2] || (_cache[2] = ($event) => unref(settings).defaultSettings.controlnet.batch_count = $event)
                  }, null, 8, ["value"])
                ]),
                _: 1
              }),
              createVNode(unref(NFormItem), {
                label: "Batch Size",
                "label-placement": "left"
              }, {
                default: withCtx(() => [
                  createVNode(unref(NInputNumber), {
                    value: unref(settings).defaultSettings.controlnet.batch_size,
                    "onUpdate:value": _cache[3] || (_cache[3] = ($event) => unref(settings).defaultSettings.controlnet.batch_size = $event)
                  }, null, 8, ["value"])
                ]),
                _: 1
              }),
              createVNode(unref(NFormItem), {
                label: "CFG Scale",
                "label-placement": "left"
              }, {
                default: withCtx(() => [
                  createVNode(unref(NInputNumber), {
                    value: unref(settings).defaultSettings.controlnet.cfg_scale,
                    "onUpdate:value": _cache[4] || (_cache[4] = ($event) => unref(settings).defaultSettings.controlnet.cfg_scale = $event),
                    step: 0.1
                  }, null, 8, ["value"])
                ]),
                _: 1
              }),
              createVNode(unref(NFormItem), {
                label: "Height",
                "label-placement": "left"
              }, {
                default: withCtx(() => [
                  createVNode(unref(NInputNumber), {
                    value: unref(settings).defaultSettings.controlnet.height,
                    "onUpdate:value": _cache[5] || (_cache[5] = ($event) => unref(settings).defaultSettings.controlnet.height = $event),
                    step: 8
                  }, null, 8, ["value"])
                ]),
                _: 1
              }),
              createVNode(unref(NFormItem), {
                label: "Width",
                "label-placement": "left"
              }, {
                default: withCtx(() => [
                  createVNode(unref(NInputNumber), {
                    value: unref(settings).defaultSettings.controlnet.width,
                    "onUpdate:value": _cache[6] || (_cache[6] = ($event) => unref(settings).defaultSettings.controlnet.width = $event),
                    step: 8
                  }, null, 8, ["value"])
                ]),
                _: 1
              }),
              createVNode(unref(NFormItem), {
                label: "Sampler",
                "label-placement": "left"
              }, {
                default: withCtx(() => [
                  createVNode(unref(NSelect), {
                    options: unref(settings).scheduler_options,
                    value: unref(settings).defaultSettings.controlnet.sampler,
                    "onUpdate:value": _cache[7] || (_cache[7] = ($event) => unref(settings).defaultSettings.controlnet.sampler = $event)
                  }, null, 8, ["options", "value"])
                ]),
                _: 1
              }),
              createVNode(unref(NFormItem), {
                label: "ControlNet",
                "label-placement": "left"
              }, {
                default: withCtx(() => [
                  createVNode(unref(NSelect), {
                    options: unref(settings).controlnet_options,
                    value: unref(settings).defaultSettings.controlnet.controlnet,
                    "onUpdate:value": _cache[8] || (_cache[8] = ($event) => unref(settings).defaultSettings.controlnet.controlnet = $event),
                    filterable: "",
                    tag: ""
                  }, null, 8, ["options", "value"])
                ]),
                _: 1
              }),
              createVNode(unref(NFormItem), {
                label: "Seed",
                "label-placement": "left"
              }, {
                default: withCtx(() => [
                  createVNode(unref(NInputNumber), {
                    value: unref(settings).defaultSettings.controlnet.seed,
                    "onUpdate:value": _cache[9] || (_cache[9] = ($event) => unref(settings).defaultSettings.controlnet.seed = $event),
                    min: -1
                  }, null, 8, ["value"])
                ]),
                _: 1
              }),
              createVNode(unref(NFormItem), {
                label: "Is Preprocessed",
                "label-placement": "left"
              }, {
                default: withCtx(() => [
                  createVNode(unref(NSwitch), {
                    value: unref(settings).defaultSettings.controlnet.is_preprocessed,
                    "onUpdate:value": _cache[10] || (_cache[10] = ($event) => unref(settings).defaultSettings.controlnet.is_preprocessed = $event)
                  }, null, 8, ["value"])
                ]),
                _: 1
              }),
              createVNode(unref(NFormItem), {
                label: "Steps",
                "label-placement": "left"
              }, {
                default: withCtx(() => [
                  createVNode(unref(NInputNumber), {
                    value: unref(settings).defaultSettings.controlnet.steps,
                    "onUpdate:value": _cache[11] || (_cache[11] = ($event) => unref(settings).defaultSettings.controlnet.steps = $event)
                  }, null, 8, ["value"])
                ]),
                _: 1
              }),
              createVNode(unref(NFormItem), {
                label: "ControlNet Conditioning Scale",
                "label-placement": "left"
              }, {
                default: withCtx(() => [
                  createVNode(unref(NInputNumber), {
                    value: unref(settings).defaultSettings.controlnet.controlnet_conditioning_scale,
                    "onUpdate:value": _cache[12] || (_cache[12] = ($event) => unref(settings).defaultSettings.controlnet.controlnet_conditioning_scale = $event),
                    step: 0.1
                  }, null, 8, ["value"])
                ]),
                _: 1
<<<<<<< HEAD
              })) : createCommentVNode("", true),
              createVNode(unref(NFormItem), {
                label: "Precision",
                "label-placement": "left"
              }, {
                default: withCtx(() => [
                  createVNode(unref(NSelect), {
                    options: availableDtypes.value,
                    value: unref(settings).defaultSettings.api.data_type,
                    "onUpdate:value": _cache[28] || (_cache[28] = ($event) => unref(settings).defaultSettings.api.data_type = $event)
                  }, null, 8, ["options", "value"])
                ]),
                _: 1
              })
            ]),
            _: 1
          }),
          createVNode(unref(NCard), {
            title: "Downsampling",
            class: "settings-card"
          }, {
            default: withCtx(() => [
              createVNode(unref(NFormItem), {
                label: "Use HyperTile",
                "label-placement": "left"
              }, {
                default: withCtx(() => [
                  createVNode(unref(NSwitch), {
                    value: unref(settings).defaultSettings.api.hypertile,
                    "onUpdate:value": _cache[29] || (_cache[29] = ($event) => unref(settings).defaultSettings.api.hypertile = $event)
                  }, null, 8, ["value"])
                ]),
                _: 1
              }),
              unref(settings).defaultSettings.api.hypertile ? (openBlock(), createElementBlock("div", _hoisted_4, [
                createBaseVNode("div", _hoisted_5, [
                  createVNode(unref(NTooltip), { style: { "max-width": "600px" } }, {
                    trigger: withCtx(() => [
                      _hoisted_6
                    ]),
                    default: withCtx(() => [
                      _hoisted_7,
                      createTextVNode(" Internally splits up the generated image into a grid of this size and does work on them one by one. In practice, this can make generation up to 4x faster on "),
                      _hoisted_8,
                      createTextVNode(" images. ")
                    ]),
                    _: 1
                  }),
                  createVNode(unref(NSlider), {
                    value: unref(settings).defaultSettings.api.hypertile_unet_chunk,
                    "onUpdate:value": _cache[30] || (_cache[30] = ($event) => unref(settings).defaultSettings.api.hypertile_unet_chunk = $event),
                    min: 128,
                    max: 1024,
                    step: 8,
                    style: { "margin-right": "12px" }
                  }, null, 8, ["value"]),
                  createVNode(unref(NInputNumber), {
                    value: unref(settings).defaultSettings.api.hypertile_unet_chunk,
                    "onUpdate:value": _cache[31] || (_cache[31] = ($event) => unref(settings).defaultSettings.api.hypertile_unet_chunk = $event),
                    size: "small",
                    style: { "min-width": "96px", "width": "96px" },
                    min: 128,
                    max: 1024,
                    step: 1
                  }, null, 8, ["value"])
                ])
              ])) : createCommentVNode("", true),
              createVNode(unref(NFormItem), {
                label: "Use TomeSD",
                "label-placement": "left"
              }, {
                default: withCtx(() => [
                  createVNode(unref(NSwitch), {
                    value: unref(settings).defaultSettings.api.use_tomesd,
                    "onUpdate:value": _cache[32] || (_cache[32] = ($event) => unref(settings).defaultSettings.api.use_tomesd = $event)
                  }, null, 8, ["value"])
                ]),
                _: 1
              }),
              unref(settings).defaultSettings.api.use_tomesd ? (openBlock(), createElementBlock("div", _hoisted_9, [
                createVNode(unref(NFormItem), {
                  label: "TomeSD Ratio",
                  "label-placement": "left"
                }, {
                  default: withCtx(() => [
                    createVNode(unref(NInputNumber), {
                      value: unref(settings).defaultSettings.api.tomesd_ratio,
                      "onUpdate:value": _cache[33] || (_cache[33] = ($event) => unref(settings).defaultSettings.api.tomesd_ratio = $event),
                      min: 0.1,
                      max: 1
                    }, null, 8, ["value"])
                  ]),
                  _: 1
                }),
                createVNode(unref(NFormItem), {
                  label: "TomeSD Downsample layers",
                  "label-placement": "left"
                }, {
                  default: withCtx(() => [
                    createVNode(unref(NSelect), {
                      options: [
                        {
                          value: 1,
                          label: "1"
                        },
                        {
                          value: 2,
                          label: "2"
                        },
                        {
                          value: 4,
                          label: "4"
                        },
                        {
                          value: 8,
                          label: "8"
                        }
                      ],
                      value: unref(settings).defaultSettings.api.tomesd_downsample_layers,
                      "onUpdate:value": _cache[34] || (_cache[34] = ($event) => unref(settings).defaultSettings.api.tomesd_downsample_layers = $event)
                    }, null, 8, ["value"])
                  ]),
                  _: 1
                })
              ])) : createCommentVNode("", true)
=======
              }),
              createVNode(unref(NFormItem), {
                label: "Detection Resolution",
                "label-placement": "left"
              }, {
                default: withCtx(() => [
                  createVNode(unref(NInputNumber), {
                    value: unref(settings).defaultSettings.controlnet.detection_resolution,
                    "onUpdate:value": _cache[13] || (_cache[13] = ($event) => unref(settings).defaultSettings.controlnet.detection_resolution = $event),
                    step: 8
                  }, null, 8, ["value"])
                ]),
                _: 1
              })
>>>>>>> c9680e39
            ]),
            _: 1
          })
        ]),
        _: 1
      });
    };
  }
});
const _sfc_main$b = /* @__PURE__ */ defineComponent({
  __name: "ImageBrowserSettings",
  setup(__props) {
    const settings = useSettings();
    return (_ctx, _cache) => {
      return openBlock(), createBlock(unref(NForm), null, {
        default: withCtx(() => [
          createVNode(unref(NCard), null, {
            default: withCtx(() => [
              createVNode(unref(NFormItem), {
                label: "Number of columns",
                "label-placement": "left"
              }, {
                default: withCtx(() => [
<<<<<<< HEAD
                  createVNode(unref(NSwitch), {
                    value: unref(settings).defaultSettings.api.torch_compile,
                    "onUpdate:value": _cache[35] || (_cache[35] = ($event) => unref(settings).defaultSettings.api.torch_compile = $event)
                  }, null, 8, ["value"])
                ]),
                _: 1
              }),
              unref(settings).defaultSettings.api.torch_compile ? (openBlock(), createElementBlock("div", _hoisted_10, [
                createVNode(unref(NFormItem), {
                  label: "Fullgraph",
                  "label-placement": "left"
                }, {
                  default: withCtx(() => [
                    createVNode(unref(NSwitch), {
                      value: unref(settings).defaultSettings.api.torch_compile_fullgraph,
                      "onUpdate:value": _cache[36] || (_cache[36] = ($event) => unref(settings).defaultSettings.api.torch_compile_fullgraph = $event)
                    }, null, 8, ["value"])
                  ]),
                  _: 1
                }),
                createVNode(unref(NFormItem), {
                  label: "Dynamic",
                  "label-placement": "left"
                }, {
                  default: withCtx(() => [
                    createVNode(unref(NSwitch), {
                      value: unref(settings).defaultSettings.api.torch_compile_dynamic,
                      "onUpdate:value": _cache[37] || (_cache[37] = ($event) => unref(settings).defaultSettings.api.torch_compile_dynamic = $event)
                    }, null, 8, ["value"])
                  ]),
                  _: 1
                }),
                createVNode(unref(NFormItem), {
                  label: "Backend",
                  "label-placement": "left"
                }, {
                  default: withCtx(() => [
                    createVNode(unref(NSelect), {
                      value: unref(settings).defaultSettings.api.torch_compile_backend,
                      "onUpdate:value": _cache[38] || (_cache[38] = ($event) => unref(settings).defaultSettings.api.torch_compile_backend = $event),
                      tag: "",
                      filterable: "",
                      options: availableTorchCompileBackends.value
                    }, null, 8, ["value", "options"])
                  ]),
                  _: 1
                }),
                createVNode(unref(NFormItem), {
                  label: "Compile Mode",
                  "label-placement": "left"
                }, {
                  default: withCtx(() => [
                    createVNode(unref(NSelect), {
                      value: unref(settings).defaultSettings.api.torch_compile_mode,
                      "onUpdate:value": _cache[39] || (_cache[39] = ($event) => unref(settings).defaultSettings.api.torch_compile_mode = $event),
                      options: [
                        { value: "default", label: "Default" },
                        { value: "reduce-overhead", label: "Reduce Overhead" },
                        { value: "max-autotune", label: "Max Autotune" }
                      ]
                    }, null, 8, ["value"])
                  ]),
                  _: 1
                })
              ])) : createCommentVNode("", true)
=======
                  createVNode(unref(NInputNumber), {
                    value: unref(settings).defaultSettings.frontend.image_browser_columns,
                    "onUpdate:value": _cache[0] || (_cache[0] = ($event) => unref(settings).defaultSettings.frontend.image_browser_columns = $event)
                  }, null, 8, ["value"])
                ]),
                _: 1
              })
>>>>>>> c9680e39
            ]),
            _: 1
          })
        ]),
        _: 1
      });
    };
  }
});
<<<<<<< HEAD
const APISettings_vue_vue_type_style_index_0_scoped_051cebd8_lang = "";
const APISettings = /* @__PURE__ */ _export_sfc(_sfc_main$c, [["__scopeId", "data-v-051cebd8"]]);
const _sfc_main$b = /* @__PURE__ */ defineComponent({
  __name: "BotSettings",
=======
const _sfc_main$a = /* @__PURE__ */ defineComponent({
  __name: "ImageToImageSettings",
>>>>>>> c9680e39
  setup(__props) {
    const settings = useSettings();
    return (_ctx, _cache) => {
      return openBlock(), createBlock(unref(NCard), null, {
        default: withCtx(() => [
          createVNode(unref(NForm), null, {
            default: withCtx(() => [
              createVNode(unref(NFormItem), {
                label: "Prompt",
                "label-placement": "left"
              }, {
                default: withCtx(() => [
                  createVNode(unref(NInput), {
                    value: unref(settings).defaultSettings.img2img.prompt,
                    "onUpdate:value": _cache[0] || (_cache[0] = ($event) => unref(settings).defaultSettings.img2img.prompt = $event)
                  }, null, 8, ["value"])
                ]),
                _: 1
              }),
              createVNode(unref(NFormItem), {
                label: "Negative Prompt",
                "label-placement": "left"
              }, {
                default: withCtx(() => [
                  createVNode(unref(NInput), {
                    value: unref(settings).defaultSettings.img2img.negative_prompt,
                    "onUpdate:value": _cache[1] || (_cache[1] = ($event) => unref(settings).defaultSettings.img2img.negative_prompt = $event)
                  }, null, 8, ["value"])
                ]),
                _: 1
              }),
              createVNode(unref(NFormItem), {
                label: "Batch Count",
                "label-placement": "left"
              }, {
                default: withCtx(() => [
                  createVNode(unref(NInputNumber), {
                    value: unref(settings).defaultSettings.img2img.batch_count,
                    "onUpdate:value": _cache[2] || (_cache[2] = ($event) => unref(settings).defaultSettings.img2img.batch_count = $event)
                  }, null, 8, ["value"])
                ]),
                _: 1
              }),
              createVNode(unref(NFormItem), {
                label: "Batch Size",
                "label-placement": "left"
              }, {
                default: withCtx(() => [
                  createVNode(unref(NInputNumber), {
                    value: unref(settings).defaultSettings.img2img.batch_size,
                    "onUpdate:value": _cache[3] || (_cache[3] = ($event) => unref(settings).defaultSettings.img2img.batch_size = $event)
                  }, null, 8, ["value"])
                ]),
                _: 1
              }),
              createVNode(unref(NFormItem), {
                label: "CFG Scale",
                "label-placement": "left"
              }, {
                default: withCtx(() => [
                  createVNode(unref(NInputNumber), {
                    value: unref(settings).defaultSettings.img2img.cfg_scale,
                    "onUpdate:value": _cache[4] || (_cache[4] = ($event) => unref(settings).defaultSettings.img2img.cfg_scale = $event),
                    step: 0.1
                  }, null, 8, ["value"])
                ]),
                _: 1
              }),
              createVNode(unref(NFormItem), {
                label: "Height",
                "label-placement": "left"
              }, {
                default: withCtx(() => [
                  createVNode(unref(NInputNumber), {
                    value: unref(settings).defaultSettings.img2img.height,
                    "onUpdate:value": _cache[5] || (_cache[5] = ($event) => unref(settings).defaultSettings.img2img.height = $event),
                    step: 1
                  }, null, 8, ["value"])
                ]),
                _: 1
              }),
              createVNode(unref(NFormItem), {
                label: "Width",
                "label-placement": "left"
              }, {
                default: withCtx(() => [
                  createVNode(unref(NInputNumber), {
                    value: unref(settings).defaultSettings.img2img.width,
                    "onUpdate:value": _cache[6] || (_cache[6] = ($event) => unref(settings).defaultSettings.img2img.width = $event),
                    step: 1
                  }, null, 8, ["value"])
                ]),
                _: 1
              }),
              createVNode(unref(NFormItem), {
                label: "Sampler",
                "label-placement": "left"
              }, {
                default: withCtx(() => [
                  createVNode(unref(NSelect), {
                    options: unref(settings).scheduler_options,
                    value: unref(settings).defaultSettings.img2img.sampler,
                    "onUpdate:value": _cache[7] || (_cache[7] = ($event) => unref(settings).defaultSettings.img2img.sampler = $event)
                  }, null, 8, ["options", "value"])
                ]),
                _: 1
              }),
              createVNode(unref(NFormItem), {
                label: "Seed",
                "label-placement": "left"
              }, {
                default: withCtx(() => [
                  createVNode(unref(NInputNumber), {
                    value: unref(settings).defaultSettings.img2img.seed,
                    "onUpdate:value": _cache[8] || (_cache[8] = ($event) => unref(settings).defaultSettings.img2img.seed = $event),
                    min: -1
                  }, null, 8, ["value"])
                ]),
                _: 1
              }),
              createVNode(unref(NFormItem), {
                label: "Steps",
                "label-placement": "left"
              }, {
                default: withCtx(() => [
                  createVNode(unref(NInputNumber), {
                    value: unref(settings).defaultSettings.img2img.steps,
                    "onUpdate:value": _cache[9] || (_cache[9] = ($event) => unref(settings).defaultSettings.img2img.steps = $event)
                  }, null, 8, ["value"])
                ]),
                _: 1
              }),
              createVNode(unref(NFormItem), {
                label: "Denoising Strength",
                "label-placement": "left"
              }, {
                default: withCtx(() => [
                  createVNode(unref(NInputNumber), {
                    value: unref(settings).defaultSettings.img2img.denoising_strength,
                    "onUpdate:value": _cache[10] || (_cache[10] = ($event) => unref(settings).defaultSettings.img2img.denoising_strength = $event),
                    step: 0.1
                  }, null, 8, ["value"])
                ]),
                _: 1
              })
            ]),
            _: 1
          })
        ]),
        _: 1
      });
    };
  }
});
const _sfc_main$9 = /* @__PURE__ */ defineComponent({
  __name: "InpaintingSettings",
  setup(__props) {
    const settings = useSettings();
    return (_ctx, _cache) => {
      return openBlock(), createBlock(unref(NCard), null, {
        default: withCtx(() => [
          createVNode(unref(NForm), null, {
            default: withCtx(() => [
              createVNode(unref(NFormItem), {
                label: "Prompt",
                "label-placement": "left"
              }, {
                default: withCtx(() => [
                  createVNode(unref(NInput), {
                    value: unref(settings).defaultSettings.inpainting.prompt,
                    "onUpdate:value": _cache[0] || (_cache[0] = ($event) => unref(settings).defaultSettings.inpainting.prompt = $event)
                  }, null, 8, ["value"])
                ]),
                _: 1
              }),
              createVNode(unref(NFormItem), {
                label: "Negative Prompt",
                "label-placement": "left"
              }, {
                default: withCtx(() => [
                  createVNode(unref(NInput), {
                    value: unref(settings).defaultSettings.inpainting.negative_prompt,
                    "onUpdate:value": _cache[1] || (_cache[1] = ($event) => unref(settings).defaultSettings.inpainting.negative_prompt = $event)
                  }, null, 8, ["value"])
                ]),
                _: 1
              }),
              createVNode(unref(NFormItem), {
                label: "Batch Count",
                "label-placement": "left"
              }, {
                default: withCtx(() => [
                  createVNode(unref(NInputNumber), {
                    value: unref(settings).defaultSettings.inpainting.batch_count,
                    "onUpdate:value": _cache[2] || (_cache[2] = ($event) => unref(settings).defaultSettings.inpainting.batch_count = $event)
                  }, null, 8, ["value"])
                ]),
                _: 1
              }),
              createVNode(unref(NFormItem), {
                label: "Batch Size",
                "label-placement": "left"
              }, {
                default: withCtx(() => [
                  createVNode(unref(NInputNumber), {
                    value: unref(settings).defaultSettings.inpainting.batch_size,
                    "onUpdate:value": _cache[3] || (_cache[3] = ($event) => unref(settings).defaultSettings.inpainting.batch_size = $event)
                  }, null, 8, ["value"])
                ]),
                _: 1
              }),
              createVNode(unref(NFormItem), {
                label: "CFG Scale",
                "label-placement": "left"
              }, {
                default: withCtx(() => [
                  createVNode(unref(NInputNumber), {
                    value: unref(settings).defaultSettings.inpainting.cfg_scale,
                    "onUpdate:value": _cache[4] || (_cache[4] = ($event) => unref(settings).defaultSettings.inpainting.cfg_scale = $event),
                    step: 0.1
                  }, null, 8, ["value"])
                ]),
                _: 1
              }),
              createVNode(unref(NFormItem), {
                label: "Height",
                "label-placement": "left"
              }, {
                default: withCtx(() => [
                  createVNode(unref(NInputNumber), {
                    value: unref(settings).defaultSettings.inpainting.height,
                    "onUpdate:value": _cache[5] || (_cache[5] = ($event) => unref(settings).defaultSettings.inpainting.height = $event),
                    step: 8
                  }, null, 8, ["value"])
                ]),
                _: 1
              }),
              createVNode(unref(NFormItem), {
                label: "Width",
                "label-placement": "left"
              }, {
                default: withCtx(() => [
                  createVNode(unref(NInputNumber), {
                    value: unref(settings).defaultSettings.inpainting.width,
                    "onUpdate:value": _cache[6] || (_cache[6] = ($event) => unref(settings).defaultSettings.inpainting.width = $event),
                    step: 8
                  }, null, 8, ["value"])
                ]),
                _: 1
              }),
              createVNode(unref(NFormItem), {
                label: "Sampler",
                "label-placement": "left"
              }, {
                default: withCtx(() => [
                  createVNode(unref(NSelect), {
                    options: unref(settings).scheduler_options,
                    value: unref(settings).defaultSettings.inpainting.sampler,
                    "onUpdate:value": _cache[7] || (_cache[7] = ($event) => unref(settings).defaultSettings.inpainting.sampler = $event)
                  }, null, 8, ["options", "value"])
                ]),
                _: 1
              }),
              createVNode(unref(NFormItem), {
                label: "Seed",
                "label-placement": "left"
              }, {
                default: withCtx(() => [
                  createVNode(unref(NInputNumber), {
                    value: unref(settings).defaultSettings.inpainting.seed,
                    "onUpdate:value": _cache[8] || (_cache[8] = ($event) => unref(settings).defaultSettings.inpainting.seed = $event),
                    min: -1
                  }, null, 8, ["value"])
                ]),
                _: 1
              }),
              createVNode(unref(NFormItem), {
                label: "Steps",
                "label-placement": "left"
              }, {
                default: withCtx(() => [
                  createVNode(unref(NInputNumber), {
                    value: unref(settings).defaultSettings.inpainting.steps,
                    "onUpdate:value": _cache[9] || (_cache[9] = ($event) => unref(settings).defaultSettings.inpainting.steps = $event)
                  }, null, 8, ["value"])
                ]),
                _: 1
              })
            ]),
            _: 1
          })
        ]),
        _: 1
      });
    };
  }
});
const _sfc_main$8 = /* @__PURE__ */ defineComponent({
  __name: "TextToImageSettings",
  setup(__props) {
    const settings = useSettings();
    return (_ctx, _cache) => {
      return openBlock(), createBlock(unref(NCard), null, {
        default: withCtx(() => [
          createVNode(unref(NForm), null, {
            default: withCtx(() => [
              createVNode(unref(NFormItem), {
                label: "Prompt",
                "label-placement": "left"
              }, {
                default: withCtx(() => [
                  createVNode(unref(NInput), {
                    value: unref(settings).defaultSettings.txt2img.prompt,
                    "onUpdate:value": _cache[0] || (_cache[0] = ($event) => unref(settings).defaultSettings.txt2img.prompt = $event)
                  }, null, 8, ["value"])
                ]),
                _: 1
              }),
              createVNode(unref(NFormItem), {
                label: "Negative Prompt",
                "label-placement": "left"
              }, {
                default: withCtx(() => [
                  createVNode(unref(NInput), {
                    value: unref(settings).defaultSettings.txt2img.negative_prompt,
                    "onUpdate:value": _cache[1] || (_cache[1] = ($event) => unref(settings).defaultSettings.txt2img.negative_prompt = $event)
                  }, null, 8, ["value"])
                ]),
                _: 1
              }),
              createVNode(unref(NFormItem), {
                label: "Batch Count",
                "label-placement": "left"
              }, {
                default: withCtx(() => [
                  createVNode(unref(NInputNumber), {
                    value: unref(settings).defaultSettings.txt2img.batch_count,
                    "onUpdate:value": _cache[2] || (_cache[2] = ($event) => unref(settings).defaultSettings.txt2img.batch_count = $event)
                  }, null, 8, ["value"])
                ]),
                _: 1
              }),
              createVNode(unref(NFormItem), {
                label: "Batch Size",
                "label-placement": "left"
              }, {
                default: withCtx(() => [
                  createVNode(unref(NInputNumber), {
                    value: unref(settings).defaultSettings.txt2img.batch_size,
                    "onUpdate:value": _cache[3] || (_cache[3] = ($event) => unref(settings).defaultSettings.txt2img.batch_size = $event)
                  }, null, 8, ["value"])
                ]),
                _: 1
              }),
              createVNode(unref(NFormItem), {
                label: "CFG Scale",
                "label-placement": "left"
              }, {
                default: withCtx(() => [
                  createVNode(unref(NInputNumber), {
                    value: unref(settings).defaultSettings.txt2img.cfg_scale,
                    "onUpdate:value": _cache[4] || (_cache[4] = ($event) => unref(settings).defaultSettings.txt2img.cfg_scale = $event),
                    step: 0.1
                  }, null, 8, ["value"])
                ]),
                _: 1
              }),
              createVNode(unref(NFormItem), {
                label: "Height",
                "label-placement": "left"
              }, {
                default: withCtx(() => [
                  createVNode(unref(NInputNumber), {
                    value: unref(settings).defaultSettings.txt2img.height,
                    "onUpdate:value": _cache[5] || (_cache[5] = ($event) => unref(settings).defaultSettings.txt2img.height = $event),
                    step: 1
                  }, null, 8, ["value"])
                ]),
                _: 1
              }),
              createVNode(unref(NFormItem), {
                label: "Width",
                "label-placement": "left"
              }, {
                default: withCtx(() => [
                  createVNode(unref(NInputNumber), {
                    value: unref(settings).defaultSettings.txt2img.width,
                    "onUpdate:value": _cache[6] || (_cache[6] = ($event) => unref(settings).defaultSettings.txt2img.width = $event),
                    step: 1
                  }, null, 8, ["value"])
                ]),
                _: 1
              }),
              createVNode(unref(NFormItem), {
                label: "Sampler",
                "label-placement": "left"
              }, {
                default: withCtx(() => [
                  createVNode(unref(NSelect), {
                    options: unref(settings).scheduler_options,
                    value: unref(settings).defaultSettings.txt2img.sampler,
                    "onUpdate:value": _cache[7] || (_cache[7] = ($event) => unref(settings).defaultSettings.txt2img.sampler = $event)
                  }, null, 8, ["options", "value"])
                ]),
                _: 1
              }),
              createVNode(unref(NFormItem), {
                label: "Seed",
                "label-placement": "left"
              }, {
                default: withCtx(() => [
                  createVNode(unref(NInputNumber), {
                    value: unref(settings).defaultSettings.txt2img.seed,
                    "onUpdate:value": _cache[8] || (_cache[8] = ($event) => unref(settings).defaultSettings.txt2img.seed = $event),
                    min: -1
                  }, null, 8, ["value"])
                ]),
                _: 1
              }),
              createVNode(unref(NFormItem), {
                label: "Steps",
                "label-placement": "left"
              }, {
                default: withCtx(() => [
                  createVNode(unref(NInputNumber), {
                    value: unref(settings).defaultSettings.txt2img.steps,
                    "onUpdate:value": _cache[9] || (_cache[9] = ($event) => unref(settings).defaultSettings.txt2img.steps = $event)
                  }, null, 8, ["value"])
                ]),
                _: 1
              })
            ]),
            _: 1
          })
        ]),
        _: 1
      });
    };
  }
});
const _sfc_main$7 = /* @__PURE__ */ defineComponent({
  __name: "ThemeSettings",
  setup(__props) {
    const settings = useSettings();
    const themeOptions = [
      { label: "Dark", value: "dark" },
      { label: "Light", value: "light" }
    ];
    watch(settings.defaultSettings.frontend, () => {
      settings.data.settings.frontend = settings.defaultSettings.frontend;
    });
    return (_ctx, _cache) => {
      return openBlock(), createBlock(unref(NCard), null, {
        default: withCtx(() => [
          createVNode(unref(NForm), null, {
            default: withCtx(() => [
              createVNode(unref(NFormItem), {
                label: "Theme",
                "label-placement": "left"
              }, {
                default: withCtx(() => [
                  createVNode(unref(NSelect), {
                    options: themeOptions,
                    value: unref(settings).defaultSettings.frontend.theme,
                    "onUpdate:value": _cache[0] || (_cache[0] = ($event) => unref(settings).defaultSettings.frontend.theme = $event)
                  }, null, 8, ["value"])
                ]),
                _: 1
              }),
              createVNode(unref(NFormItem), {
                label: "Enable Theme Editor",
                "label-placement": "left"
              }, {
                default: withCtx(() => [
                  createVNode(unref(NSwitch), {
                    value: unref(settings).defaultSettings.frontend.enable_theme_editor,
                    "onUpdate:value": _cache[1] || (_cache[1] = ($event) => unref(settings).defaultSettings.frontend.enable_theme_editor = $event)
                  }, null, 8, ["value"])
                ]),
                _: 1
              })
            ]),
            _: 1
          })
        ]),
        _: 1
      });
    };
  }
});
const _sfc_main$6 = /* @__PURE__ */ defineComponent({
  __name: "NSFWSettings",
  setup(__props) {
    const settings = useSettings();
    watch(
      () => settings.defaultSettings.frontend.nsfw_ok_threshold,
      (value) => {
        settings.data.settings.frontend.nsfw_ok_threshold = value;
      }
    );
    return (_ctx, _cache) => {
      return openBlock(), createBlock(unref(NCard), null, {
        default: withCtx(() => [
          createVNode(unref(NForm), null, {
            default: withCtx(() => [
              createVNode(unref(NFormItem), {
                label: "NSFW OK threshold (if you don't get the reference, select `I'm too young to die`)",
                "label-placement": "left"
              }, {
                default: withCtx(() => [
                  createVNode(unref(NSelect), {
                    value: unref(settings).defaultSettings.frontend.nsfw_ok_threshold,
                    "onUpdate:value": _cache[0] || (_cache[0] = ($event) => unref(settings).defaultSettings.frontend.nsfw_ok_threshold = $event),
                    options: [
                      {
                        label: "I'm too young to die",
                        value: 0
                      },
                      {
                        label: "Hurt me plenty",
                        value: 1
                      },
                      {
                        label: "Ultra violence",
                        value: 2
                      },
                      {
                        label: "Nightmare",
                        value: 3
                      }
                    ]
                  }, null, 8, ["value"])
                ]),
                _: 1
              })
            ]),
            _: 1
          })
        ]),
        _: 1
      });
    };
  }
});
const _sfc_main$5 = /* @__PURE__ */ defineComponent({
  __name: "FrontendSettings",
  setup(__props) {
    return (_ctx, _cache) => {
      return openBlock(), createBlock(unref(NTabs), null, {
        default: withCtx(() => [
          createVNode(unref(NTabPane), { name: "Text to Image" }, {
            default: withCtx(() => [
              createVNode(_sfc_main$8)
            ]),
            _: 1
          }),
          createVNode(unref(NTabPane), { name: "Image to Image" }, {
            default: withCtx(() => [
              createVNode(_sfc_main$a)
            ]),
            _: 1
          }),
          createVNode(unref(NTabPane), { name: "ControlNet" }, {
            default: withCtx(() => [
              createVNode(_sfc_main$c)
            ]),
            _: 1
          }),
          createVNode(unref(NTabPane), { name: "Inpainting" }, {
            default: withCtx(() => [
              createVNode(_sfc_main$9)
            ]),
            _: 1
          }),
          createVNode(unref(NTabPane), { name: "Image Browser" }, {
            default: withCtx(() => [
              createVNode(_sfc_main$b)
            ]),
            _: 1
          }),
          createVNode(unref(NTabPane), { name: "Theme" }, {
            default: withCtx(() => [
              createVNode(_sfc_main$7)
            ]),
            _: 1
          }),
          createVNode(unref(NTabPane), { name: "NSFW" }, {
            default: withCtx(() => [
              createVNode(_sfc_main$6)
            ]),
            _: 1
          })
        ]),
        _: 1
      });
    };
  }
});
const _sfc_main$4 = /* @__PURE__ */ defineComponent({
  __name: "GeneralSettings",
  setup(__props) {
    const settings = useSettings();
    watch(settings.defaultSettings.frontend, () => {
      settings.data.settings.frontend.on_change_timer = settings.defaultSettings.frontend.on_change_timer;
    });
    return (_ctx, _cache) => {
      return openBlock(), createBlock(unref(NCard), { title: "Timings" }, {
        default: withCtx(() => [
          createVNode(unref(NForm), null, {
            default: withCtx(() => [
              createVNode(unref(NFormItem), {
                label: "Continuous generation timeout (0 for disabled) [ms]",
                "label-placement": "left"
              }, {
                default: withCtx(() => [
                  createVNode(unref(NInputNumber), {
                    value: unref(settings).defaultSettings.frontend.on_change_timer,
                    "onUpdate:value": _cache[0] || (_cache[0] = ($event) => unref(settings).defaultSettings.frontend.on_change_timer = $event),
                    min: 0,
                    step: 50
                  }, null, 8, ["value"])
                ]),
                _: 1
              })
            ]),
            _: 1
          })
        ]),
        _: 1
      });
    };
  }
});
const _hoisted_1$2 = {
  key: 0,
  class: "flex-container"
};
const _hoisted_2 = /* @__PURE__ */ createBaseVNode("p", { class: "slider-label" }, "Subquadratic chunk size (affects VRAM usage)", -1);
const _hoisted_3 = { "flex-direction": "row" };
const _hoisted_4 = { key: 1 };
const _sfc_main$3 = /* @__PURE__ */ defineComponent({
  __name: "OptimizationSettings",
  setup(__props) {
    const settings = useSettings();
    const global = useState();
    const compileColor = computed(() => {
      if (settings.defaultSettings.api.torch_compile)
        return "#f1f1f1";
      return void 0;
    });
    const traceColor = computed(() => {
      if (settings.defaultSettings.api.trace_model)
        return "#f1f1f1";
      return void 0;
    });
    const disableColor = computed(() => {
      if (settings.defaultSettings.api.torch_compile || settings.defaultSettings.api.trace_model)
        return void 0;
      return "#ffffff";
    });
    function change_compilation(a) {
      settings.defaultSettings.api.torch_compile = a === "compile";
      settings.defaultSettings.api.trace_model = a === "trace";
    }
    const availableTorchCompileBackends = computed(() => {
      return global.state.capabilities.supported_torch_compile_backends.map(
        (value) => {
          return { value, label: value };
        }
      );
    });
    const availableAttentions = computed(() => {
      return [
        ...global.state.capabilities.supports_xformers ? [{ value: "xformers", label: "xFormers" }] : [],
        {
          value: "sdpa",
          label: "SDP Attention"
        },
        {
          value: "cross-attention",
          label: "Cross-Attention"
        },
        {
          value: "subquadratic",
          label: "Sub-quadratic Attention"
        },
        {
          value: "multihead",
          label: "Multihead attention"
        }
      ];
    });
    return (_ctx, _cache) => {
      return openBlock(), createBlock(unref(NForm), null, {
        default: withCtx(() => [
          createVNode(unref(NFormItem), {
            label: "Autocast",
            "label-placement": "left"
          }, {
            default: withCtx(() => [
              createVNode(unref(NSwitch), {
                value: unref(settings).defaultSettings.api.autocast,
                "onUpdate:value": _cache[0] || (_cache[0] = ($event) => unref(settings).defaultSettings.api.autocast = $event)
              }, null, 8, ["value"])
            ]),
            _: 1
          }),
          createVNode(unref(NFormItem), {
            label: "Attention processor",
            "label-placement": "left"
          }, {
            default: withCtx(() => [
              createVNode(unref(NSelect), {
                options: availableAttentions.value,
                value: unref(settings).defaultSettings.api.attention_processor,
                "onUpdate:value": _cache[1] || (_cache[1] = ($event) => unref(settings).defaultSettings.api.attention_processor = $event)
              }, null, 8, ["options", "value"])
            ]),
            _: 1
          }),
          unref(settings).defaultSettings.api.attention_processor == "subquadratic" ? (openBlock(), createElementBlock("div", _hoisted_1$2, [
            _hoisted_2,
            createVNode(unref(NSlider), {
              value: unref(settings).defaultSettings.api.subquadratic_size,
              "onUpdate:value": _cache[2] || (_cache[2] = ($event) => unref(settings).defaultSettings.api.subquadratic_size = $event),
              step: 64,
              min: 64,
              max: 8192,
              style: { "margin-right": "12px" }
            }, null, 8, ["value"]),
            createVNode(unref(NInputNumber), {
              value: unref(settings).defaultSettings.api.subquadratic_size,
              "onUpdate:value": _cache[3] || (_cache[3] = ($event) => unref(settings).defaultSettings.api.subquadratic_size = $event),
              size: "small",
              style: { "min-width": "96px", "width": "96px" },
              step: 64,
              min: 64,
              max: 8192
            }, null, 8, ["value"])
          ])) : createCommentVNode("", true),
          createVNode(unref(NFormItem), {
            label: "Compilation method",
            "label-placement": "left"
          }, {
            default: withCtx(() => [
              createBaseVNode("div", _hoisted_3, [
                createVNode(unref(NButton), {
                  onClick: _cache[4] || (_cache[4] = ($event) => change_compilation("disabled")),
                  color: disableColor.value
                }, {
                  default: withCtx(() => [
                    createTextVNode("Disabled")
                  ]),
                  _: 1
                }, 8, ["color"]),
                createVNode(unref(NButton), {
                  onClick: _cache[5] || (_cache[5] = ($event) => change_compilation("trace")),
                  color: traceColor.value
                }, {
                  default: withCtx(() => [
                    createTextVNode("Trace UNet")
                  ]),
                  _: 1
                }, 8, ["color"]),
                createVNode(unref(NButton), {
                  onClick: _cache[6] || (_cache[6] = ($event) => change_compilation("compile")),
                  color: compileColor.value
                }, {
                  default: withCtx(() => [
                    createTextVNode("torch.compile")
                  ]),
                  _: 1
                }, 8, ["color"])
              ])
            ]),
            _: 1
          }),
          unref(settings).defaultSettings.api.torch_compile ? (openBlock(), createElementBlock("div", _hoisted_4, [
            createVNode(unref(NFormItem), {
              label: "Fullgraph compile",
              "label-placement": "left"
            }, {
              default: withCtx(() => [
                createVNode(unref(NSwitch), {
                  value: unref(settings).defaultSettings.api.torch_compile_fullgraph,
                  "onUpdate:value": _cache[7] || (_cache[7] = ($event) => unref(settings).defaultSettings.api.torch_compile_fullgraph = $event)
                }, null, 8, ["value"])
              ]),
              _: 1
            }),
            createVNode(unref(NFormItem), {
              label: "Dynamic compile",
              "label-placement": "left"
            }, {
              default: withCtx(() => [
                createVNode(unref(NSwitch), {
                  value: unref(settings).defaultSettings.api.torch_compile_dynamic,
                  "onUpdate:value": _cache[8] || (_cache[8] = ($event) => unref(settings).defaultSettings.api.torch_compile_dynamic = $event)
                }, null, 8, ["value"])
              ]),
              _: 1
            }),
            createVNode(unref(NFormItem), {
              label: "Compilation backend",
              "label-placement": "left"
            }, {
              default: withCtx(() => [
                createVNode(unref(NSelect), {
                  options: availableTorchCompileBackends.value,
                  value: unref(settings).defaultSettings.api.torch_compile_backend,
                  "onUpdate:value": _cache[9] || (_cache[9] = ($event) => unref(settings).defaultSettings.api.torch_compile_backend = $event)
                }, null, 8, ["options", "value"])
              ]),
              _: 1
            }),
            createVNode(unref(NFormItem), {
              label: "Compilation mode",
              "label-placement": "left"
            }, {
              default: withCtx(() => [
                createVNode(unref(NSelect), {
                  options: [
                    { value: "default", label: "Default" },
                    { value: "reduce-overhead", label: "Reduce Overhead" },
                    { value: "max-autotune", label: "Max Autotune" }
                  ],
                  value: unref(settings).defaultSettings.api.torch_compile_mode,
                  "onUpdate:value": _cache[10] || (_cache[10] = ($event) => unref(settings).defaultSettings.api.torch_compile_mode = $event)
                }, null, 8, ["value"])
              ]),
              _: 1
            })
          ])) : createCommentVNode("", true),
          createVNode(unref(NFormItem), {
            label: "Attention Slicing",
            "label-placement": "left"
          }, {
            default: withCtx(() => [
              createVNode(unref(NSelect), {
                options: [
                  {
                    value: "disabled",
                    label: "None"
                  },
                  {
                    value: "auto",
                    label: "Auto"
                  }
                ],
                value: unref(settings).defaultSettings.api.attention_slicing,
                "onUpdate:value": _cache[11] || (_cache[11] = ($event) => unref(settings).defaultSettings.api.attention_slicing = $event)
              }, null, 8, ["value"])
            ]),
            _: 1
          }),
          createVNode(unref(NFormItem), {
            label: "Channels Last",
            "label-placement": "left"
          }, {
            default: withCtx(() => [
              createVNode(unref(NSwitch), {
                value: unref(settings).defaultSettings.api.channels_last,
                "onUpdate:value": _cache[12] || (_cache[12] = ($event) => unref(settings).defaultSettings.api.channels_last = $event)
              }, null, 8, ["value"])
            ]),
            _: 1
          }),
          createVNode(unref(NFormItem), {
            label: "Reduced Precision (RTX 30xx and newer cards)",
            "label-placement": "left"
          }, {
            default: withCtx(() => [
              createVNode(unref(NSwitch), {
                value: unref(settings).defaultSettings.api.reduced_precision,
                "onUpdate:value": _cache[13] || (_cache[13] = ($event) => unref(settings).defaultSettings.api.reduced_precision = $event),
                disabled: !unref(global).state.capabilities.has_tensorfloat
              }, null, 8, ["value", "disabled"])
            ]),
            _: 1
          }),
          createVNode(unref(NFormItem), {
            label: "CudNN Benchmark (big VRAM spikes - use on 8GB+ cards only)",
            "label-placement": "left"
          }, {
            default: withCtx(() => [
              createVNode(unref(NSwitch), {
                value: unref(settings).defaultSettings.api.cudnn_benchmark,
                "onUpdate:value": _cache[14] || (_cache[14] = ($event) => unref(settings).defaultSettings.api.cudnn_benchmark = $event)
              }, null, 8, ["value"])
            ]),
            _: 1
          }),
          createVNode(unref(NFormItem), {
            label: "Clean Memory",
            "label-placement": "left"
          }, {
            default: withCtx(() => [
              createVNode(unref(NSelect), {
                options: [
                  {
                    value: "always",
                    label: "Always"
                  },
                  {
                    value: "never",
                    label: "Never"
                  },
                  {
                    value: "after_disconnect",
                    label: "After disconnect"
                  }
                ],
                value: unref(settings).defaultSettings.api.clear_memory_policy,
                "onUpdate:value": _cache[15] || (_cache[15] = ($event) => unref(settings).defaultSettings.api.clear_memory_policy = $event)
              }, null, 8, ["value"])
            ]),
            _: 1
          }),
          createVNode(unref(NFormItem), {
            label: "VAE Slicing",
            "label-placement": "left"
          }, {
            default: withCtx(() => [
              createVNode(unref(NSwitch), {
                value: unref(settings).defaultSettings.api.vae_slicing,
                "onUpdate:value": _cache[16] || (_cache[16] = ($event) => unref(settings).defaultSettings.api.vae_slicing = $event)
              }, null, 8, ["value"])
            ]),
            _: 1
          }),
          createVNode(unref(NFormItem), {
            label: "VAE Tiling",
            "label-placement": "left"
          }, {
            default: withCtx(() => [
              createVNode(unref(NSwitch), {
                value: unref(settings).defaultSettings.api.vae_tiling,
                "onUpdate:value": _cache[17] || (_cache[17] = ($event) => unref(settings).defaultSettings.api.vae_tiling = $event)
              }, null, 8, ["value"])
            ]),
            _: 1
          }),
          createVNode(unref(NFormItem), {
            label: "Offload",
            "label-placement": "left"
          }, {
            default: withCtx(() => [
              createVNode(unref(NSelect), {
                options: [
                  {
                    value: "disabled",
                    label: "Disabled"
                  },
                  {
                    value: "model",
                    label: "Offload the whole model to RAM when not used"
                  },
                  {
                    value: "module",
                    label: "Offload individual modules to RAM when not used"
                  }
                ],
                value: unref(settings).defaultSettings.api.offload,
                "onUpdate:value": _cache[18] || (_cache[18] = ($event) => unref(settings).defaultSettings.api.offload = $event)
              }, null, 8, ["value"])
            ]),
            _: 1
          })
        ]),
        _: 1
      });
    };
  }
});
const _hoisted_1$1 = { key: 1 };
const _sfc_main$2 = /* @__PURE__ */ defineComponent({
  __name: "ReproducibilitySettings",
  setup(__props) {
    const settings = useSettings();
    const global = useState();
    const availableDtypes = computed(() => {
      if (settings.defaultSettings.api.device.includes("cpu")) {
        return global.state.capabilities.supported_precisions_cpu.map((value) => {
          var description = "";
          switch (value) {
            case "float32":
              description = "32-bit float";
              break;
            case "float16":
              description = "16-bit float";
              break;
            default:
              description = "16-bit bfloat";
          }
          return { value, label: description };
        });
      }
      return global.state.capabilities.supported_precisions_gpu.map((value) => {
        var description = "";
        switch (value) {
          case "float32":
            description = "32-bit float";
            break;
          case "float16":
            description = "16-bit float";
            break;
          default:
            description = "16-bit bfloat";
        }
        return { value, label: description };
      });
    });
    const availableBackends = computed(() => {
      return global.state.capabilities.supported_backends.map((l) => {
        return { value: l[1], label: l[0] };
      });
    });
    const availableQuantizations = computed(() => {
      return [
        { value: "full", label: "Full precision" },
        ...global.state.capabilities.supports_int8 ? [
          { value: "int8", label: "Quantized (int8)" },
          { value: "int4", label: "Quantized (int4)" }
        ] : []
      ];
    });
    return (_ctx, _cache) => {
      return openBlock(), createBlock(unref(NForm), null, {
        default: withCtx(() => [
          createVNode(unref(NFormItem), {
            label: "Device",
            "label-placement": "left"
          }, {
            default: withCtx(() => [
              createVNode(unref(NSelect), {
                options: availableBackends.value,
                value: unref(settings).defaultSettings.api.device,
                "onUpdate:value": _cache[0] || (_cache[0] = ($event) => unref(settings).defaultSettings.api.device = $event)
              }, null, 8, ["options", "value"])
            ]),
            _: 1
          }),
          createVNode(unref(NFormItem), {
            label: "Data type",
            "label-placement": "left"
          }, {
            default: withCtx(() => [
              createVNode(unref(NSelect), {
                options: availableDtypes.value,
                value: unref(settings).defaultSettings.api.data_type,
                "onUpdate:value": _cache[1] || (_cache[1] = ($event) => unref(settings).defaultSettings.api.data_type = $event)
              }, null, 8, ["options", "value"])
            ]),
            _: 1
          }),
          createVNode(unref(NFormItem), {
            label: "Deterministic generation",
            "label-placement": "left"
          }, {
            default: withCtx(() => [
              createVNode(unref(NSwitch), {
                value: unref(settings).defaultSettings.api.deterministic_generation,
                "onUpdate:value": _cache[2] || (_cache[2] = ($event) => unref(settings).defaultSettings.api.deterministic_generation = $event)
              }, null, 8, ["value"])
            ]),
            _: 1
          }),
          createVNode(unref(NFormItem), {
            label: "SGM Noise multiplier",
            "label-placement": "left"
          }, {
            default: withCtx(() => [
              createVNode(unref(NSwitch), {
                value: unref(settings).defaultSettings.api.sgm_noise_multiplier,
                "onUpdate:value": _cache[3] || (_cache[3] = ($event) => unref(settings).defaultSettings.api.sgm_noise_multiplier = $event)
              }, null, 8, ["value"])
            ]),
            _: 1
          }),
          createVNode(unref(NFormItem), {
            label: "Quantization in k-samplers",
            "label-placement": "left"
          }, {
            default: withCtx(() => [
              createVNode(unref(NSwitch), {
                value: unref(settings).defaultSettings.api.kdiffusers_quantization,
                "onUpdate:value": _cache[4] || (_cache[4] = ($event) => unref(settings).defaultSettings.api.kdiffusers_quantization = $event)
              }, null, 8, ["value"])
            ]),
            _: 1
          }),
          createVNode(unref(NFormItem), {
            label: "Generator",
            "label-placement": "left"
          }, {
            default: withCtx(() => [
              createVNode(unref(NSelect), {
                value: unref(settings).defaultSettings.api.generator,
                "onUpdate:value": _cache[5] || (_cache[5] = ($event) => unref(settings).defaultSettings.api.generator = $event),
                options: [
                  { value: "device", label: "On-Device" },
                  { value: "cpu", label: "CPU" },
                  { value: "philox", label: "CPU (device mock)" }
                ]
              }, null, 8, ["value", "options"])
            ]),
            _: 1
          }),
          createVNode(unref(NFormItem), {
            label: "CLIP skip",
            "label-placement": "left"
          }, {
            default: withCtx(() => [
              createVNode(unref(NInputNumber), {
                value: unref(settings).defaultSettings.api.clip_skip,
                "onUpdate:value": _cache[6] || (_cache[6] = ($event) => unref(settings).defaultSettings.api.clip_skip = $event),
                min: 1,
                max: 11,
                step: 1
              }, null, 8, ["value"])
            ]),
            _: 1
          }),
          availableQuantizations.value.length != 1 ? (openBlock(), createBlock(unref(NFormItem), {
            key: 0,
            label: "CLIP quantization",
            "label-placement": "left"
          }, {
            default: withCtx(() => [
              createVNode(unref(NSelect), {
                options: availableQuantizations.value,
                value: unref(settings).defaultSettings.api.clip_quantization,
                "onUpdate:value": _cache[7] || (_cache[7] = ($event) => unref(settings).defaultSettings.api.clip_quantization = $event)
              }, null, 8, ["options", "value"])
            ]),
            _: 1
          })) : createCommentVNode("", true),
          createVNode(unref(NFormItem), {
            label: "ToMeSD",
            "label-placement": "left"
          }, {
            default: withCtx(() => [
              createVNode(unref(NSwitch), {
                value: unref(settings).defaultSettings.api.use_tomesd,
                "onUpdate:value": _cache[8] || (_cache[8] = ($event) => unref(settings).defaultSettings.api.use_tomesd = $event)
              }, null, 8, ["value"])
            ]),
            _: 1
          }),
          unref(settings).defaultSettings.api.use_tomesd ? (openBlock(), createElementBlock("div", _hoisted_1$1, [
            createVNode(unref(NFormItem), {
              label: "ToMeSD ratio",
              "label-placement": "left"
            }, {
              default: withCtx(() => [
                createVNode(unref(NInputNumber), {
                  value: unref(settings).defaultSettings.api.tomesd_ratio,
                  "onUpdate:value": _cache[9] || (_cache[9] = ($event) => unref(settings).defaultSettings.api.tomesd_ratio = $event),
                  min: 0,
                  max: 1,
                  step: 0.05
                }, null, 8, ["value"])
              ]),
              _: 1
            }),
            createVNode(unref(NFormItem), {
              label: "ToMeSD downsample layers",
              "label-placement": "left"
            }, {
              default: withCtx(() => [
                createVNode(unref(NSelect), {
                  value: unref(settings).defaultSettings.api.tomesd_downsample_layers,
                  "onUpdate:value": _cache[10] || (_cache[10] = ($event) => unref(settings).defaultSettings.api.tomesd_downsample_layers = $event),
                  options: [
                    { value: "1", label: "1" },
                    { value: "2", label: "2" },
                    { value: "4", label: "4" },
                    { value: "8", label: "8" }
                  ]
                }, null, 8, ["value"])
              ]),
              _: 1
            })
          ])) : createCommentVNode("", true),
          createVNode(unref(NFormItem), {
            label: "Huggingface-style prompting",
            "label-placement": "left"
          }, {
            default: withCtx(() => [
              createVNode(unref(NSwitch), {
                value: unref(settings).defaultSettings.api.huggingface_style_parsing,
                "onUpdate:value": _cache[11] || (_cache[11] = ($event) => unref(settings).defaultSettings.api.huggingface_style_parsing = $event)
              }, null, 8, ["value"])
            ]),
            _: 1
          })
        ]),
        _: 1
      });
    };
  }
});
const _sfc_main$1 = /* @__PURE__ */ defineComponent({
  __name: "UISettings",
  setup(__props) {
    const settings = useSettings();
    return (_ctx, _cache) => {
      return openBlock(), createBlock(unref(NForm), null, {
        default: withCtx(() => [
          createVNode(unref(NFormItem), {
            label: "Image Preview Interval (seconds)",
            "label-placement": "left"
          }, {
            default: withCtx(() => [
              createVNode(unref(NInputNumber), {
                value: unref(settings).defaultSettings.api.live_preview_delay,
                "onUpdate:value": _cache[0] || (_cache[0] = ($event) => unref(settings).defaultSettings.api.live_preview_delay = $event),
                step: 0.1
              }, null, 8, ["value"])
            ]),
            _: 1
          }),
          createVNode(unref(NFormItem), {
            label: "Image Preview Method",
            "label-placement": "left"
          }, {
            default: withCtx(() => [
              createVNode(unref(NSelect), {
                value: unref(settings).defaultSettings.api.live_preview_method,
                "onUpdate:value": _cache[1] || (_cache[1] = ($event) => unref(settings).defaultSettings.api.live_preview_method = $event),
                options: [
                  { value: "disabled", label: "Disabled" },
                  { value: "approximation", label: "Quick approximation (Default)" },
                  { value: "taesd", label: "Tiny VAE" }
                ]
              }, null, 8, ["value", "options"])
            ]),
            _: 1
          }),
          createVNode(unref(NFormItem), {
            label: "WebSocket Performance Monitor Interval",
            "label-placement": "left"
          }, {
            default: withCtx(() => [
              createVNode(unref(NInputNumber), {
                value: unref(settings).defaultSettings.api.websocket_perf_interval,
                "onUpdate:value": _cache[2] || (_cache[2] = ($event) => unref(settings).defaultSettings.api.websocket_perf_interval = $event),
                min: 0.1,
                step: 0.1
              }, null, 8, ["value"])
            ]),
            _: 1
          }),
          createVNode(unref(NFormItem), {
            label: "WebSocket Sync Interval",
            "label-placement": "left"
          }, {
            default: withCtx(() => [
              createVNode(unref(NInputNumber), {
                value: unref(settings).defaultSettings.api.websocket_sync_interval,
                "onUpdate:value": _cache[3] || (_cache[3] = ($event) => unref(settings).defaultSettings.api.websocket_sync_interval = $event),
                min: 1e-3,
                step: 0.01
              }, null, 8, ["value"])
            ]),
            _: 1
          })
        ]),
        _: 1
      });
    };
  }
});
const _hoisted_1 = { class: "main-container" };
const _sfc_main = /* @__PURE__ */ defineComponent({
  __name: "SettingsView",
  setup(__props) {
    const message = useMessage();
    const settings = useSettings();
    const notification = useNotification();
    const saving = ref(false);
    function resetSettings() {
      Object.assign(
        settings.defaultSettings,
        JSON.parse(JSON.stringify(defaultSettings))
      );
      message.warning(
        "Settings were reset to default values, please save them if you want to keep them"
      );
    }
    function saveSettings() {
      saving.value = true;
      fetch(`${serverUrl}/api/settings/save`, {
        method: "POST",
        headers: {
          "Content-Type": "application/json"
        },
        body: JSON.stringify(settings.defaultSettings)
      }).then((res) => {
        if (res.status === 200) {
          message.success("Settings saved successfully");
        } else {
          res.json().then((data) => {
            message.error("Error while saving settings");
            notification.create({
              title: "Error while saving settings",
              content: data.message,
              type: "error"
            });
          });
        }
        saving.value = false;
      });
    }
    onUnmounted(() => {
      saveSettings();
    });
    return (_ctx, _cache) => {
      return openBlock(), createElementBlock("div", _hoisted_1, [
        createVNode(unref(NCard), null, {
          default: withCtx(() => [
            createVNode(unref(NTabs), null, {
              suffix: withCtx(() => [
                createVNode(unref(NButton), {
                  type: "error",
                  ghost: "",
                  style: { "margin-right": "12px" },
                  onClick: resetSettings
                }, {
                  default: withCtx(() => [
                    createTextVNode("Reset Settings")
                  ]),
                  _: 1
                }),
                createVNode(unref(NButton), {
                  type: "success",
                  ghost: "",
                  onClick: saveSettings,
                  loading: saving.value
                }, {
                  default: withCtx(() => [
                    createTextVNode("Save Settings")
                  ]),
                  _: 1
                }, 8, ["loading"])
              ]),
              default: withCtx(() => [
                createVNode(unref(NTabPane), { name: "Autoload" }, {
                  default: withCtx(() => [
                    createVNode(_sfc_main$g)
                  ]),
                  _: 1
                }),
                createVNode(unref(NTabPane), { name: "Files & Saving" }, {
                  default: withCtx(() => [
                    createVNode(_sfc_main$d)
                  ]),
                  _: 1
                }),
                createVNode(unref(NTabPane), { name: "Optimizations" }, {
                  default: withCtx(() => [
                    createVNode(_sfc_main$3)
                  ]),
                  _: 1
                }),
                createVNode(unref(NTabPane), { name: "Reproducibility & Generation" }, {
                  default: withCtx(() => [
                    createVNode(_sfc_main$2)
                  ]),
                  _: 1
                }),
                createVNode(unref(NTabPane), { name: "Live preview & UI" }, {
                  default: withCtx(() => [
                    createVNode(_sfc_main$1)
                  ]),
                  _: 1
                }),
                createVNode(unref(NTabPane), { name: "Defaults" }, {
                  default: withCtx(() => [
                    createVNode(_sfc_main$5)
                  ]),
                  _: 1
                }),
                createVNode(unref(NTabPane), { name: "Bot" }, {
                  default: withCtx(() => [
                    createVNode(_sfc_main$f)
                  ]),
                  _: 1
                }),
                createVNode(unref(NTabPane), { name: "General" }, {
                  default: withCtx(() => [
                    createVNode(_sfc_main$4)
                  ]),
                  _: 1
                }),
                createVNode(unref(NTabPane), { name: "Extra" }, {
                  default: withCtx(() => [
                    createVNode(_sfc_main$e)
                  ]),
                  _: 1
                })
              ]),
              _: 1
            })
          ]),
          _: 1
        })
      ]);
    };
  }
});
export {
  _sfc_main as default
};<|MERGE_RESOLUTION|>--- conflicted
+++ resolved
@@ -1,10 +1,5 @@
-<<<<<<< HEAD
-import { a2 as inject, bx as getCurrentInstance, J as watch, aG as onBeforeUnmount, X as cB, Z as cM, W as c, U as createInjectionKey, d as defineComponent, P as useConfig, a4 as useTheme, D as ref, S as provide, C as h, by as formLight, ah as keysOf, c as computed, aE as formatLength, aL as get, bz as commonVariables, Y as cE, T as toRef, a9 as createId, bA as formItemInjectionKey, b8 as onMounted, a8 as useThemeClass, aW as Transition, aA as resolveWrappedSlot, a7 as createKey, aP as warn, a as useSettings, u as useState, e as openBlock, v as createBlock, w as withCtx, g as createVNode, h as unref, k as NInput, r as NSelect, x as createCommentVNode, i as NCard, n as createBaseVNode, f as createElementBlock, L as renderList, ba as NText, m as createTextVNode, t as toDisplayString, I as Fragment, q as NTooltip, A as pushScopeId, B as popScopeId, _ as _export_sfc, G as NTabPane, H as NTabs, b as useMessage, bB as useNotification, o as onUnmounted, s as serverUrl, E as NButton, bC as defaultSettings } from "./index.js";
-import { N as NSwitch, a as NSlider } from "./Switch.js";
-=======
 import { U as inject, bz as getCurrentInstance, O as watch, aC as onBeforeUnmount, T as cB, ae as cM, ad as c, S as createInjectionKey, d as defineComponent, V as useConfig, W as useTheme, r as ref, a6 as provide, s as h, bA as formLight, a4 as keysOf, c as computed, aA as formatLength, aI as get, bB as commonVariables, au as cE, Y as toRef, aX as createId, bC as formItemInjectionKey, ba as onMounted, Z as useThemeClass, aY as Transition, aw as resolveWrappedSlot, ao as createKey, aN as warn, u as useSettings, v as useState, o as openBlock, k as createBlock, w as withCtx, e as createVNode, f as unref, p as NSelect, b as createBaseVNode, a as createElementBlock, g as renderList, bc as NText, i as createTextVNode, t as toDisplayString, F as Fragment, N as NCard, C as NInput, G as createCommentVNode, L as NTabPane, M as NTabs, h as NButton, x as useMessage, bD as useNotification, y as onUnmounted, z as serverUrl, bE as defaultSettings } from "./index.js";
 import { a as NSwitch, N as NSlider } from "./Switch.js";
->>>>>>> c9680e39
 import { N as NInputNumber } from "./InputNumber.js";
 function useInjectionInstanceCollection(injectionName, collectionKey, registerKeyRef) {
   var _a;
@@ -1843,28 +1838,9 @@
     );
   }
 });
-<<<<<<< HEAD
-const _withScopeId = (n) => (pushScopeId("data-v-051cebd8"), n = n(), popScopeId(), n);
-const _hoisted_1$1 = { style: { "width": "100%" } };
-const _hoisted_2 = {
-  key: 0,
-  class: "flex-container"
-};
-const _hoisted_3 = /* @__PURE__ */ _withScopeId(() => /* @__PURE__ */ createBaseVNode("p", { class: "slider-label" }, "Subquadratic chunk size (affects VRAM usage)", -1));
-const _hoisted_4 = { key: 0 };
-const _hoisted_5 = { class: "flex-container" };
-const _hoisted_6 = /* @__PURE__ */ _withScopeId(() => /* @__PURE__ */ createBaseVNode("p", { class: "slider-label" }, "Hypertile UNet chunk size", -1));
-const _hoisted_7 = /* @__PURE__ */ _withScopeId(() => /* @__PURE__ */ createBaseVNode("b", { class: "highlight" }, 'PyTorch ONLY. Recommended sizes are 1/4th your desired resolution or plain "256."', -1));
-const _hoisted_8 = /* @__PURE__ */ _withScopeId(() => /* @__PURE__ */ createBaseVNode("b", null, "LARGE (1024x1024+)", -1));
-const _hoisted_9 = { key: 1 };
-const _hoisted_10 = { key: 0 };
-const _sfc_main$c = /* @__PURE__ */ defineComponent({
-  __name: "APISettings",
-=======
 const _hoisted_1$3 = { style: { "width": "100%" } };
 const _sfc_main$g = /* @__PURE__ */ defineComponent({
   __name: "AutoloadSettings",
->>>>>>> c9680e39
   setup(__props) {
     const settings = useSettings();
     const global = useState();
@@ -2404,133 +2380,6 @@
                   }, null, 8, ["value"])
                 ]),
                 _: 1
-<<<<<<< HEAD
-              })) : createCommentVNode("", true),
-              createVNode(unref(NFormItem), {
-                label: "Precision",
-                "label-placement": "left"
-              }, {
-                default: withCtx(() => [
-                  createVNode(unref(NSelect), {
-                    options: availableDtypes.value,
-                    value: unref(settings).defaultSettings.api.data_type,
-                    "onUpdate:value": _cache[28] || (_cache[28] = ($event) => unref(settings).defaultSettings.api.data_type = $event)
-                  }, null, 8, ["options", "value"])
-                ]),
-                _: 1
-              })
-            ]),
-            _: 1
-          }),
-          createVNode(unref(NCard), {
-            title: "Downsampling",
-            class: "settings-card"
-          }, {
-            default: withCtx(() => [
-              createVNode(unref(NFormItem), {
-                label: "Use HyperTile",
-                "label-placement": "left"
-              }, {
-                default: withCtx(() => [
-                  createVNode(unref(NSwitch), {
-                    value: unref(settings).defaultSettings.api.hypertile,
-                    "onUpdate:value": _cache[29] || (_cache[29] = ($event) => unref(settings).defaultSettings.api.hypertile = $event)
-                  }, null, 8, ["value"])
-                ]),
-                _: 1
-              }),
-              unref(settings).defaultSettings.api.hypertile ? (openBlock(), createElementBlock("div", _hoisted_4, [
-                createBaseVNode("div", _hoisted_5, [
-                  createVNode(unref(NTooltip), { style: { "max-width": "600px" } }, {
-                    trigger: withCtx(() => [
-                      _hoisted_6
-                    ]),
-                    default: withCtx(() => [
-                      _hoisted_7,
-                      createTextVNode(" Internally splits up the generated image into a grid of this size and does work on them one by one. In practice, this can make generation up to 4x faster on "),
-                      _hoisted_8,
-                      createTextVNode(" images. ")
-                    ]),
-                    _: 1
-                  }),
-                  createVNode(unref(NSlider), {
-                    value: unref(settings).defaultSettings.api.hypertile_unet_chunk,
-                    "onUpdate:value": _cache[30] || (_cache[30] = ($event) => unref(settings).defaultSettings.api.hypertile_unet_chunk = $event),
-                    min: 128,
-                    max: 1024,
-                    step: 8,
-                    style: { "margin-right": "12px" }
-                  }, null, 8, ["value"]),
-                  createVNode(unref(NInputNumber), {
-                    value: unref(settings).defaultSettings.api.hypertile_unet_chunk,
-                    "onUpdate:value": _cache[31] || (_cache[31] = ($event) => unref(settings).defaultSettings.api.hypertile_unet_chunk = $event),
-                    size: "small",
-                    style: { "min-width": "96px", "width": "96px" },
-                    min: 128,
-                    max: 1024,
-                    step: 1
-                  }, null, 8, ["value"])
-                ])
-              ])) : createCommentVNode("", true),
-              createVNode(unref(NFormItem), {
-                label: "Use TomeSD",
-                "label-placement": "left"
-              }, {
-                default: withCtx(() => [
-                  createVNode(unref(NSwitch), {
-                    value: unref(settings).defaultSettings.api.use_tomesd,
-                    "onUpdate:value": _cache[32] || (_cache[32] = ($event) => unref(settings).defaultSettings.api.use_tomesd = $event)
-                  }, null, 8, ["value"])
-                ]),
-                _: 1
-              }),
-              unref(settings).defaultSettings.api.use_tomesd ? (openBlock(), createElementBlock("div", _hoisted_9, [
-                createVNode(unref(NFormItem), {
-                  label: "TomeSD Ratio",
-                  "label-placement": "left"
-                }, {
-                  default: withCtx(() => [
-                    createVNode(unref(NInputNumber), {
-                      value: unref(settings).defaultSettings.api.tomesd_ratio,
-                      "onUpdate:value": _cache[33] || (_cache[33] = ($event) => unref(settings).defaultSettings.api.tomesd_ratio = $event),
-                      min: 0.1,
-                      max: 1
-                    }, null, 8, ["value"])
-                  ]),
-                  _: 1
-                }),
-                createVNode(unref(NFormItem), {
-                  label: "TomeSD Downsample layers",
-                  "label-placement": "left"
-                }, {
-                  default: withCtx(() => [
-                    createVNode(unref(NSelect), {
-                      options: [
-                        {
-                          value: 1,
-                          label: "1"
-                        },
-                        {
-                          value: 2,
-                          label: "2"
-                        },
-                        {
-                          value: 4,
-                          label: "4"
-                        },
-                        {
-                          value: 8,
-                          label: "8"
-                        }
-                      ],
-                      value: unref(settings).defaultSettings.api.tomesd_downsample_layers,
-                      "onUpdate:value": _cache[34] || (_cache[34] = ($event) => unref(settings).defaultSettings.api.tomesd_downsample_layers = $event)
-                    }, null, 8, ["value"])
-                  ]),
-                  _: 1
-                })
-              ])) : createCommentVNode("", true)
-=======
               }),
               createVNode(unref(NFormItem), {
                 label: "Detection Resolution",
@@ -2545,7 +2394,6 @@
                 ]),
                 _: 1
               })
->>>>>>> c9680e39
             ]),
             _: 1
           })
@@ -2569,73 +2417,6 @@
                 "label-placement": "left"
               }, {
                 default: withCtx(() => [
-<<<<<<< HEAD
-                  createVNode(unref(NSwitch), {
-                    value: unref(settings).defaultSettings.api.torch_compile,
-                    "onUpdate:value": _cache[35] || (_cache[35] = ($event) => unref(settings).defaultSettings.api.torch_compile = $event)
-                  }, null, 8, ["value"])
-                ]),
-                _: 1
-              }),
-              unref(settings).defaultSettings.api.torch_compile ? (openBlock(), createElementBlock("div", _hoisted_10, [
-                createVNode(unref(NFormItem), {
-                  label: "Fullgraph",
-                  "label-placement": "left"
-                }, {
-                  default: withCtx(() => [
-                    createVNode(unref(NSwitch), {
-                      value: unref(settings).defaultSettings.api.torch_compile_fullgraph,
-                      "onUpdate:value": _cache[36] || (_cache[36] = ($event) => unref(settings).defaultSettings.api.torch_compile_fullgraph = $event)
-                    }, null, 8, ["value"])
-                  ]),
-                  _: 1
-                }),
-                createVNode(unref(NFormItem), {
-                  label: "Dynamic",
-                  "label-placement": "left"
-                }, {
-                  default: withCtx(() => [
-                    createVNode(unref(NSwitch), {
-                      value: unref(settings).defaultSettings.api.torch_compile_dynamic,
-                      "onUpdate:value": _cache[37] || (_cache[37] = ($event) => unref(settings).defaultSettings.api.torch_compile_dynamic = $event)
-                    }, null, 8, ["value"])
-                  ]),
-                  _: 1
-                }),
-                createVNode(unref(NFormItem), {
-                  label: "Backend",
-                  "label-placement": "left"
-                }, {
-                  default: withCtx(() => [
-                    createVNode(unref(NSelect), {
-                      value: unref(settings).defaultSettings.api.torch_compile_backend,
-                      "onUpdate:value": _cache[38] || (_cache[38] = ($event) => unref(settings).defaultSettings.api.torch_compile_backend = $event),
-                      tag: "",
-                      filterable: "",
-                      options: availableTorchCompileBackends.value
-                    }, null, 8, ["value", "options"])
-                  ]),
-                  _: 1
-                }),
-                createVNode(unref(NFormItem), {
-                  label: "Compile Mode",
-                  "label-placement": "left"
-                }, {
-                  default: withCtx(() => [
-                    createVNode(unref(NSelect), {
-                      value: unref(settings).defaultSettings.api.torch_compile_mode,
-                      "onUpdate:value": _cache[39] || (_cache[39] = ($event) => unref(settings).defaultSettings.api.torch_compile_mode = $event),
-                      options: [
-                        { value: "default", label: "Default" },
-                        { value: "reduce-overhead", label: "Reduce Overhead" },
-                        { value: "max-autotune", label: "Max Autotune" }
-                      ]
-                    }, null, 8, ["value"])
-                  ]),
-                  _: 1
-                })
-              ])) : createCommentVNode("", true)
-=======
                   createVNode(unref(NInputNumber), {
                     value: unref(settings).defaultSettings.frontend.image_browser_columns,
                     "onUpdate:value": _cache[0] || (_cache[0] = ($event) => unref(settings).defaultSettings.frontend.image_browser_columns = $event)
@@ -2643,7 +2424,6 @@
                 ]),
                 _: 1
               })
->>>>>>> c9680e39
             ]),
             _: 1
           })
@@ -2653,15 +2433,8 @@
     };
   }
 });
-<<<<<<< HEAD
-const APISettings_vue_vue_type_style_index_0_scoped_051cebd8_lang = "";
-const APISettings = /* @__PURE__ */ _export_sfc(_sfc_main$c, [["__scopeId", "data-v-051cebd8"]]);
-const _sfc_main$b = /* @__PURE__ */ defineComponent({
-  __name: "BotSettings",
-=======
 const _sfc_main$a = /* @__PURE__ */ defineComponent({
   __name: "ImageToImageSettings",
->>>>>>> c9680e39
   setup(__props) {
     const settings = useSettings();
     return (_ctx, _cache) => {
