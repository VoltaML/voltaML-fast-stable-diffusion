<<<<<<< HEAD
<<<<<<< HEAD
import { a3 as inject, bw as getCurrentInstance, K as watch, aH as onBeforeUnmount, Y as cB, $ as cM, X as c, V as createInjectionKey, d as defineComponent, Q as useConfig, a5 as useTheme, E as ref, T as provide, D as h, bx as formLight, ai as keysOf, c as computed, aF as formatLength, aM as get, by as commonVariables, Z as cE, U as toRef, aa as createId, bz as formItemInjectionKey, b9 as onMounted, a9 as useThemeClass, aX as Transition, aB as resolveWrappedSlot, a8 as createKey, aQ as warn, a as useSettings, u as useState, e as openBlock, x as createBlock, w as withCtx, g as createVNode, h as unref, k as NInput, r as NSelect, v as createCommentVNode, f as createElementBlock, n as createBaseVNode, i as NCard, H as NTabPane, I as NTabs, b as useMessage, bA as useNotification, o as onUnmounted, s as serverUrl, F as NButton, m as createTextVNode, bB as defaultSettings } from "./index.js";
import { N as NSwitch } from "./Switch.js";
=======
import { U as inject, bA as getCurrentInstance, O as watch, aE as onBeforeUnmount, T as cB, ae as cM, ad as c, S as createInjectionKey, d as defineComponent, V as useConfig, W as useTheme, r as ref, a6 as provide, s as h, bB as formLight, a4 as keysOf, c as computed, aC as formatLength, aK as get, bC as commonVariables, aw as cE, Y as toRef, aZ as createId, bD as formItemInjectionKey, bb as onMounted, Z as useThemeClass, a_ as Transition, ay as resolveWrappedSlot, ao as createKey, aP as warn, u as useSettings, v as useState, o as openBlock, k as createBlock, w as withCtx, e as createVNode, f as unref, p as NSelect, b as createBaseVNode, a as createElementBlock, g as renderList, bd as NText, i as createTextVNode, t as toDisplayString, F as Fragment, N as NCard, C as NInput, G as createCommentVNode, L as NTabPane, M as NTabs, h as NButton, n as NTooltip, x as useMessage, bE as useNotification, y as onUnmounted, z as serverUrl, bF as defaultSettings } from "./index.js";
=======
import { d as defineComponent, a as useSettings, c as openBlock, n as createBlock, w as withCtx, f as createVNode, g as unref, I as NInput, p as NSelect, h as NCard, b8 as reactive, D as computed, by as convertToTextString, x as ref, s as serverUrl, J as watch, u as useState, j as createBaseVNode, e as createElementBlock, L as renderList, bb as NText, l as createTextVNode, A as toDisplayString, F as Fragment, m as createCommentVNode, B as NTabPane, C as NTabs, R as inject, bz as themeKey, y as NButton, k as NTooltip, b as useMessage, bA as useNotification, o as onUnmounted, bB as defaultSettings } from "./index.js";
import { a as NFormItem, _ as _sfc_main$h, N as NForm } from "./SamplerPicker.vue_vue_type_script_setup_true_lang.js";
>>>>>>> abc74b23
import { a as NSwitch, N as NSlider } from "./Switch.js";
>>>>>>> origin/experimental
import { N as NInputNumber } from "./InputNumber.js";
<<<<<<< HEAD
function useInjectionInstanceCollection(injectionName, collectionKey, registerKeyRef) {
  var _a;
  const injection = inject(injectionName, null);
  if (injection === null)
    return;
  const vm = (_a = getCurrentInstance()) === null || _a === void 0 ? void 0 : _a.proxy;
  watch(registerKeyRef, registerInstance);
  registerInstance(registerKeyRef.value);
  onBeforeUnmount(() => {
    registerInstance(void 0, registerKeyRef.value);
  });
  function registerInstance(key, oldKey) {
    const collection = injection[collectionKey];
    if (oldKey !== void 0)
      removeInstance(collection, oldKey);
    if (key !== void 0)
      addInstance(collection, key);
  }
  function removeInstance(collection, key) {
    if (!collection[key])
      collection[key] = [];
    collection[key].splice(collection[key].findIndex((instance) => instance === vm), 1);
  }
  function addInstance(collection, key) {
    if (!collection[key])
      collection[key] = [];
    if (!~collection[key].findIndex((instance) => instance === vm)) {
      collection[key].push(vm);
    }
  }
}
const style$1 = cB("form", [cM("inline", `
 width: 100%;
 display: inline-flex;
 align-items: flex-start;
 align-content: space-around;
 `, [cB("form-item", {
  width: "auto",
  marginRight: "18px"
}, [c("&:last-child", {
  marginRight: 0
})])])]);
const formInjectionKey = createInjectionKey("n-form");
const formItemInstsInjectionKey = createInjectionKey("n-form-item-insts");
var __awaiter$1 = globalThis && globalThis.__awaiter || function(thisArg, _arguments, P, generator) {
  function adopt(value) {
    return value instanceof P ? value : new P(function(resolve) {
      resolve(value);
    });
  }
  return new (P || (P = Promise))(function(resolve, reject) {
    function fulfilled(value) {
      try {
        step(generator.next(value));
      } catch (e) {
        reject(e);
      }
    }
    function rejected(value) {
      try {
        step(generator["throw"](value));
      } catch (e) {
        reject(e);
      }
    }
    function step(result) {
      result.done ? resolve(result.value) : adopt(result.value).then(fulfilled, rejected);
    }
    step((generator = generator.apply(thisArg, _arguments || [])).next());
  });
};
const formProps = Object.assign(Object.assign({}, useTheme.props), { inline: Boolean, labelWidth: [Number, String], labelAlign: String, labelPlacement: {
  type: String,
  default: "top"
}, model: {
  type: Object,
  default: () => {
  }
}, rules: Object, disabled: Boolean, size: String, showRequireMark: {
  type: Boolean,
  default: void 0
}, requireMarkPlacement: String, showFeedback: {
  type: Boolean,
  default: true
}, onSubmit: {
  type: Function,
  default: (e) => {
    e.preventDefault();
  }
}, showLabel: {
  type: Boolean,
  default: void 0
}, validateMessages: Object });
const NForm = defineComponent({
  name: "Form",
  props: formProps,
  setup(props) {
    const { mergedClsPrefixRef } = useConfig(props);
    useTheme("Form", "-form", style$1, formLight, props, mergedClsPrefixRef);
    const formItems = {};
    const maxChildLabelWidthRef = ref(void 0);
    const deriveMaxChildLabelWidth = (currentWidth) => {
      const currentMaxChildLabelWidth = maxChildLabelWidthRef.value;
      if (currentMaxChildLabelWidth === void 0 || currentWidth >= currentMaxChildLabelWidth) {
        maxChildLabelWidthRef.value = currentWidth;
      }
    };
    function validate(validateCallback, shouldRuleBeApplied = () => true) {
      return __awaiter$1(this, void 0, void 0, function* () {
        yield new Promise((resolve, reject) => {
          const formItemValidationPromises = [];
          for (const key of keysOf(formItems)) {
            const formItemInstances = formItems[key];
            for (const formItemInstance of formItemInstances) {
              if (formItemInstance.path) {
                formItemValidationPromises.push(formItemInstance.internalValidate(null, shouldRuleBeApplied));
              }
            }
          }
          void Promise.all(formItemValidationPromises).then((results) => {
            if (results.some((result) => !result.valid)) {
              const errors = results.filter((result) => result.errors).map((result) => result.errors);
              if (validateCallback) {
                validateCallback(errors);
              }
              reject(errors);
            } else {
              if (validateCallback)
                validateCallback();
              resolve();
            }
          });
        });
      });
    }
    function restoreValidation() {
      for (const key of keysOf(formItems)) {
        const formItemInstances = formItems[key];
        for (const formItemInstance of formItemInstances) {
          formItemInstance.restoreValidation();
        }
      }
    }
    provide(formInjectionKey, {
      props,
      maxChildLabelWidthRef,
      deriveMaxChildLabelWidth
    });
    provide(formItemInstsInjectionKey, { formItems });
    const formExposedMethod = {
      validate,
      restoreValidation
    };
    return Object.assign(formExposedMethod, {
      mergedClsPrefix: mergedClsPrefixRef
    });
  },
  render() {
    const { mergedClsPrefix } = this;
    return h("form", { class: [
      `${mergedClsPrefix}-form`,
      this.inline && `${mergedClsPrefix}-form--inline`
    ], onSubmit: this.onSubmit }, this.$slots);
  }
});
function _extends() {
  _extends = Object.assign ? Object.assign.bind() : function(target) {
    for (var i = 1; i < arguments.length; i++) {
      var source = arguments[i];
      for (var key in source) {
        if (Object.prototype.hasOwnProperty.call(source, key)) {
          target[key] = source[key];
        }
      }
    }
    return target;
  };
  return _extends.apply(this, arguments);
}
function _inheritsLoose(subClass, superClass) {
  subClass.prototype = Object.create(superClass.prototype);
  subClass.prototype.constructor = subClass;
  _setPrototypeOf(subClass, superClass);
}
function _getPrototypeOf(o) {
  _getPrototypeOf = Object.setPrototypeOf ? Object.getPrototypeOf.bind() : function _getPrototypeOf2(o2) {
    return o2.__proto__ || Object.getPrototypeOf(o2);
  };
  return _getPrototypeOf(o);
}
function _setPrototypeOf(o, p) {
  _setPrototypeOf = Object.setPrototypeOf ? Object.setPrototypeOf.bind() : function _setPrototypeOf2(o2, p2) {
    o2.__proto__ = p2;
    return o2;
  };
  return _setPrototypeOf(o, p);
}
function _isNativeReflectConstruct() {
  if (typeof Reflect === "undefined" || !Reflect.construct)
    return false;
  if (Reflect.construct.sham)
    return false;
  if (typeof Proxy === "function")
    return true;
  try {
    Boolean.prototype.valueOf.call(Reflect.construct(Boolean, [], function() {
    }));
    return true;
  } catch (e) {
    return false;
  }
}
function _construct(Parent, args, Class) {
  if (_isNativeReflectConstruct()) {
    _construct = Reflect.construct.bind();
  } else {
    _construct = function _construct2(Parent2, args2, Class2) {
      var a = [null];
      a.push.apply(a, args2);
      var Constructor = Function.bind.apply(Parent2, a);
      var instance = new Constructor();
      if (Class2)
        _setPrototypeOf(instance, Class2.prototype);
      return instance;
    };
  }
  return _construct.apply(null, arguments);
}
function _isNativeFunction(fn) {
  return Function.toString.call(fn).indexOf("[native code]") !== -1;
}
function _wrapNativeSuper(Class) {
  var _cache = typeof Map === "function" ? /* @__PURE__ */ new Map() : void 0;
  _wrapNativeSuper = function _wrapNativeSuper2(Class2) {
    if (Class2 === null || !_isNativeFunction(Class2))
      return Class2;
    if (typeof Class2 !== "function") {
      throw new TypeError("Super expression must either be null or a function");
    }
    if (typeof _cache !== "undefined") {
      if (_cache.has(Class2))
        return _cache.get(Class2);
      _cache.set(Class2, Wrapper);
    }
    function Wrapper() {
      return _construct(Class2, arguments, _getPrototypeOf(this).constructor);
    }
    Wrapper.prototype = Object.create(Class2.prototype, {
      constructor: {
        value: Wrapper,
        enumerable: false,
        writable: true,
        configurable: true
      }
    });
    return _setPrototypeOf(Wrapper, Class2);
  };
  return _wrapNativeSuper(Class);
}
var formatRegExp = /%[sdj%]/g;
var warning = function warning2() {
};
if (typeof process !== "undefined" && process.env && false) {
  warning = function warning3(type4, errors) {
    if (typeof console !== "undefined" && console.warn && typeof ASYNC_VALIDATOR_NO_WARNING === "undefined") {
      if (errors.every(function(e) {
        return typeof e === "string";
      })) {
        console.warn(type4, errors);
      }
    }
  };
}
function convertFieldsError(errors) {
  if (!errors || !errors.length)
    return null;
  var fields = {};
  errors.forEach(function(error) {
    var field = error.field;
    fields[field] = fields[field] || [];
    fields[field].push(error);
  });
  return fields;
}
function format(template) {
  for (var _len = arguments.length, args = new Array(_len > 1 ? _len - 1 : 0), _key = 1; _key < _len; _key++) {
    args[_key - 1] = arguments[_key];
  }
  var i = 0;
  var len = args.length;
  if (typeof template === "function") {
    return template.apply(null, args);
  }
  if (typeof template === "string") {
    var str = template.replace(formatRegExp, function(x) {
      if (x === "%%") {
        return "%";
      }
      if (i >= len) {
        return x;
      }
      switch (x) {
        case "%s":
          return String(args[i++]);
        case "%d":
          return Number(args[i++]);
        case "%j":
          try {
            return JSON.stringify(args[i++]);
          } catch (_) {
            return "[Circular]";
          }
          break;
        default:
          return x;
      }
    });
    return str;
  }
  return template;
}
function isNativeStringType(type4) {
  return type4 === "string" || type4 === "url" || type4 === "hex" || type4 === "email" || type4 === "date" || type4 === "pattern";
}
function isEmptyValue(value, type4) {
  if (value === void 0 || value === null) {
    return true;
  }
  if (type4 === "array" && Array.isArray(value) && !value.length) {
    return true;
  }
  if (isNativeStringType(type4) && typeof value === "string" && !value) {
    return true;
  }
  return false;
}
function asyncParallelArray(arr, func, callback) {
  var results = [];
  var total = 0;
  var arrLength = arr.length;
  function count(errors) {
    results.push.apply(results, errors || []);
    total++;
    if (total === arrLength) {
      callback(results);
    }
  }
  arr.forEach(function(a) {
    func(a, count);
  });
}
function asyncSerialArray(arr, func, callback) {
  var index = 0;
  var arrLength = arr.length;
  function next(errors) {
    if (errors && errors.length) {
      callback(errors);
      return;
    }
    var original = index;
    index = index + 1;
    if (original < arrLength) {
      func(arr[original], next);
    } else {
      callback([]);
    }
  }
  next([]);
}
function flattenObjArr(objArr) {
  var ret = [];
  Object.keys(objArr).forEach(function(k) {
    ret.push.apply(ret, objArr[k] || []);
  });
  return ret;
}
var AsyncValidationError = /* @__PURE__ */ function(_Error) {
  _inheritsLoose(AsyncValidationError2, _Error);
  function AsyncValidationError2(errors, fields) {
    var _this;
    _this = _Error.call(this, "Async Validation Error") || this;
    _this.errors = errors;
    _this.fields = fields;
    return _this;
  }
  return AsyncValidationError2;
}(/* @__PURE__ */ _wrapNativeSuper(Error));
function asyncMap(objArr, option, func, callback, source) {
  if (option.first) {
    var _pending = new Promise(function(resolve, reject) {
      var next = function next2(errors) {
        callback(errors);
        return errors.length ? reject(new AsyncValidationError(errors, convertFieldsError(errors))) : resolve(source);
      };
      var flattenArr = flattenObjArr(objArr);
      asyncSerialArray(flattenArr, func, next);
    });
    _pending["catch"](function(e) {
      return e;
    });
    return _pending;
  }
  var firstFields = option.firstFields === true ? Object.keys(objArr) : option.firstFields || [];
  var objArrKeys = Object.keys(objArr);
  var objArrLength = objArrKeys.length;
  var total = 0;
  var results = [];
  var pending = new Promise(function(resolve, reject) {
    var next = function next2(errors) {
      results.push.apply(results, errors);
      total++;
      if (total === objArrLength) {
        callback(results);
        return results.length ? reject(new AsyncValidationError(results, convertFieldsError(results))) : resolve(source);
      }
    };
    if (!objArrKeys.length) {
      callback(results);
      resolve(source);
    }
    objArrKeys.forEach(function(key) {
      var arr = objArr[key];
      if (firstFields.indexOf(key) !== -1) {
        asyncSerialArray(arr, func, next);
      } else {
        asyncParallelArray(arr, func, next);
      }
    });
  });
  pending["catch"](function(e) {
    return e;
  });
  return pending;
}
function isErrorObj(obj) {
  return !!(obj && obj.message !== void 0);
}
function getValue(value, path) {
  var v = value;
  for (var i = 0; i < path.length; i++) {
    if (v == void 0) {
      return v;
    }
    v = v[path[i]];
  }
  return v;
}
function complementError(rule, source) {
  return function(oe) {
    var fieldValue;
    if (rule.fullFields) {
      fieldValue = getValue(source, rule.fullFields);
    } else {
      fieldValue = source[oe.field || rule.fullField];
    }
    if (isErrorObj(oe)) {
      oe.field = oe.field || rule.fullField;
      oe.fieldValue = fieldValue;
      return oe;
    }
    return {
      message: typeof oe === "function" ? oe() : oe,
      fieldValue,
      field: oe.field || rule.fullField
    };
  };
}
function deepMerge(target, source) {
  if (source) {
    for (var s in source) {
      if (source.hasOwnProperty(s)) {
        var value = source[s];
        if (typeof value === "object" && typeof target[s] === "object") {
          target[s] = _extends({}, target[s], value);
        } else {
          target[s] = value;
        }
      }
    }
  }
  return target;
}
var required$1 = function required(rule, value, source, errors, options, type4) {
  if (rule.required && (!source.hasOwnProperty(rule.field) || isEmptyValue(value, type4 || rule.type))) {
    errors.push(format(options.messages.required, rule.fullField));
  }
};
var whitespace = function whitespace2(rule, value, source, errors, options) {
  if (/^\s+$/.test(value) || value === "") {
    errors.push(format(options.messages.whitespace, rule.fullField));
  }
};
var urlReg;
var getUrlRegex = function() {
  if (urlReg) {
    return urlReg;
  }
  var word = "[a-fA-F\\d:]";
  var b = function b2(options) {
    return options && options.includeBoundaries ? "(?:(?<=\\s|^)(?=" + word + ")|(?<=" + word + ")(?=\\s|$))" : "";
  };
  var v4 = "(?:25[0-5]|2[0-4]\\d|1\\d\\d|[1-9]\\d|\\d)(?:\\.(?:25[0-5]|2[0-4]\\d|1\\d\\d|[1-9]\\d|\\d)){3}";
  var v6seg = "[a-fA-F\\d]{1,4}";
  var v6 = ("\n(?:\n(?:" + v6seg + ":){7}(?:" + v6seg + "|:)|                                    // 1:2:3:4:5:6:7::  1:2:3:4:5:6:7:8\n(?:" + v6seg + ":){6}(?:" + v4 + "|:" + v6seg + "|:)|                             // 1:2:3:4:5:6::    1:2:3:4:5:6::8   1:2:3:4:5:6::8  1:2:3:4:5:6::1.2.3.4\n(?:" + v6seg + ":){5}(?::" + v4 + "|(?::" + v6seg + "){1,2}|:)|                   // 1:2:3:4:5::      1:2:3:4:5::7:8   1:2:3:4:5::8    1:2:3:4:5::7:1.2.3.4\n(?:" + v6seg + ":){4}(?:(?::" + v6seg + "){0,1}:" + v4 + "|(?::" + v6seg + "){1,3}|:)| // 1:2:3:4::        1:2:3:4::6:7:8   1:2:3:4::8      1:2:3:4::6:7:1.2.3.4\n(?:" + v6seg + ":){3}(?:(?::" + v6seg + "){0,2}:" + v4 + "|(?::" + v6seg + "){1,4}|:)| // 1:2:3::          1:2:3::5:6:7:8   1:2:3::8        1:2:3::5:6:7:1.2.3.4\n(?:" + v6seg + ":){2}(?:(?::" + v6seg + "){0,3}:" + v4 + "|(?::" + v6seg + "){1,5}|:)| // 1:2::            1:2::4:5:6:7:8   1:2::8          1:2::4:5:6:7:1.2.3.4\n(?:" + v6seg + ":){1}(?:(?::" + v6seg + "){0,4}:" + v4 + "|(?::" + v6seg + "){1,6}|:)| // 1::              1::3:4:5:6:7:8   1::8            1::3:4:5:6:7:1.2.3.4\n(?::(?:(?::" + v6seg + "){0,5}:" + v4 + "|(?::" + v6seg + "){1,7}|:))             // ::2:3:4:5:6:7:8  ::2:3:4:5:6:7:8  ::8             ::1.2.3.4\n)(?:%[0-9a-zA-Z]{1,})?                                             // %eth0            %1\n").replace(/\s*\/\/.*$/gm, "").replace(/\n/g, "").trim();
  var v46Exact = new RegExp("(?:^" + v4 + "$)|(?:^" + v6 + "$)");
  var v4exact = new RegExp("^" + v4 + "$");
  var v6exact = new RegExp("^" + v6 + "$");
  var ip = function ip2(options) {
    return options && options.exact ? v46Exact : new RegExp("(?:" + b(options) + v4 + b(options) + ")|(?:" + b(options) + v6 + b(options) + ")", "g");
  };
  ip.v4 = function(options) {
    return options && options.exact ? v4exact : new RegExp("" + b(options) + v4 + b(options), "g");
  };
  ip.v6 = function(options) {
    return options && options.exact ? v6exact : new RegExp("" + b(options) + v6 + b(options), "g");
  };
  var protocol = "(?:(?:[a-z]+:)?//)";
  var auth = "(?:\\S+(?::\\S*)?@)?";
  var ipv4 = ip.v4().source;
  var ipv6 = ip.v6().source;
  var host = "(?:(?:[a-z\\u00a1-\\uffff0-9][-_]*)*[a-z\\u00a1-\\uffff0-9]+)";
  var domain = "(?:\\.(?:[a-z\\u00a1-\\uffff0-9]-*)*[a-z\\u00a1-\\uffff0-9]+)*";
  var tld = "(?:\\.(?:[a-z\\u00a1-\\uffff]{2,}))";
  var port = "(?::\\d{2,5})?";
  var path = '(?:[/?#][^\\s"]*)?';
  var regex = "(?:" + protocol + "|www\\.)" + auth + "(?:localhost|" + ipv4 + "|" + ipv6 + "|" + host + domain + tld + ")" + port + path;
  urlReg = new RegExp("(?:^" + regex + "$)", "i");
  return urlReg;
};
var pattern$2 = {
  // http://emailregex.com/
  email: /^(([^<>()\[\]\\.,;:\s@"]+(\.[^<>()\[\]\\.,;:\s@"]+)*)|(".+"))@((\[[0-9]{1,3}\.[0-9]{1,3}\.[0-9]{1,3}\.[0-9]{1,3}])|(([a-zA-Z\-0-9\u00A0-\uD7FF\uF900-\uFDCF\uFDF0-\uFFEF]+\.)+[a-zA-Z\u00A0-\uD7FF\uF900-\uFDCF\uFDF0-\uFFEF]{2,}))$/,
  // url: new RegExp(
  //   '^(?!mailto:)(?:(?:http|https|ftp)://|//)(?:\\S+(?::\\S*)?@)?(?:(?:(?:[1-9]\\d?|1\\d\\d|2[01]\\d|22[0-3])(?:\\.(?:1?\\d{1,2}|2[0-4]\\d|25[0-5])){2}(?:\\.(?:[0-9]\\d?|1\\d\\d|2[0-4]\\d|25[0-4]))|(?:(?:[a-z\\u00a1-\\uffff0-9]+-*)*[a-z\\u00a1-\\uffff0-9]+)(?:\\.(?:[a-z\\u00a1-\\uffff0-9]+-*)*[a-z\\u00a1-\\uffff0-9]+)*(?:\\.(?:[a-z\\u00a1-\\uffff]{2,})))|localhost)(?::\\d{2,5})?(?:(/|\\?|#)[^\\s]*)?$',
  //   'i',
  // ),
  hex: /^#?([a-f0-9]{6}|[a-f0-9]{3})$/i
};
var types = {
  integer: function integer(value) {
    return types.number(value) && parseInt(value, 10) === value;
  },
  "float": function float(value) {
    return types.number(value) && !types.integer(value);
  },
  array: function array(value) {
    return Array.isArray(value);
  },
  regexp: function regexp(value) {
    if (value instanceof RegExp) {
      return true;
    }
    try {
      return !!new RegExp(value);
    } catch (e) {
      return false;
    }
  },
  date: function date(value) {
    return typeof value.getTime === "function" && typeof value.getMonth === "function" && typeof value.getYear === "function" && !isNaN(value.getTime());
  },
  number: function number(value) {
    if (isNaN(value)) {
      return false;
    }
    return typeof value === "number";
  },
  object: function object(value) {
    return typeof value === "object" && !types.array(value);
  },
  method: function method(value) {
    return typeof value === "function";
  },
  email: function email(value) {
    return typeof value === "string" && value.length <= 320 && !!value.match(pattern$2.email);
  },
  url: function url(value) {
    return typeof value === "string" && value.length <= 2048 && !!value.match(getUrlRegex());
  },
  hex: function hex(value) {
    return typeof value === "string" && !!value.match(pattern$2.hex);
  }
};
var type$1 = function type(rule, value, source, errors, options) {
  if (rule.required && value === void 0) {
    required$1(rule, value, source, errors, options);
    return;
  }
  var custom = ["integer", "float", "array", "regexp", "object", "method", "email", "number", "date", "url", "hex"];
  var ruleType = rule.type;
  if (custom.indexOf(ruleType) > -1) {
    if (!types[ruleType](value)) {
      errors.push(format(options.messages.types[ruleType], rule.fullField, rule.type));
    }
  } else if (ruleType && typeof value !== rule.type) {
    errors.push(format(options.messages.types[ruleType], rule.fullField, rule.type));
  }
};
var range = function range2(rule, value, source, errors, options) {
  var len = typeof rule.len === "number";
  var min = typeof rule.min === "number";
  var max = typeof rule.max === "number";
  var spRegexp = /[\uD800-\uDBFF][\uDC00-\uDFFF]/g;
  var val = value;
  var key = null;
  var num = typeof value === "number";
  var str = typeof value === "string";
  var arr = Array.isArray(value);
  if (num) {
    key = "number";
  } else if (str) {
    key = "string";
  } else if (arr) {
    key = "array";
  }
  if (!key) {
    return false;
  }
  if (arr) {
    val = value.length;
  }
  if (str) {
    val = value.replace(spRegexp, "_").length;
  }
  if (len) {
    if (val !== rule.len) {
      errors.push(format(options.messages[key].len, rule.fullField, rule.len));
    }
  } else if (min && !max && val < rule.min) {
    errors.push(format(options.messages[key].min, rule.fullField, rule.min));
  } else if (max && !min && val > rule.max) {
    errors.push(format(options.messages[key].max, rule.fullField, rule.max));
  } else if (min && max && (val < rule.min || val > rule.max)) {
    errors.push(format(options.messages[key].range, rule.fullField, rule.min, rule.max));
  }
};
var ENUM$1 = "enum";
var enumerable$1 = function enumerable(rule, value, source, errors, options) {
  rule[ENUM$1] = Array.isArray(rule[ENUM$1]) ? rule[ENUM$1] : [];
  if (rule[ENUM$1].indexOf(value) === -1) {
    errors.push(format(options.messages[ENUM$1], rule.fullField, rule[ENUM$1].join(", ")));
  }
};
var pattern$1 = function pattern(rule, value, source, errors, options) {
  if (rule.pattern) {
    if (rule.pattern instanceof RegExp) {
      rule.pattern.lastIndex = 0;
      if (!rule.pattern.test(value)) {
        errors.push(format(options.messages.pattern.mismatch, rule.fullField, value, rule.pattern));
      }
    } else if (typeof rule.pattern === "string") {
      var _pattern = new RegExp(rule.pattern);
      if (!_pattern.test(value)) {
        errors.push(format(options.messages.pattern.mismatch, rule.fullField, value, rule.pattern));
      }
    }
  }
};
var rules = {
  required: required$1,
  whitespace,
  type: type$1,
  range,
  "enum": enumerable$1,
  pattern: pattern$1
};
var string = function string2(rule, value, callback, source, options) {
  var errors = [];
  var validate = rule.required || !rule.required && source.hasOwnProperty(rule.field);
  if (validate) {
    if (isEmptyValue(value, "string") && !rule.required) {
      return callback();
    }
    rules.required(rule, value, source, errors, options, "string");
    if (!isEmptyValue(value, "string")) {
      rules.type(rule, value, source, errors, options);
      rules.range(rule, value, source, errors, options);
      rules.pattern(rule, value, source, errors, options);
      if (rule.whitespace === true) {
        rules.whitespace(rule, value, source, errors, options);
      }
    }
  }
  callback(errors);
};
var method2 = function method3(rule, value, callback, source, options) {
  var errors = [];
  var validate = rule.required || !rule.required && source.hasOwnProperty(rule.field);
  if (validate) {
    if (isEmptyValue(value) && !rule.required) {
      return callback();
    }
    rules.required(rule, value, source, errors, options);
    if (value !== void 0) {
      rules.type(rule, value, source, errors, options);
    }
  }
  callback(errors);
};
var number2 = function number3(rule, value, callback, source, options) {
  var errors = [];
  var validate = rule.required || !rule.required && source.hasOwnProperty(rule.field);
  if (validate) {
    if (value === "") {
      value = void 0;
    }
    if (isEmptyValue(value) && !rule.required) {
      return callback();
    }
    rules.required(rule, value, source, errors, options);
    if (value !== void 0) {
      rules.type(rule, value, source, errors, options);
      rules.range(rule, value, source, errors, options);
    }
  }
  callback(errors);
};
var _boolean = function _boolean2(rule, value, callback, source, options) {
  var errors = [];
  var validate = rule.required || !rule.required && source.hasOwnProperty(rule.field);
  if (validate) {
    if (isEmptyValue(value) && !rule.required) {
      return callback();
    }
    rules.required(rule, value, source, errors, options);
    if (value !== void 0) {
      rules.type(rule, value, source, errors, options);
    }
  }
  callback(errors);
};
var regexp2 = function regexp3(rule, value, callback, source, options) {
  var errors = [];
  var validate = rule.required || !rule.required && source.hasOwnProperty(rule.field);
  if (validate) {
    if (isEmptyValue(value) && !rule.required) {
      return callback();
    }
    rules.required(rule, value, source, errors, options);
    if (!isEmptyValue(value)) {
      rules.type(rule, value, source, errors, options);
    }
  }
  callback(errors);
};
var integer2 = function integer3(rule, value, callback, source, options) {
  var errors = [];
  var validate = rule.required || !rule.required && source.hasOwnProperty(rule.field);
  if (validate) {
    if (isEmptyValue(value) && !rule.required) {
      return callback();
    }
    rules.required(rule, value, source, errors, options);
    if (value !== void 0) {
      rules.type(rule, value, source, errors, options);
      rules.range(rule, value, source, errors, options);
    }
  }
  callback(errors);
};
var floatFn = function floatFn2(rule, value, callback, source, options) {
  var errors = [];
  var validate = rule.required || !rule.required && source.hasOwnProperty(rule.field);
  if (validate) {
    if (isEmptyValue(value) && !rule.required) {
      return callback();
    }
    rules.required(rule, value, source, errors, options);
    if (value !== void 0) {
      rules.type(rule, value, source, errors, options);
      rules.range(rule, value, source, errors, options);
    }
  }
  callback(errors);
};
var array2 = function array3(rule, value, callback, source, options) {
  var errors = [];
  var validate = rule.required || !rule.required && source.hasOwnProperty(rule.field);
  if (validate) {
    if ((value === void 0 || value === null) && !rule.required) {
      return callback();
    }
    rules.required(rule, value, source, errors, options, "array");
    if (value !== void 0 && value !== null) {
      rules.type(rule, value, source, errors, options);
      rules.range(rule, value, source, errors, options);
    }
  }
  callback(errors);
};
var object2 = function object3(rule, value, callback, source, options) {
  var errors = [];
  var validate = rule.required || !rule.required && source.hasOwnProperty(rule.field);
  if (validate) {
    if (isEmptyValue(value) && !rule.required) {
      return callback();
    }
    rules.required(rule, value, source, errors, options);
    if (value !== void 0) {
      rules.type(rule, value, source, errors, options);
    }
  }
  callback(errors);
};
var ENUM = "enum";
var enumerable2 = function enumerable3(rule, value, callback, source, options) {
  var errors = [];
  var validate = rule.required || !rule.required && source.hasOwnProperty(rule.field);
  if (validate) {
    if (isEmptyValue(value) && !rule.required) {
      return callback();
    }
    rules.required(rule, value, source, errors, options);
    if (value !== void 0) {
      rules[ENUM](rule, value, source, errors, options);
    }
  }
  callback(errors);
};
var pattern2 = function pattern3(rule, value, callback, source, options) {
  var errors = [];
  var validate = rule.required || !rule.required && source.hasOwnProperty(rule.field);
  if (validate) {
    if (isEmptyValue(value, "string") && !rule.required) {
      return callback();
    }
    rules.required(rule, value, source, errors, options);
    if (!isEmptyValue(value, "string")) {
      rules.pattern(rule, value, source, errors, options);
    }
  }
  callback(errors);
};
var date2 = function date3(rule, value, callback, source, options) {
  var errors = [];
  var validate = rule.required || !rule.required && source.hasOwnProperty(rule.field);
  if (validate) {
    if (isEmptyValue(value, "date") && !rule.required) {
      return callback();
    }
    rules.required(rule, value, source, errors, options);
    if (!isEmptyValue(value, "date")) {
      var dateObject;
      if (value instanceof Date) {
        dateObject = value;
      } else {
        dateObject = new Date(value);
      }
      rules.type(rule, dateObject, source, errors, options);
      if (dateObject) {
        rules.range(rule, dateObject.getTime(), source, errors, options);
      }
    }
  }
  callback(errors);
};
var required2 = function required3(rule, value, callback, source, options) {
  var errors = [];
  var type4 = Array.isArray(value) ? "array" : typeof value;
  rules.required(rule, value, source, errors, options, type4);
  callback(errors);
};
var type2 = function type3(rule, value, callback, source, options) {
  var ruleType = rule.type;
  var errors = [];
  var validate = rule.required || !rule.required && source.hasOwnProperty(rule.field);
  if (validate) {
    if (isEmptyValue(value, ruleType) && !rule.required) {
      return callback();
    }
    rules.required(rule, value, source, errors, options, ruleType);
    if (!isEmptyValue(value, ruleType)) {
      rules.type(rule, value, source, errors, options);
    }
  }
  callback(errors);
};
var any = function any2(rule, value, callback, source, options) {
  var errors = [];
  var validate = rule.required || !rule.required && source.hasOwnProperty(rule.field);
  if (validate) {
    if (isEmptyValue(value) && !rule.required) {
      return callback();
    }
    rules.required(rule, value, source, errors, options);
  }
  callback(errors);
};
var validators = {
  string,
  method: method2,
  number: number2,
  "boolean": _boolean,
  regexp: regexp2,
  integer: integer2,
  "float": floatFn,
  array: array2,
  object: object2,
  "enum": enumerable2,
  pattern: pattern2,
  date: date2,
  url: type2,
  hex: type2,
  email: type2,
  required: required2,
  any
};
function newMessages() {
  return {
    "default": "Validation error on field %s",
    required: "%s is required",
    "enum": "%s must be one of %s",
    whitespace: "%s cannot be empty",
    date: {
      format: "%s date %s is invalid for format %s",
      parse: "%s date could not be parsed, %s is invalid ",
      invalid: "%s date %s is invalid"
    },
    types: {
      string: "%s is not a %s",
      method: "%s is not a %s (function)",
      array: "%s is not an %s",
      object: "%s is not an %s",
      number: "%s is not a %s",
      date: "%s is not a %s",
      "boolean": "%s is not a %s",
      integer: "%s is not an %s",
      "float": "%s is not a %s",
      regexp: "%s is not a valid %s",
      email: "%s is not a valid %s",
      url: "%s is not a valid %s",
      hex: "%s is not a valid %s"
    },
    string: {
      len: "%s must be exactly %s characters",
      min: "%s must be at least %s characters",
      max: "%s cannot be longer than %s characters",
      range: "%s must be between %s and %s characters"
    },
    number: {
      len: "%s must equal %s",
      min: "%s cannot be less than %s",
      max: "%s cannot be greater than %s",
      range: "%s must be between %s and %s"
    },
    array: {
      len: "%s must be exactly %s in length",
      min: "%s cannot be less than %s in length",
      max: "%s cannot be greater than %s in length",
      range: "%s must be between %s and %s in length"
    },
    pattern: {
      mismatch: "%s value %s does not match pattern %s"
    },
    clone: function clone() {
      var cloned = JSON.parse(JSON.stringify(this));
      cloned.clone = this.clone;
      return cloned;
    }
  };
}
var messages = newMessages();
var Schema = /* @__PURE__ */ function() {
  function Schema2(descriptor) {
    this.rules = null;
    this._messages = messages;
    this.define(descriptor);
  }
  var _proto = Schema2.prototype;
  _proto.define = function define(rules2) {
    var _this = this;
    if (!rules2) {
      throw new Error("Cannot configure a schema with no rules");
    }
    if (typeof rules2 !== "object" || Array.isArray(rules2)) {
      throw new Error("Rules must be an object");
    }
    this.rules = {};
    Object.keys(rules2).forEach(function(name) {
      var item = rules2[name];
      _this.rules[name] = Array.isArray(item) ? item : [item];
    });
  };
  _proto.messages = function messages2(_messages) {
    if (_messages) {
      this._messages = deepMerge(newMessages(), _messages);
    }
    return this._messages;
  };
  _proto.validate = function validate(source_, o, oc) {
    var _this2 = this;
    if (o === void 0) {
      o = {};
    }
    if (oc === void 0) {
      oc = function oc2() {
      };
    }
    var source = source_;
    var options = o;
    var callback = oc;
    if (typeof options === "function") {
      callback = options;
      options = {};
    }
    if (!this.rules || Object.keys(this.rules).length === 0) {
      if (callback) {
        callback(null, source);
      }
      return Promise.resolve(source);
    }
    function complete(results) {
      var errors = [];
      var fields = {};
      function add(e) {
        if (Array.isArray(e)) {
          var _errors;
          errors = (_errors = errors).concat.apply(_errors, e);
        } else {
          errors.push(e);
        }
      }
      for (var i = 0; i < results.length; i++) {
        add(results[i]);
      }
      if (!errors.length) {
        callback(null, source);
      } else {
        fields = convertFieldsError(errors);
        callback(errors, fields);
      }
    }
    if (options.messages) {
      var messages$1 = this.messages();
      if (messages$1 === messages) {
        messages$1 = newMessages();
      }
      deepMerge(messages$1, options.messages);
      options.messages = messages$1;
    } else {
      options.messages = this.messages();
    }
    var series = {};
    var keys = options.keys || Object.keys(this.rules);
    keys.forEach(function(z) {
      var arr = _this2.rules[z];
      var value = source[z];
      arr.forEach(function(r) {
        var rule = r;
        if (typeof rule.transform === "function") {
          if (source === source_) {
            source = _extends({}, source);
          }
          value = source[z] = rule.transform(value);
        }
        if (typeof rule === "function") {
          rule = {
            validator: rule
          };
        } else {
          rule = _extends({}, rule);
        }
        rule.validator = _this2.getValidationMethod(rule);
        if (!rule.validator) {
          return;
        }
        rule.field = z;
        rule.fullField = rule.fullField || z;
        rule.type = _this2.getType(rule);
        series[z] = series[z] || [];
        series[z].push({
          rule,
          value,
          source,
          field: z
        });
      });
    });
    var errorFields = {};
    return asyncMap(series, options, function(data, doIt) {
      var rule = data.rule;
      var deep = (rule.type === "object" || rule.type === "array") && (typeof rule.fields === "object" || typeof rule.defaultField === "object");
      deep = deep && (rule.required || !rule.required && data.value);
      rule.field = data.field;
      function addFullField(key, schema) {
        return _extends({}, schema, {
          fullField: rule.fullField + "." + key,
          fullFields: rule.fullFields ? [].concat(rule.fullFields, [key]) : [key]
        });
      }
      function cb(e) {
        if (e === void 0) {
          e = [];
        }
        var errorList = Array.isArray(e) ? e : [e];
        if (!options.suppressWarning && errorList.length) {
          Schema2.warning("async-validator:", errorList);
        }
        if (errorList.length && rule.message !== void 0) {
          errorList = [].concat(rule.message);
        }
        var filledErrors = errorList.map(complementError(rule, source));
        if (options.first && filledErrors.length) {
          errorFields[rule.field] = 1;
          return doIt(filledErrors);
        }
        if (!deep) {
          doIt(filledErrors);
        } else {
          if (rule.required && !data.value) {
            if (rule.message !== void 0) {
              filledErrors = [].concat(rule.message).map(complementError(rule, source));
            } else if (options.error) {
              filledErrors = [options.error(rule, format(options.messages.required, rule.field))];
            }
            return doIt(filledErrors);
          }
          var fieldsSchema = {};
          if (rule.defaultField) {
            Object.keys(data.value).map(function(key) {
              fieldsSchema[key] = rule.defaultField;
            });
          }
          fieldsSchema = _extends({}, fieldsSchema, data.rule.fields);
          var paredFieldsSchema = {};
          Object.keys(fieldsSchema).forEach(function(field) {
            var fieldSchema = fieldsSchema[field];
            var fieldSchemaList = Array.isArray(fieldSchema) ? fieldSchema : [fieldSchema];
            paredFieldsSchema[field] = fieldSchemaList.map(addFullField.bind(null, field));
          });
          var schema = new Schema2(paredFieldsSchema);
          schema.messages(options.messages);
          if (data.rule.options) {
            data.rule.options.messages = options.messages;
            data.rule.options.error = options.error;
          }
          schema.validate(data.value, data.rule.options || options, function(errs) {
            var finalErrors = [];
            if (filledErrors && filledErrors.length) {
              finalErrors.push.apply(finalErrors, filledErrors);
            }
            if (errs && errs.length) {
              finalErrors.push.apply(finalErrors, errs);
            }
            doIt(finalErrors.length ? finalErrors : null);
          });
        }
      }
      var res;
      if (rule.asyncValidator) {
        res = rule.asyncValidator(rule, data.value, cb, data.source, options);
      } else if (rule.validator) {
        try {
          res = rule.validator(rule, data.value, cb, data.source, options);
        } catch (error) {
          console.error == null ? void 0 : console.error(error);
          if (!options.suppressValidatorError) {
            setTimeout(function() {
              throw error;
            }, 0);
          }
          cb(error.message);
        }
        if (res === true) {
          cb();
        } else if (res === false) {
          cb(typeof rule.message === "function" ? rule.message(rule.fullField || rule.field) : rule.message || (rule.fullField || rule.field) + " fails");
        } else if (res instanceof Array) {
          cb(res);
        } else if (res instanceof Error) {
          cb(res.message);
        }
      }
      if (res && res.then) {
        res.then(function() {
          return cb();
        }, function(e) {
          return cb(e);
        });
      }
    }, function(results) {
      complete(results);
    }, source);
  };
  _proto.getType = function getType(rule) {
    if (rule.type === void 0 && rule.pattern instanceof RegExp) {
      rule.type = "pattern";
    }
    if (typeof rule.validator !== "function" && rule.type && !validators.hasOwnProperty(rule.type)) {
      throw new Error(format("Unknown rule type %s", rule.type));
    }
    return rule.type || "string";
  };
  _proto.getValidationMethod = function getValidationMethod(rule) {
    if (typeof rule.validator === "function") {
      return rule.validator;
    }
    var keys = Object.keys(rule);
    var messageIndex = keys.indexOf("message");
    if (messageIndex !== -1) {
      keys.splice(messageIndex, 1);
    }
    if (keys.length === 1 && keys[0] === "required") {
      return validators.required;
    }
    return validators[this.getType(rule)] || void 0;
  };
  return Schema2;
}();
Schema.register = function register(type4, validator) {
  if (typeof validator !== "function") {
    throw new Error("Cannot register a validator by type, validator is not a function");
  }
  validators[type4] = validator;
};
Schema.warning = warning;
Schema.messages = messages;
Schema.validators = validators;
function formItemSize(props) {
  const NForm2 = inject(formInjectionKey, null);
  return {
    mergedSize: computed(() => {
      if (props.size !== void 0)
        return props.size;
      if ((NForm2 === null || NForm2 === void 0 ? void 0 : NForm2.props.size) !== void 0)
        return NForm2.props.size;
      return "medium";
    })
  };
}
function formItemMisc(props) {
  const NForm2 = inject(formInjectionKey, null);
  const mergedLabelPlacementRef = computed(() => {
    const { labelPlacement } = props;
    if (labelPlacement !== void 0)
      return labelPlacement;
    if (NForm2 === null || NForm2 === void 0 ? void 0 : NForm2.props.labelPlacement)
      return NForm2.props.labelPlacement;
    return "top";
  });
  const isAutoLabelWidthRef = computed(() => {
    return mergedLabelPlacementRef.value === "left" && (props.labelWidth === "auto" || (NForm2 === null || NForm2 === void 0 ? void 0 : NForm2.props.labelWidth) === "auto");
  });
  const mergedLabelWidthRef = computed(() => {
    if (mergedLabelPlacementRef.value === "top")
      return;
    const { labelWidth } = props;
    if (labelWidth !== void 0 && labelWidth !== "auto") {
      return formatLength(labelWidth);
    }
    if (isAutoLabelWidthRef.value) {
      const autoComputedWidth = NForm2 === null || NForm2 === void 0 ? void 0 : NForm2.maxChildLabelWidthRef.value;
      if (autoComputedWidth !== void 0) {
        return formatLength(autoComputedWidth);
      } else {
        return void 0;
      }
    }
    if ((NForm2 === null || NForm2 === void 0 ? void 0 : NForm2.props.labelWidth) !== void 0) {
      return formatLength(NForm2.props.labelWidth);
    }
    return void 0;
  });
  const mergedLabelAlignRef = computed(() => {
    const { labelAlign } = props;
    if (labelAlign)
      return labelAlign;
    if (NForm2 === null || NForm2 === void 0 ? void 0 : NForm2.props.labelAlign)
      return NForm2.props.labelAlign;
    return void 0;
  });
  const mergedLabelStyleRef = computed(() => {
    var _a;
    return [
      (_a = props.labelProps) === null || _a === void 0 ? void 0 : _a.style,
      props.labelStyle,
      {
        width: mergedLabelWidthRef.value
      }
    ];
  });
  const mergedShowRequireMarkRef = computed(() => {
    const { showRequireMark } = props;
    if (showRequireMark !== void 0)
      return showRequireMark;
    return NForm2 === null || NForm2 === void 0 ? void 0 : NForm2.props.showRequireMark;
  });
  const mergedRequireMarkPlacementRef = computed(() => {
    const { requireMarkPlacement } = props;
    if (requireMarkPlacement !== void 0)
      return requireMarkPlacement;
    return (NForm2 === null || NForm2 === void 0 ? void 0 : NForm2.props.requireMarkPlacement) || "right";
  });
  const validationErroredRef = ref(false);
  const mergedValidationStatusRef = computed(() => {
    const { validationStatus } = props;
    if (validationStatus !== void 0)
      return validationStatus;
    if (validationErroredRef.value)
      return "error";
    return void 0;
  });
  const mergedShowFeedbackRef = computed(() => {
    const { showFeedback } = props;
    if (showFeedback !== void 0)
      return showFeedback;
    if ((NForm2 === null || NForm2 === void 0 ? void 0 : NForm2.props.showFeedback) !== void 0)
      return NForm2.props.showFeedback;
    return true;
  });
  const mergedShowLabelRef = computed(() => {
    const { showLabel } = props;
    if (showLabel !== void 0)
      return showLabel;
    if ((NForm2 === null || NForm2 === void 0 ? void 0 : NForm2.props.showLabel) !== void 0)
      return NForm2.props.showLabel;
    return true;
  });
  return {
    validationErrored: validationErroredRef,
    mergedLabelStyle: mergedLabelStyleRef,
    mergedLabelPlacement: mergedLabelPlacementRef,
    mergedLabelAlign: mergedLabelAlignRef,
    mergedShowRequireMark: mergedShowRequireMarkRef,
    mergedRequireMarkPlacement: mergedRequireMarkPlacementRef,
    mergedValidationStatus: mergedValidationStatusRef,
    mergedShowFeedback: mergedShowFeedbackRef,
    mergedShowLabel: mergedShowLabelRef,
    isAutoLabelWidth: isAutoLabelWidthRef
  };
}
function formItemRule(props) {
  const NForm2 = inject(formInjectionKey, null);
  const compatibleRulePathRef = computed(() => {
    const { rulePath } = props;
    if (rulePath !== void 0)
      return rulePath;
    const { path } = props;
    if (path !== void 0)
      return path;
    return void 0;
  });
  const mergedRulesRef = computed(() => {
    const rules2 = [];
    const { rule } = props;
    if (rule !== void 0) {
      if (Array.isArray(rule))
        rules2.push(...rule);
      else
        rules2.push(rule);
    }
    if (NForm2) {
      const { rules: formRules } = NForm2.props;
      const { value: rulePath } = compatibleRulePathRef;
      if (formRules !== void 0 && rulePath !== void 0) {
        const formRule = get(formRules, rulePath);
        if (formRule !== void 0) {
          if (Array.isArray(formRule)) {
            rules2.push(...formRule);
          } else {
            rules2.push(formRule);
          }
        }
      }
    }
    return rules2;
  });
  const hasRequiredRuleRef = computed(() => {
    return mergedRulesRef.value.some((rule) => rule.required);
  });
  const mergedRequiredRef = computed(() => {
    return hasRequiredRuleRef.value || props.required;
  });
  return {
    mergedRules: mergedRulesRef,
    mergedRequired: mergedRequiredRef
  };
}
const {
  cubicBezierEaseInOut
} = commonVariables;
function fadeDownTransition({
  name = "fade-down",
  fromOffset = "-4px",
  enterDuration = ".3s",
  leaveDuration = ".3s",
  enterCubicBezier = cubicBezierEaseInOut,
  leaveCubicBezier = cubicBezierEaseInOut
} = {}) {
  return [c(`&.${name}-transition-enter-from, &.${name}-transition-leave-to`, {
    opacity: 0,
    transform: `translateY(${fromOffset})`
  }), c(`&.${name}-transition-enter-to, &.${name}-transition-leave-from`, {
    opacity: 1,
    transform: "translateY(0)"
  }), c(`&.${name}-transition-leave-active`, {
    transition: `opacity ${leaveDuration} ${leaveCubicBezier}, transform ${leaveDuration} ${leaveCubicBezier}`
  }), c(`&.${name}-transition-enter-active`, {
    transition: `opacity ${enterDuration} ${enterCubicBezier}, transform ${enterDuration} ${enterCubicBezier}`
  })];
}
const style = cB("form-item", `
 display: grid;
 line-height: var(--n-line-height);
`, [cB("form-item-label", `
 grid-area: label;
 align-items: center;
 line-height: 1.25;
 text-align: var(--n-label-text-align);
 font-size: var(--n-label-font-size);
 min-height: var(--n-label-height);
 padding: var(--n-label-padding);
 color: var(--n-label-text-color);
 transition: color .3s var(--n-bezier);
 box-sizing: border-box;
 font-weight: var(--n-label-font-weight);
 `, [cE("asterisk", `
 white-space: nowrap;
 user-select: none;
 -webkit-user-select: none;
 color: var(--n-asterisk-color);
 transition: color .3s var(--n-bezier);
 `), cE("asterisk-placeholder", `
 grid-area: mark;
 user-select: none;
 -webkit-user-select: none;
 visibility: hidden; 
 `)]), cB("form-item-blank", `
 grid-area: blank;
 min-height: var(--n-blank-height);
 `), cM("auto-label-width", [cB("form-item-label", "white-space: nowrap;")]), cM("left-labelled", `
 grid-template-areas:
 "label blank"
 "label feedback";
 grid-template-columns: auto minmax(0, 1fr);
 grid-template-rows: auto 1fr;
 align-items: start;
 `, [cB("form-item-label", `
 display: grid;
 grid-template-columns: 1fr auto;
 min-height: var(--n-blank-height);
 height: auto;
 box-sizing: border-box;
 flex-shrink: 0;
 flex-grow: 0;
 `, [cM("reverse-columns-space", `
 grid-template-columns: auto 1fr;
 `), cM("left-mark", `
 grid-template-areas:
 "mark text"
 ". text";
 `), cM("right-mark", `
 grid-template-areas: 
 "text mark"
 "text .";
 `), cM("right-hanging-mark", `
 grid-template-areas: 
 "text mark"
 "text .";
 `), cE("text", `
 grid-area: text; 
 `), cE("asterisk", `
 grid-area: mark; 
 align-self: end;
 `)])]), cM("top-labelled", `
 grid-template-areas:
 "label"
 "blank"
 "feedback";
 grid-template-rows: minmax(var(--n-label-height), auto) 1fr;
 grid-template-columns: minmax(0, 100%);
 `, [cM("no-label", `
 grid-template-areas:
 "blank"
 "feedback";
 grid-template-rows: 1fr;
 `), cB("form-item-label", `
 display: flex;
 align-items: flex-start;
 justify-content: var(--n-label-text-align);
 `)]), cB("form-item-blank", `
 box-sizing: border-box;
 display: flex;
 align-items: center;
 position: relative;
 `), cB("form-item-feedback-wrapper", `
 grid-area: feedback;
 box-sizing: border-box;
 min-height: var(--n-feedback-height);
 font-size: var(--n-feedback-font-size);
 line-height: 1.25;
 transform-origin: top left;
 `, [c("&:not(:empty)", `
 padding: var(--n-feedback-padding);
 `), cB("form-item-feedback", {
  transition: "color .3s var(--n-bezier)",
  color: "var(--n-feedback-text-color)"
}, [cM("warning", {
  color: "var(--n-feedback-text-color-warning)"
}), cM("error", {
  color: "var(--n-feedback-text-color-error)"
}), fadeDownTransition({
  fromOffset: "-3px",
  enterDuration: ".3s",
  leaveDuration: ".2s"
})])])]);
var __awaiter = globalThis && globalThis.__awaiter || function(thisArg, _arguments, P, generator) {
  function adopt(value) {
    return value instanceof P ? value : new P(function(resolve) {
      resolve(value);
    });
  }
  return new (P || (P = Promise))(function(resolve, reject) {
    function fulfilled(value) {
      try {
        step(generator.next(value));
      } catch (e) {
        reject(e);
      }
    }
    function rejected(value) {
      try {
        step(generator["throw"](value));
      } catch (e) {
        reject(e);
      }
    }
    function step(result) {
      result.done ? resolve(result.value) : adopt(result.value).then(fulfilled, rejected);
    }
    step((generator = generator.apply(thisArg, _arguments || [])).next());
  });
};
const formItemProps = Object.assign(Object.assign({}, useTheme.props), { label: String, labelWidth: [Number, String], labelStyle: [String, Object], labelAlign: String, labelPlacement: String, path: String, first: Boolean, rulePath: String, required: Boolean, showRequireMark: {
  type: Boolean,
  default: void 0
}, requireMarkPlacement: String, showFeedback: {
  type: Boolean,
  default: void 0
}, rule: [Object, Array], size: String, ignorePathChange: Boolean, validationStatus: String, feedback: String, showLabel: {
  type: Boolean,
  default: void 0
}, labelProps: Object });
function wrapValidator(validator, async) {
  return (...args) => {
    try {
      const validateResult = validator(...args);
      if (!async && (typeof validateResult === "boolean" || validateResult instanceof Error || Array.isArray(validateResult)) || // Error[]
      (validateResult === null || validateResult === void 0 ? void 0 : validateResult.then)) {
        return validateResult;
      } else if (validateResult === void 0) {
        return true;
      } else {
        warn("form-item/validate", `You return a ${typeof validateResult} typed value in the validator method, which is not recommended. Please use ` + (async ? "`Promise`" : "`boolean`, `Error` or `Promise`") + " typed value instead.");
        return true;
      }
    } catch (err) {
      warn("form-item/validate", "An error is catched in the validation, so the validation won't be done. Your callback in `validate` method of `n-form` or `n-form-item` won't be called in this validation.");
      console.error(err);
      return void 0;
    }
  };
}
const NFormItem = defineComponent({
  name: "FormItem",
  props: formItemProps,
  setup(props) {
    useInjectionInstanceCollection(formItemInstsInjectionKey, "formItems", toRef(props, "path"));
    const { mergedClsPrefixRef, inlineThemeDisabled } = useConfig(props);
    const NForm2 = inject(formInjectionKey, null);
    const formItemSizeRefs = formItemSize(props);
    const formItemMiscRefs = formItemMisc(props);
    const { validationErrored: validationErroredRef } = formItemMiscRefs;
    const { mergedRequired: mergedRequiredRef, mergedRules: mergedRulesRef } = formItemRule(props);
    const { mergedSize: mergedSizeRef } = formItemSizeRefs;
    const { mergedLabelPlacement: labelPlacementRef, mergedLabelAlign: labelTextAlignRef, mergedRequireMarkPlacement: mergedRequireMarkPlacementRef } = formItemMiscRefs;
    const renderExplainsRef = ref([]);
    const feedbackIdRef = ref(createId());
    const mergedDisabledRef = NForm2 ? toRef(NForm2.props, "disabled") : ref(false);
    const themeRef = useTheme("Form", "-form-item", style, formLight, props, mergedClsPrefixRef);
    watch(toRef(props, "path"), () => {
      if (props.ignorePathChange)
        return;
      restoreValidation();
    });
    function restoreValidation() {
      renderExplainsRef.value = [];
      validationErroredRef.value = false;
      if (props.feedback) {
        feedbackIdRef.value = createId();
      }
    }
    function handleContentBlur() {
      void internalValidate("blur");
    }
    function handleContentChange() {
      void internalValidate("change");
    }
    function handleContentFocus() {
      void internalValidate("focus");
    }
    function handleContentInput() {
      void internalValidate("input");
    }
    function validate(options, callback) {
      return __awaiter(this, void 0, void 0, function* () {
        let trigger;
        let validateCallback;
        let shouldRuleBeApplied;
        let asyncValidatorOptions;
        if (typeof options === "string") {
          trigger = options;
          validateCallback = callback;
        } else if (options !== null && typeof options === "object") {
          trigger = options.trigger;
          validateCallback = options.callback;
          shouldRuleBeApplied = options.shouldRuleBeApplied;
          asyncValidatorOptions = options.options;
        }
        yield new Promise((resolve, reject) => {
          void internalValidate(trigger, shouldRuleBeApplied, asyncValidatorOptions).then(({ valid, errors }) => {
            if (valid) {
              if (validateCallback) {
                validateCallback();
              }
              resolve();
            } else {
              if (validateCallback) {
                validateCallback(errors);
              }
              reject(errors);
            }
          });
        });
      });
    }
    const internalValidate = (trigger = null, shouldRuleBeApplied = () => true, options = {
      suppressWarning: true
    }) => __awaiter(this, void 0, void 0, function* () {
      const { path } = props;
      if (!options) {
        options = {};
      } else {
        if (!options.first)
          options.first = props.first;
      }
      const { value: rules2 } = mergedRulesRef;
      const value = NForm2 ? get(NForm2.props.model, path || "") : void 0;
      const messageRenderers = {};
      const originalMessageRendersMessage = {};
      const activeRules = (!trigger ? rules2 : rules2.filter((rule) => {
        if (Array.isArray(rule.trigger)) {
          return rule.trigger.includes(trigger);
        } else {
          return rule.trigger === trigger;
        }
      })).filter(shouldRuleBeApplied).map((rule, i) => {
        const shallowClonedRule = Object.assign({}, rule);
        if (shallowClonedRule.validator) {
          shallowClonedRule.validator = wrapValidator(shallowClonedRule.validator, false);
        }
        if (shallowClonedRule.asyncValidator) {
          shallowClonedRule.asyncValidator = wrapValidator(shallowClonedRule.asyncValidator, true);
        }
        if (shallowClonedRule.renderMessage) {
          const rendererKey = `__renderMessage__${i}`;
          originalMessageRendersMessage[rendererKey] = shallowClonedRule.message;
          shallowClonedRule.message = rendererKey;
          messageRenderers[rendererKey] = shallowClonedRule.renderMessage;
        }
        return shallowClonedRule;
      });
      if (!activeRules.length) {
        return {
          valid: true
        };
      }
      const mergedPath = path !== null && path !== void 0 ? path : "__n_no_path__";
      const validator = new Schema({ [mergedPath]: activeRules });
      const { validateMessages } = (NForm2 === null || NForm2 === void 0 ? void 0 : NForm2.props) || {};
      if (validateMessages) {
        validator.messages(validateMessages);
      }
      return yield new Promise((resolve) => {
        void validator.validate({ [mergedPath]: value }, options, (errors) => {
          if (errors === null || errors === void 0 ? void 0 : errors.length) {
            renderExplainsRef.value = errors.map((error) => {
              const transformedMessage = (error === null || error === void 0 ? void 0 : error.message) || "";
              return {
                key: transformedMessage,
                render: () => {
                  if (transformedMessage.startsWith("__renderMessage__")) {
                    return messageRenderers[transformedMessage]();
                  }
                  return transformedMessage;
                }
              };
            });
            errors.forEach((error) => {
              var _a;
              if ((_a = error.message) === null || _a === void 0 ? void 0 : _a.startsWith("__renderMessage__")) {
                error.message = originalMessageRendersMessage[error.message];
              }
            });
            validationErroredRef.value = true;
            resolve({
              valid: false,
              errors
            });
          } else {
            restoreValidation();
            resolve({
              valid: true
            });
          }
        });
      });
    });
    provide(formItemInjectionKey, {
      path: toRef(props, "path"),
      disabled: mergedDisabledRef,
      mergedSize: formItemSizeRefs.mergedSize,
      mergedValidationStatus: formItemMiscRefs.mergedValidationStatus,
      restoreValidation,
      handleContentBlur,
      handleContentChange,
      handleContentFocus,
      handleContentInput
    });
    const exposedRef = {
      validate,
      restoreValidation,
      internalValidate
    };
    const labelElementRef = ref(null);
    onMounted(() => {
      if (!formItemMiscRefs.isAutoLabelWidth.value)
        return;
      const labelElement = labelElementRef.value;
      if (labelElement !== null) {
        const memoizedWhitespace = labelElement.style.whiteSpace;
        labelElement.style.whiteSpace = "nowrap";
        labelElement.style.width = "";
        NForm2 === null || NForm2 === void 0 ? void 0 : NForm2.deriveMaxChildLabelWidth(Number(getComputedStyle(labelElement).width.slice(0, -2)));
        labelElement.style.whiteSpace = memoizedWhitespace;
      }
    });
    const cssVarsRef = computed(() => {
      var _a;
      const { value: size } = mergedSizeRef;
      const { value: labelPlacement } = labelPlacementRef;
      const direction = labelPlacement === "top" ? "vertical" : "horizontal";
      const { common: { cubicBezierEaseInOut: cubicBezierEaseInOut2 }, self: { labelTextColor, asteriskColor, lineHeight, feedbackTextColor, feedbackTextColorWarning, feedbackTextColorError, feedbackPadding, labelFontWeight, [createKey("labelHeight", size)]: labelHeight, [createKey("blankHeight", size)]: blankHeight, [createKey("feedbackFontSize", size)]: feedbackFontSize, [createKey("feedbackHeight", size)]: feedbackHeight, [createKey("labelPadding", direction)]: labelPadding, [createKey("labelTextAlign", direction)]: labelTextAlign, [createKey(createKey("labelFontSize", labelPlacement), size)]: labelFontSize } } = themeRef.value;
      let mergedLabelTextAlign = (_a = labelTextAlignRef.value) !== null && _a !== void 0 ? _a : labelTextAlign;
      if (labelPlacement === "top") {
        mergedLabelTextAlign = mergedLabelTextAlign === "right" ? "flex-end" : "flex-start";
      }
      const cssVars = {
        "--n-bezier": cubicBezierEaseInOut2,
        "--n-line-height": lineHeight,
        "--n-blank-height": blankHeight,
        "--n-label-font-size": labelFontSize,
        "--n-label-text-align": mergedLabelTextAlign,
        "--n-label-height": labelHeight,
        "--n-label-padding": labelPadding,
        "--n-label-font-weight": labelFontWeight,
        "--n-asterisk-color": asteriskColor,
        "--n-label-text-color": labelTextColor,
        "--n-feedback-padding": feedbackPadding,
        "--n-feedback-font-size": feedbackFontSize,
        "--n-feedback-height": feedbackHeight,
        "--n-feedback-text-color": feedbackTextColor,
        "--n-feedback-text-color-warning": feedbackTextColorWarning,
        "--n-feedback-text-color-error": feedbackTextColorError
      };
      return cssVars;
    });
    const themeClassHandle = inlineThemeDisabled ? useThemeClass("form-item", computed(() => {
      var _a;
      return `${mergedSizeRef.value[0]}${labelPlacementRef.value[0]}${((_a = labelTextAlignRef.value) === null || _a === void 0 ? void 0 : _a[0]) || ""}`;
    }), cssVarsRef, props) : void 0;
    const reverseColSpaceRef = computed(() => {
      return labelPlacementRef.value === "left" && mergedRequireMarkPlacementRef.value === "left" && labelTextAlignRef.value === "left";
    });
    return Object.assign(Object.assign(Object.assign(Object.assign({ labelElementRef, mergedClsPrefix: mergedClsPrefixRef, mergedRequired: mergedRequiredRef, feedbackId: feedbackIdRef, renderExplains: renderExplainsRef, reverseColSpace: reverseColSpaceRef }, formItemMiscRefs), formItemSizeRefs), exposedRef), { cssVars: inlineThemeDisabled ? void 0 : cssVarsRef, themeClass: themeClassHandle === null || themeClassHandle === void 0 ? void 0 : themeClassHandle.themeClass, onRender: themeClassHandle === null || themeClassHandle === void 0 ? void 0 : themeClassHandle.onRender });
  },
  render() {
    const { $slots, mergedClsPrefix, mergedShowLabel, mergedShowRequireMark, mergedRequireMarkPlacement, onRender } = this;
    const renderedShowRequireMark = mergedShowRequireMark !== void 0 ? mergedShowRequireMark : this.mergedRequired;
    onRender === null || onRender === void 0 ? void 0 : onRender();
    const renderLabel = () => {
      const labelText = this.$slots.label ? this.$slots.label() : this.label;
      if (!labelText)
        return null;
      const textNode = h("span", { class: `${mergedClsPrefix}-form-item-label__text` }, labelText);
      const markNode = renderedShowRequireMark ? h("span", { class: `${mergedClsPrefix}-form-item-label__asterisk` }, mergedRequireMarkPlacement !== "left" ? " *" : "* ") : mergedRequireMarkPlacement === "right-hanging" && h("span", { class: `${mergedClsPrefix}-form-item-label__asterisk-placeholder` }, " *");
      const { labelProps } = this;
      return h("label", Object.assign({}, labelProps, { class: [
        labelProps === null || labelProps === void 0 ? void 0 : labelProps.class,
        `${mergedClsPrefix}-form-item-label`,
        `${mergedClsPrefix}-form-item-label--${mergedRequireMarkPlacement}-mark`,
        this.reverseColSpace && `${mergedClsPrefix}-form-item-label--reverse-columns-space`
      ], style: this.mergedLabelStyle, ref: "labelElementRef" }), mergedRequireMarkPlacement === "left" ? [markNode, textNode] : [textNode, markNode]);
    };
    return h(
      "div",
      { class: [
        `${mergedClsPrefix}-form-item`,
        this.themeClass,
        `${mergedClsPrefix}-form-item--${this.mergedSize}-size`,
        `${mergedClsPrefix}-form-item--${this.mergedLabelPlacement}-labelled`,
        this.isAutoLabelWidth && `${mergedClsPrefix}-form-item--auto-label-width`,
        !mergedShowLabel && `${mergedClsPrefix}-form-item--no-label`
      ], style: this.cssVars },
      mergedShowLabel && renderLabel(),
      h("div", { class: [
        `${mergedClsPrefix}-form-item-blank`,
        this.mergedValidationStatus && `${mergedClsPrefix}-form-item-blank--${this.mergedValidationStatus}`
      ] }, $slots),
      this.mergedShowFeedback ? h(
        "div",
        { key: this.feedbackId, class: `${mergedClsPrefix}-form-item-feedback-wrapper` },
        h(Transition, { name: "fade-down-transition", mode: "out-in" }, {
          default: () => {
            const { mergedValidationStatus } = this;
            return resolveWrappedSlot($slots.feedback, (children) => {
              var _a;
              const { feedback } = this;
              const feedbackNodes = children || feedback ? h("div", { key: "__feedback__", class: `${mergedClsPrefix}-form-item-feedback__line` }, children || feedback) : this.renderExplains.length ? (_a = this.renderExplains) === null || _a === void 0 ? void 0 : _a.map(({ key, render }) => h("div", { key, class: `${mergedClsPrefix}-form-item-feedback__line` }, render())) : null;
              return feedbackNodes ? mergedValidationStatus === "warning" ? h("div", { key: "controlled-warning", class: `${mergedClsPrefix}-form-item-feedback ${mergedClsPrefix}-form-item-feedback--warning` }, feedbackNodes) : mergedValidationStatus === "error" ? h("div", { key: "controlled-error", class: `${mergedClsPrefix}-form-item-feedback ${mergedClsPrefix}-form-item-feedback--error` }, feedbackNodes) : mergedValidationStatus === "success" ? h("div", { key: "controlled-success", class: `${mergedClsPrefix}-form-item-feedback ${mergedClsPrefix}-form-item-feedback--success` }, feedbackNodes) : h("div", { key: "controlled-default", class: `${mergedClsPrefix}-form-item-feedback` }, feedbackNodes) : null;
            });
          }
        })
      ) : null
    );
  }
});
const _hoisted_1$3 = { style: { "width": "100%" } };
const _sfc_main$g = /* @__PURE__ */ defineComponent({
  __name: "AutoloadSettings",
  setup(__props) {
    const settings = useSettings();
    const global = useState();
    const textualInversions = computed(() => {
      return global.state.models.filter((model) => {
        return model.backend === "Textual Inversion";
      });
    });
    const textualInversionOptions = computed(() => {
      return textualInversions.value.map((model) => {
        return {
          value: model.path,
          label: model.name
        };
      });
    });
    const availableModels = computed(() => {
      return global.state.models.filter((model) => {
        return model.backend === "AITemplate" || model.backend === "PyTorch" || model.backend === "ONNX";
      });
    });
    const availableVaes = computed(() => {
      return global.state.models.filter((model) => {
        return model.backend === "VAE";
      });
    });
    const autoloadModelOptions = computed(() => {
      return availableModels.value.map((model) => {
        return {
          value: model.path,
          label: model.name
        };
      });
    });
    const autoloadVaeOptions = computed(() => {
      const arr = availableVaes.value.map((model) => {
        return {
          value: model.path,
          label: model.name
        };
      });
      arr.push({ value: "default", label: "Default" });
      return arr;
    });
    const autoloadVaeValue = (model) => {
      return computed({
        get: () => {
          return settings.defaultSettings.api.autoloaded_vae[model] ?? "default";
        },
        set: (value) => {
          if (!value || value === "default") {
            delete settings.defaultSettings.api.autoloaded_vae[model];
          } else {
            console.log("Setting", model, "to", value);
            settings.defaultSettings.api.autoloaded_vae[model] = value;
          }
        }
      });
    };
    return (_ctx, _cache) => {
      return openBlock(), createBlock(unref(NForm), null, {
        default: withCtx(() => [
          createVNode(unref(NFormItem), {
            label: "Model",
            "label-placement": "left"
          }, {
            default: withCtx(() => [
              createVNode(unref(NSelect), {
                multiple: "",
                filterable: "",
                options: autoloadModelOptions.value,
                value: unref(settings).defaultSettings.api.autoloaded_models,
                "onUpdate:value": _cache[0] || (_cache[0] = ($event) => unref(settings).defaultSettings.api.autoloaded_models = $event)
              }, null, 8, ["options", "value"])
            ]),
            _: 1
          }),
<<<<<<< HEAD
          createVNode(unref(NFormItem), { label: "Huggingface-style prompting" }, {
            default: withCtx(() => [
              createVNode(unref(NSwitch), {
                value: unref(settings).defaultSettings.api.huggingface_style_parsing,
                "onUpdate:value": _cache[7] || (_cache[7] = ($event) => unref(settings).defaultSettings.api.huggingface_style_parsing = $event)
              }, null, 8, ["value"])
            ]),
            _: 1
          }),
          _hoisted_4,
          createVNode(unref(NFormItem), { label: "WebSocket Performance Monitor Interval" }, {
            default: withCtx(() => [
              createVNode(unref(NInputNumber), {
                value: unref(settings).defaultSettings.api.websocket_perf_interval,
                "onUpdate:value": _cache[8] || (_cache[8] = ($event) => unref(settings).defaultSettings.api.websocket_perf_interval = $event),
                min: 0.1,
                step: 0.1
              }, null, 8, ["value"])
            ]),
            _: 1
          }),
          createVNode(unref(NFormItem), { label: "WebSocket Sync Interval" }, {
            default: withCtx(() => [
              createVNode(unref(NInputNumber), {
                value: unref(settings).defaultSettings.api.websocket_sync_interval,
                "onUpdate:value": _cache[9] || (_cache[9] = ($event) => unref(settings).defaultSettings.api.websocket_sync_interval = $event),
                min: 1e-3,
                step: 0.01
              }, null, 8, ["value"])
            ]),
            _: 1
          }),
          createVNode(unref(NFormItem), { label: "Image Preview Interval (seconds)" }, {
            default: withCtx(() => [
              createVNode(unref(NInputNumber), {
                value: unref(settings).defaultSettings.api.image_preview_delay,
                "onUpdate:value": _cache[10] || (_cache[10] = ($event) => unref(settings).defaultSettings.api.image_preview_delay = $event),
                step: 0.1
              }, null, 8, ["value"])
            ]),
            _: 1
          }),
          _hoisted_5,
          createVNode(unref(NFormItem), { label: "Autocast" }, {
            default: withCtx(() => [
              createVNode(unref(NSwitch), {
                value: unref(settings).defaultSettings.api.autocast,
                "onUpdate:value": _cache[11] || (_cache[11] = ($event) => unref(settings).defaultSettings.api.autocast = $event),
                disabled: availableDtypes.value.length < 2
              }, null, 8, ["value", "disabled"])
            ]),
            _: 1
          }),
          createVNode(unref(NFormItem), { label: "Attention Processor" }, {
            default: withCtx(() => [
              createVNode(unref(NSelect), {
                options: availableAttentions.value,
                value: unref(settings).defaultSettings.api.attention_processor,
                "onUpdate:value": _cache[12] || (_cache[12] = ($event) => unref(settings).defaultSettings.api.attention_processor = $event)
              }, null, 8, ["options", "value"])
            ]),
            _: 1
          }),
          unref(settings).defaultSettings.api.attention_processor == "subquadratic" ? (openBlock(), createElementBlock("div", _hoisted_6, [
            _hoisted_7,
            createVNode(unref(NSlider), {
              value: unref(settings).defaultSettings.api.subquadratic_size,
              "onUpdate:value": _cache[13] || (_cache[13] = ($event) => unref(settings).defaultSettings.api.subquadratic_size = $event),
              step: 64,
              min: 64,
              max: 8192,
              style: { "margin-right": "12px" }
            }, null, 8, ["value"]),
            createVNode(unref(NInputNumber), {
              value: unref(settings).defaultSettings.api.subquadratic_size,
              "onUpdate:value": _cache[14] || (_cache[14] = ($event) => unref(settings).defaultSettings.api.subquadratic_size = $event),
              size: "small",
              style: { "min-width": "96px", "width": "96px" },
              step: 64,
              min: 64,
              max: 8192
            }, null, 8, ["value"])
          ])) : createCommentVNode("", true),
          createVNode(unref(NFormItem), { label: "Attention Slicing" }, {
            default: withCtx(() => [
              createVNode(unref(NSelect), {
                options: [
                  {
                    value: "disabled",
                    label: "None"
                  },
                  {
                    value: "auto",
                    label: "Auto"
                  }
                ],
                value: unref(settings).defaultSettings.api.attention_slicing,
                "onUpdate:value": _cache[15] || (_cache[15] = ($event) => unref(settings).defaultSettings.api.attention_slicing = $event)
              }, null, 8, ["value"])
            ]),
            _: 1
          }),
          createVNode(unref(NFormItem), { label: "Channels Last" }, {
            default: withCtx(() => [
              createVNode(unref(NSwitch), {
                value: unref(settings).defaultSettings.api.channels_last,
                "onUpdate:value": _cache[16] || (_cache[16] = ($event) => unref(settings).defaultSettings.api.channels_last = $event)
              }, null, 8, ["value"])
            ]),
            _: 1
          }),
          createVNode(unref(NFormItem), { label: "Deterministic generation" }, {
            default: withCtx(() => [
              createVNode(unref(NSwitch), {
                value: unref(settings).defaultSettings.api.deterministic_generation,
                "onUpdate:value": _cache[17] || (_cache[17] = ($event) => unref(settings).defaultSettings.api.deterministic_generation = $event)
              }, null, 8, ["value"])
            ]),
            _: 1
          }),
          createVNode(unref(NFormItem), { label: "Reduced Precision (RTX 30xx and newer cards)" }, {
            default: withCtx(() => [
              createVNode(unref(NSwitch), {
                value: unref(settings).defaultSettings.api.reduced_precision,
                "onUpdate:value": _cache[18] || (_cache[18] = ($event) => unref(settings).defaultSettings.api.reduced_precision = $event),
                disabled: !unref(global).state.capabilities.has_tensorfloat
              }, null, 8, ["value", "disabled"])
            ]),
            _: 1
          }),
          createVNode(unref(NFormItem), { label: "CudNN Benchmark (big VRAM spikes - use on 8GB+ cards only)" }, {
            default: withCtx(() => [
              createVNode(unref(NSwitch), {
                value: unref(settings).defaultSettings.api.cudnn_benchmark,
                "onUpdate:value": _cache[19] || (_cache[19] = ($event) => unref(settings).defaultSettings.api.cudnn_benchmark = $event)
              }, null, 8, ["value"])
            ]),
            _: 1
          }),
          createVNode(unref(NFormItem), { label: "Clean Memory" }, {
            default: withCtx(() => [
              createVNode(unref(NSelect), {
                options: [
                  {
                    value: "always",
                    label: "Always"
                  },
                  {
                    value: "never",
                    label: "Never"
                  },
                  {
                    value: "after_disconnect",
                    label: "After disconnect"
                  }
                ],
                value: unref(settings).defaultSettings.api.clear_memory_policy,
                "onUpdate:value": _cache[20] || (_cache[20] = ($event) => unref(settings).defaultSettings.api.clear_memory_policy = $event)
              }, null, 8, ["value"])
            ]),
            _: 1
          }),
          createVNode(unref(NFormItem), { label: "VAE Slicing" }, {
            default: withCtx(() => [
              createVNode(unref(NSwitch), {
                value: unref(settings).defaultSettings.api.vae_slicing,
                "onUpdate:value": _cache[21] || (_cache[21] = ($event) => unref(settings).defaultSettings.api.vae_slicing = $event)
              }, null, 8, ["value"])
            ]),
            _: 1
          }),
          createVNode(unref(NFormItem), { label: "VAE Tiling" }, {
            default: withCtx(() => [
              createVNode(unref(NSwitch), {
                value: unref(settings).defaultSettings.api.vae_tiling,
                "onUpdate:value": _cache[22] || (_cache[22] = ($event) => unref(settings).defaultSettings.api.vae_tiling = $event)
              }, null, 8, ["value"])
            ]),
            _: 1
          }),
          createVNode(unref(NFormItem), { label: "Trace UNet" }, {
            default: withCtx(() => [
              createVNode(unref(NSwitch), {
                value: unref(settings).defaultSettings.api.trace_model,
                "onUpdate:value": _cache[23] || (_cache[23] = ($event) => unref(settings).defaultSettings.api.trace_model = $event)
              }, null, 8, ["value"])
            ]),
            _: 1
          }),
          createVNode(unref(NFormItem), { label: "Offload" }, {
            default: withCtx(() => [
              createVNode(unref(NSwitch), {
                value: unref(settings).defaultSettings.api.offload,
                "onUpdate:value": _cache[24] || (_cache[24] = ($event) => unref(settings).defaultSettings.api.offload = $event)
              }, null, 8, ["value"])
            ]),
            _: 1
          }),
          _hoisted_8,
          createVNode(unref(NFormItem), { label: "Device Type" }, {
            default: withCtx(() => [
              createVNode(unref(NSelect), {
                options: availableBackends.value,
                value: unref(settings).defaultSettings.api.device_type,
                "onUpdate:value": _cache[25] || (_cache[25] = ($event) => unref(settings).defaultSettings.api.device_type = $event)
              }, null, 8, ["options", "value"])
            ]),
            _: 1
          }),
          unref(settings).defaultSettings.api.device_type != "cpu" ? (openBlock(), createBlock(unref(NFormItem), {
            key: 2,
            label: "Device ID (GPU ID)"
=======
          createVNode(unref(NFormItem), {
            label: "Textual Inversions",
            "label-placement": "left"
>>>>>>> origin/experimental
          }, {
            default: withCtx(() => [
              createVNode(unref(NSelect), {
                multiple: "",
                filterable: "",
                options: textualInversionOptions.value,
                value: unref(settings).defaultSettings.api.autoloaded_textual_inversions,
                "onUpdate:value": _cache[1] || (_cache[1] = ($event) => unref(settings).defaultSettings.api.autoloaded_textual_inversions = $event)
              }, null, 8, ["options", "value"])
            ]),
            _: 1
          }),
          createVNode(unref(NCard), { title: "VAE" }, {
            default: withCtx(() => [
              createBaseVNode("div", _hoisted_1$3, [
                (openBlock(true), createElementBlock(Fragment, null, renderList(availableModels.value, (model) => {
                  return openBlock(), createElementBlock("div", {
                    key: model.name,
                    style: { "display": "flex", "flex-direction": "row", "margin-bottom": "4px" }
                  }, [
                    createVNode(unref(NText), { style: { "width": "50%" } }, {
                      default: withCtx(() => [
                        createTextVNode(toDisplayString(model.name), 1)
                      ]),
                      _: 2
                    }, 1024),
                    createVNode(unref(NSelect), {
                      filterable: "",
                      options: autoloadVaeOptions.value,
                      value: autoloadVaeValue(model.path).value,
                      "onUpdate:value": ($event) => autoloadVaeValue(model.path).value = $event
                    }, null, 8, ["options", "value", "onUpdate:value"])
                  ]);
                }), 128))
              ])
            ]),
            _: 1
          })
        ]),
        _: 1
      });
    };
  }
});
const _sfc_main$f = /* @__PURE__ */ defineComponent({
  __name: "BotSettings",
=======
import "./Settings.js";
const _sfc_main$g = /* @__PURE__ */ defineComponent({
  __name: "ControlNetSettings",
>>>>>>> abc74b23
  setup(__props) {
    const settings = useSettings();
    return (_ctx, _cache) => {
      return openBlock(), createBlock(unref(NCard), null, {
        default: withCtx(() => [
          createVNode(unref(NForm), null, {
            default: withCtx(() => [
              createVNode(unref(NFormItem), {
                label: "Prompt",
                "label-placement": "left"
              }, {
                default: withCtx(() => [
                  createVNode(unref(NInput), {
                    value: unref(settings).defaultSettings.controlnet.prompt,
                    "onUpdate:value": _cache[0] || (_cache[0] = ($event) => unref(settings).defaultSettings.controlnet.prompt = $event)
                  }, null, 8, ["value"])
                ]),
                _: 1
              }),
              createVNode(unref(NFormItem), {
                label: "Negative Prompt",
                "label-placement": "left"
              }, {
                default: withCtx(() => [
                  createVNode(unref(NInput), {
                    value: unref(settings).defaultSettings.controlnet.negative_prompt,
                    "onUpdate:value": _cache[1] || (_cache[1] = ($event) => unref(settings).defaultSettings.controlnet.negative_prompt = $event)
                  }, null, 8, ["value"])
                ]),
                _: 1
              }),
              createVNode(unref(NFormItem), {
                label: "Batch Count",
                "label-placement": "left"
              }, {
                default: withCtx(() => [
                  createVNode(unref(NInputNumber), {
                    value: unref(settings).defaultSettings.controlnet.batch_count,
                    "onUpdate:value": _cache[2] || (_cache[2] = ($event) => unref(settings).defaultSettings.controlnet.batch_count = $event)
                  }, null, 8, ["value"])
                ]),
                _: 1
              }),
              createVNode(unref(NFormItem), {
                label: "Batch Size",
                "label-placement": "left"
              }, {
                default: withCtx(() => [
                  createVNode(unref(NInputNumber), {
                    value: unref(settings).defaultSettings.controlnet.batch_size,
                    "onUpdate:value": _cache[3] || (_cache[3] = ($event) => unref(settings).defaultSettings.controlnet.batch_size = $event)
                  }, null, 8, ["value"])
                ]),
                _: 1
              }),
              createVNode(unref(NFormItem), {
                label: "CFG Scale",
                "label-placement": "left"
              }, {
                default: withCtx(() => [
                  createVNode(unref(NInputNumber), {
                    value: unref(settings).defaultSettings.controlnet.cfg_scale,
                    "onUpdate:value": _cache[4] || (_cache[4] = ($event) => unref(settings).defaultSettings.controlnet.cfg_scale = $event),
                    step: 0.1
                  }, null, 8, ["value"])
                ]),
                _: 1
              }),
              createVNode(unref(NFormItem), {
                label: "Height",
                "label-placement": "left"
              }, {
                default: withCtx(() => [
                  createVNode(unref(NInputNumber), {
                    value: unref(settings).defaultSettings.controlnet.height,
                    "onUpdate:value": _cache[5] || (_cache[5] = ($event) => unref(settings).defaultSettings.controlnet.height = $event),
                    step: 8
                  }, null, 8, ["value"])
                ]),
                _: 1
              }),
              createVNode(unref(NFormItem), {
                label: "Width",
                "label-placement": "left"
              }, {
                default: withCtx(() => [
                  createVNode(unref(NInputNumber), {
                    value: unref(settings).defaultSettings.controlnet.width,
                    "onUpdate:value": _cache[6] || (_cache[6] = ($event) => unref(settings).defaultSettings.controlnet.width = $event),
                    step: 8
                  }, null, 8, ["value"])
                ]),
                _: 1
              }),
              createVNode(unref(NFormItem), {
                label: "ControlNet",
                "label-placement": "left"
              }, {
                default: withCtx(() => [
                  createVNode(unref(NSelect), {
<<<<<<< HEAD
                    options: [
                      {
                        label: "Nearest",
                        value: "nearest"
                      },
                      {
                        label: "Linear",
                        value: "linear"
                      },
                      {
                        label: "Bilinear",
                        value: "bilinear"
                      },
                      {
                        label: "Bicubic",
                        value: "bicubic"
                      },
                      {
                        label: "Bislerp",
                        value: "bislerp"
                      },
                      {
                        label: "Nearest Exact",
                        value: "nearest-exact"
                      }
                    ],
                    value: unref(settings).defaultSettings.extra.highres.latent_scale_mode,
                    "onUpdate:value": _cache[1] || (_cache[1] = ($event) => unref(settings).defaultSettings.extra.highres.latent_scale_mode = $event)
                  }, null, 8, ["value"])
=======
                    options: unref(settings).controlnet_options,
                    value: unref(settings).defaultSettings.controlnet.controlnet,
                    "onUpdate:value": _cache[7] || (_cache[7] = ($event) => unref(settings).defaultSettings.controlnet.controlnet = $event),
                    filterable: "",
                    tag: ""
                  }, null, 8, ["options", "value"])
>>>>>>> abc74b23
                ]),
                _: 1
              }),
              createVNode(unref(NFormItem), {
                label: "Seed",
                "label-placement": "left"
              }, {
                default: withCtx(() => [
                  createVNode(unref(NInputNumber), {
                    value: unref(settings).defaultSettings.controlnet.seed,
                    "onUpdate:value": _cache[8] || (_cache[8] = ($event) => unref(settings).defaultSettings.controlnet.seed = $event),
                    min: -1
                  }, null, 8, ["value"])
                ]),
                _: 1
              }),
              createVNode(unref(NFormItem), {
                label: "Is Preprocessed",
                "label-placement": "left"
              }, {
                default: withCtx(() => [
                  createVNode(unref(NSwitch), {
                    value: unref(settings).defaultSettings.controlnet.is_preprocessed,
                    "onUpdate:value": _cache[9] || (_cache[9] = ($event) => unref(settings).defaultSettings.controlnet.is_preprocessed = $event)
                  }, null, 8, ["value"])
                ]),
                _: 1
              }),
              createVNode(unref(NFormItem), {
                label: "Steps",
                "label-placement": "left"
              }, {
                default: withCtx(() => [
                  createVNode(unref(NInputNumber), {
                    value: unref(settings).defaultSettings.controlnet.steps,
                    "onUpdate:value": _cache[10] || (_cache[10] = ($event) => unref(settings).defaultSettings.controlnet.steps = $event)
                  }, null, 8, ["value"])
                ]),
                _: 1
              }),
              createVNode(unref(NFormItem), {
                label: "ControlNet Conditioning Scale",
                "label-placement": "left"
              }, {
                default: withCtx(() => [
                  createVNode(unref(NInputNumber), {
                    value: unref(settings).defaultSettings.controlnet.controlnet_conditioning_scale,
                    "onUpdate:value": _cache[11] || (_cache[11] = ($event) => unref(settings).defaultSettings.controlnet.controlnet_conditioning_scale = $event),
                    step: 0.1
                  }, null, 8, ["value"])
                ]),
                _: 1
              }),
              createVNode(unref(NFormItem), {
                label: "Detection Resolution",
                "label-placement": "left"
              }, {
                default: withCtx(() => [
                  createVNode(unref(NInputNumber), {
                    value: unref(settings).defaultSettings.controlnet.detection_resolution,
                    "onUpdate:value": _cache[12] || (_cache[12] = ($event) => unref(settings).defaultSettings.controlnet.detection_resolution = $event),
                    step: 8
                  }, null, 8, ["value"])
                ]),
                _: 1
              }),
              createVNode(_sfc_main$h, {
                type: "controlnet",
                target: "defaultSettings"
              })
            ]),
            _: 1
          })
        ]),
        _: 1
      });
    };
  }
});
const _sfc_main$f = /* @__PURE__ */ defineComponent({
  __name: "ImageBrowserSettings",
  setup(__props) {
    const settings = useSettings();
    return (_ctx, _cache) => {
      return openBlock(), createBlock(unref(NForm), null, {
        default: withCtx(() => [
          createVNode(unref(NCard), null, {
            default: withCtx(() => [
              createVNode(unref(NFormItem), {
                label: "Number of columns",
                "label-placement": "left"
              }, {
                default: withCtx(() => [
                  createVNode(unref(NInputNumber), {
                    value: unref(settings).defaultSettings.frontend.image_browser_columns,
                    "onUpdate:value": _cache[0] || (_cache[0] = ($event) => unref(settings).defaultSettings.frontend.image_browser_columns = $event)
                  }, null, 8, ["value"])
                ]),
                _: 1
              })
            ]),
            _: 1
          })
        ]),
        _: 1
      });
    };
  }
});
const _sfc_main$e = /* @__PURE__ */ defineComponent({
  __name: "ImageToImageSettings",
  setup(__props) {
    const settings = useSettings();
    return (_ctx, _cache) => {
      return openBlock(), createBlock(unref(NCard), null, {
        default: withCtx(() => [
          createVNode(unref(NForm), null, {
            default: withCtx(() => [
              createVNode(unref(NFormItem), {
                label: "Prompt",
                "label-placement": "left"
              }, {
                default: withCtx(() => [
                  createVNode(unref(NInput), {
                    value: unref(settings).defaultSettings.img2img.prompt,
                    "onUpdate:value": _cache[0] || (_cache[0] = ($event) => unref(settings).defaultSettings.img2img.prompt = $event)
                  }, null, 8, ["value"])
                ]),
                _: 1
              }),
              createVNode(unref(NFormItem), {
                label: "Negative Prompt",
                "label-placement": "left"
              }, {
                default: withCtx(() => [
                  createVNode(unref(NInput), {
                    value: unref(settings).defaultSettings.img2img.negative_prompt,
                    "onUpdate:value": _cache[1] || (_cache[1] = ($event) => unref(settings).defaultSettings.img2img.negative_prompt = $event)
                  }, null, 8, ["value"])
                ]),
                _: 1
              }),
              createVNode(unref(NFormItem), {
                label: "Batch Count",
                "label-placement": "left"
              }, {
                default: withCtx(() => [
                  createVNode(unref(NInputNumber), {
                    value: unref(settings).defaultSettings.img2img.batch_count,
                    "onUpdate:value": _cache[2] || (_cache[2] = ($event) => unref(settings).defaultSettings.img2img.batch_count = $event)
                  }, null, 8, ["value"])
                ]),
                _: 1
              }),
              createVNode(unref(NFormItem), {
                label: "Batch Size",
                "label-placement": "left"
              }, {
                default: withCtx(() => [
                  createVNode(unref(NInputNumber), {
                    value: unref(settings).defaultSettings.img2img.batch_size,
                    "onUpdate:value": _cache[3] || (_cache[3] = ($event) => unref(settings).defaultSettings.img2img.batch_size = $event)
                  }, null, 8, ["value"])
                ]),
                _: 1
              }),
              createVNode(unref(NFormItem), {
                label: "CFG Scale",
                "label-placement": "left"
              }, {
                default: withCtx(() => [
                  createVNode(unref(NInputNumber), {
                    value: unref(settings).defaultSettings.img2img.cfg_scale,
                    "onUpdate:value": _cache[4] || (_cache[4] = ($event) => unref(settings).defaultSettings.img2img.cfg_scale = $event),
                    step: 0.1
                  }, null, 8, ["value"])
                ]),
                _: 1
              }),
              createVNode(unref(NFormItem), {
                label: "Height",
                "label-placement": "left"
              }, {
                default: withCtx(() => [
                  createVNode(unref(NInputNumber), {
                    value: unref(settings).defaultSettings.img2img.height,
                    "onUpdate:value": _cache[5] || (_cache[5] = ($event) => unref(settings).defaultSettings.img2img.height = $event),
                    step: 1
                  }, null, 8, ["value"])
                ]),
                _: 1
              }),
              createVNode(unref(NFormItem), {
                label: "Width",
                "label-placement": "left"
              }, {
                default: withCtx(() => [
                  createVNode(unref(NInputNumber), {
                    value: unref(settings).defaultSettings.img2img.width,
                    "onUpdate:value": _cache[6] || (_cache[6] = ($event) => unref(settings).defaultSettings.img2img.width = $event),
                    step: 1
                  }, null, 8, ["value"])
                ]),
                _: 1
              }),
              createVNode(unref(NFormItem), {
                label: "Seed",
                "label-placement": "left"
              }, {
                default: withCtx(() => [
                  createVNode(unref(NInputNumber), {
                    value: unref(settings).defaultSettings.img2img.seed,
                    "onUpdate:value": _cache[7] || (_cache[7] = ($event) => unref(settings).defaultSettings.img2img.seed = $event),
                    min: -1
                  }, null, 8, ["value"])
                ]),
                _: 1
              }),
              createVNode(unref(NFormItem), {
                label: "Steps",
                "label-placement": "left"
              }, {
                default: withCtx(() => [
                  createVNode(unref(NInputNumber), {
                    value: unref(settings).defaultSettings.img2img.steps,
                    "onUpdate:value": _cache[8] || (_cache[8] = ($event) => unref(settings).defaultSettings.img2img.steps = $event)
                  }, null, 8, ["value"])
                ]),
                _: 1
              }),
              createVNode(unref(NFormItem), {
                label: "Denoising Strength",
                "label-placement": "left"
              }, {
                default: withCtx(() => [
                  createVNode(unref(NInputNumber), {
                    value: unref(settings).defaultSettings.img2img.denoising_strength,
                    "onUpdate:value": _cache[9] || (_cache[9] = ($event) => unref(settings).defaultSettings.img2img.denoising_strength = $event),
                    step: 0.1
                  }, null, 8, ["value"])
                ]),
                _: 1
              }),
              createVNode(_sfc_main$h, {
                type: "img2img",
                target: "defaultSettings"
              })
            ]),
            _: 1
          })
        ]),
        _: 1
      });
    };
  }
});
const _sfc_main$d = /* @__PURE__ */ defineComponent({
  __name: "InpaintingSettings",
  setup(__props) {
    const settings = useSettings();
    return (_ctx, _cache) => {
      return openBlock(), createBlock(unref(NCard), null, {
        default: withCtx(() => [
          createVNode(unref(NForm), null, {
            default: withCtx(() => [
              createVNode(unref(NFormItem), {
                label: "Prompt",
                "label-placement": "left"
              }, {
                default: withCtx(() => [
                  createVNode(unref(NInput), {
                    value: unref(settings).defaultSettings.inpainting.prompt,
                    "onUpdate:value": _cache[0] || (_cache[0] = ($event) => unref(settings).defaultSettings.inpainting.prompt = $event)
                  }, null, 8, ["value"])
                ]),
                _: 1
              }),
              createVNode(unref(NFormItem), {
                label: "Negative Prompt",
                "label-placement": "left"
              }, {
                default: withCtx(() => [
                  createVNode(unref(NInput), {
                    value: unref(settings).defaultSettings.inpainting.negative_prompt,
                    "onUpdate:value": _cache[1] || (_cache[1] = ($event) => unref(settings).defaultSettings.inpainting.negative_prompt = $event)
                  }, null, 8, ["value"])
                ]),
                _: 1
              }),
              createVNode(unref(NFormItem), {
                label: "Batch Count",
                "label-placement": "left"
              }, {
                default: withCtx(() => [
                  createVNode(unref(NInputNumber), {
                    value: unref(settings).defaultSettings.inpainting.batch_count,
                    "onUpdate:value": _cache[2] || (_cache[2] = ($event) => unref(settings).defaultSettings.inpainting.batch_count = $event)
                  }, null, 8, ["value"])
                ]),
                _: 1
              }),
              createVNode(unref(NFormItem), {
                label: "Batch Size",
                "label-placement": "left"
              }, {
                default: withCtx(() => [
                  createVNode(unref(NInputNumber), {
                    value: unref(settings).defaultSettings.inpainting.batch_size,
                    "onUpdate:value": _cache[3] || (_cache[3] = ($event) => unref(settings).defaultSettings.inpainting.batch_size = $event)
                  }, null, 8, ["value"])
                ]),
                _: 1
              }),
              createVNode(unref(NFormItem), {
                label: "CFG Scale",
                "label-placement": "left"
              }, {
                default: withCtx(() => [
                  createVNode(unref(NInputNumber), {
                    value: unref(settings).defaultSettings.inpainting.cfg_scale,
                    "onUpdate:value": _cache[4] || (_cache[4] = ($event) => unref(settings).defaultSettings.inpainting.cfg_scale = $event),
                    step: 0.1
                  }, null, 8, ["value"])
                ]),
                _: 1
              }),
              createVNode(unref(NFormItem), {
                label: "Height",
                "label-placement": "left"
              }, {
                default: withCtx(() => [
                  createVNode(unref(NInputNumber), {
                    value: unref(settings).defaultSettings.inpainting.height,
                    "onUpdate:value": _cache[5] || (_cache[5] = ($event) => unref(settings).defaultSettings.inpainting.height = $event),
                    step: 8
                  }, null, 8, ["value"])
                ]),
                _: 1
              }),
              createVNode(unref(NFormItem), {
                label: "Width",
                "label-placement": "left"
              }, {
                default: withCtx(() => [
                  createVNode(unref(NInputNumber), {
                    value: unref(settings).defaultSettings.inpainting.width,
                    "onUpdate:value": _cache[6] || (_cache[6] = ($event) => unref(settings).defaultSettings.inpainting.width = $event),
                    step: 8
                  }, null, 8, ["value"])
                ]),
                _: 1
              }),
              createVNode(unref(NFormItem), {
                label: "Seed",
                "label-placement": "left"
              }, {
                default: withCtx(() => [
                  createVNode(unref(NInputNumber), {
                    value: unref(settings).defaultSettings.inpainting.seed,
                    "onUpdate:value": _cache[7] || (_cache[7] = ($event) => unref(settings).defaultSettings.inpainting.seed = $event),
                    min: -1
                  }, null, 8, ["value"])
                ]),
                _: 1
              }),
              createVNode(unref(NFormItem), {
                label: "Steps",
                "label-placement": "left"
              }, {
                default: withCtx(() => [
                  createVNode(unref(NInputNumber), {
                    value: unref(settings).defaultSettings.inpainting.steps,
                    "onUpdate:value": _cache[8] || (_cache[8] = ($event) => unref(settings).defaultSettings.inpainting.steps = $event)
                  }, null, 8, ["value"])
                ]),
                _: 1
              }),
              createVNode(_sfc_main$h, {
                type: "inpainting",
                target: "defaultSettings"
              })
            ]),
            _: 1
          })
        ]),
        _: 1
      });
    };
  }
});
const _sfc_main$c = /* @__PURE__ */ defineComponent({
  __name: "TextToImageSettings",
  setup(__props) {
    const settings = useSettings();
    return (_ctx, _cache) => {
      return openBlock(), createBlock(unref(NCard), null, {
        default: withCtx(() => [
          createVNode(unref(NForm), null, {
            default: withCtx(() => [
              createVNode(unref(NFormItem), {
                label: "Prompt",
                "label-placement": "left"
              }, {
                default: withCtx(() => [
                  createVNode(unref(NInput), {
                    value: unref(settings).defaultSettings.txt2img.prompt,
                    "onUpdate:value": _cache[0] || (_cache[0] = ($event) => unref(settings).defaultSettings.txt2img.prompt = $event)
                  }, null, 8, ["value"])
                ]),
                _: 1
              }),
              createVNode(unref(NFormItem), {
                label: "Negative Prompt",
                "label-placement": "left"
              }, {
                default: withCtx(() => [
                  createVNode(unref(NInput), {
                    value: unref(settings).defaultSettings.txt2img.negative_prompt,
                    "onUpdate:value": _cache[1] || (_cache[1] = ($event) => unref(settings).defaultSettings.txt2img.negative_prompt = $event)
                  }, null, 8, ["value"])
                ]),
                _: 1
              }),
              createVNode(unref(NFormItem), {
                label: "Batch Count",
                "label-placement": "left"
              }, {
                default: withCtx(() => [
                  createVNode(unref(NInputNumber), {
                    value: unref(settings).defaultSettings.txt2img.batch_count,
                    "onUpdate:value": _cache[2] || (_cache[2] = ($event) => unref(settings).defaultSettings.txt2img.batch_count = $event)
                  }, null, 8, ["value"])
                ]),
                _: 1
              }),
              createVNode(unref(NFormItem), {
                label: "Batch Size",
                "label-placement": "left"
              }, {
                default: withCtx(() => [
                  createVNode(unref(NInputNumber), {
                    value: unref(settings).defaultSettings.txt2img.batch_size,
                    "onUpdate:value": _cache[3] || (_cache[3] = ($event) => unref(settings).defaultSettings.txt2img.batch_size = $event)
                  }, null, 8, ["value"])
                ]),
                _: 1
              }),
              createVNode(unref(NFormItem), {
                label: "CFG Scale",
                "label-placement": "left"
              }, {
                default: withCtx(() => [
                  createVNode(unref(NInputNumber), {
                    value: unref(settings).defaultSettings.txt2img.cfg_scale,
                    "onUpdate:value": _cache[4] || (_cache[4] = ($event) => unref(settings).defaultSettings.txt2img.cfg_scale = $event),
                    step: 0.1
                  }, null, 8, ["value"])
                ]),
                _: 1
              }),
              createVNode(unref(NFormItem), {
                label: "Height",
                "label-placement": "left"
              }, {
                default: withCtx(() => [
                  createVNode(unref(NInputNumber), {
                    value: unref(settings).defaultSettings.txt2img.height,
                    "onUpdate:value": _cache[5] || (_cache[5] = ($event) => unref(settings).defaultSettings.txt2img.height = $event),
                    step: 1
                  }, null, 8, ["value"])
                ]),
                _: 1
              }),
              createVNode(unref(NFormItem), {
                label: "Width",
                "label-placement": "left"
              }, {
                default: withCtx(() => [
                  createVNode(unref(NInputNumber), {
                    value: unref(settings).defaultSettings.txt2img.width,
                    "onUpdate:value": _cache[6] || (_cache[6] = ($event) => unref(settings).defaultSettings.txt2img.width = $event),
                    step: 1
                  }, null, 8, ["value"])
                ]),
                _: 1
              }),
              createVNode(unref(NFormItem), {
                label: "Seed",
                "label-placement": "left"
              }, {
                default: withCtx(() => [
                  createVNode(unref(NInputNumber), {
                    value: unref(settings).defaultSettings.txt2img.seed,
                    "onUpdate:value": _cache[7] || (_cache[7] = ($event) => unref(settings).defaultSettings.txt2img.seed = $event),
                    min: -1
                  }, null, 8, ["value"])
                ]),
                _: 1
              }),
              createVNode(unref(NFormItem), {
                label: "Steps",
                "label-placement": "left"
              }, {
                default: withCtx(() => [
                  createVNode(unref(NInputNumber), {
                    value: unref(settings).defaultSettings.txt2img.steps,
                    "onUpdate:value": _cache[8] || (_cache[8] = ($event) => unref(settings).defaultSettings.txt2img.steps = $event)
                  }, null, 8, ["value"])
                ]),
                _: 1
              }),
              createVNode(_sfc_main$h, {
                type: "txt2img",
                target: "defaultSettings"
              })
            ]),
            _: 1
          })
        ]),
        _: 1
      });
    };
  }
});
const _sfc_main$b = /* @__PURE__ */ defineComponent({
  __name: "ThemeSettings",
  setup(__props) {
    const settings = useSettings();
    const extraThemes = reactive([]);
    const themeOptions = computed(() => {
      return extraThemes.map((theme) => {
        return { label: convertToTextString(theme), value: theme };
      });
    });
    const themesLoading = ref(true);
    fetch(`${serverUrl}/api/general/themes`).then(async (res) => {
      const data = await res.json();
      extraThemes.push(...data);
      themesLoading.value = false;
    }).catch((err) => {
      console.error(err);
      themesLoading.value = false;
    });
    watch(settings.defaultSettings.frontend, () => {
      settings.data.settings.frontend = settings.defaultSettings.frontend;
    });
    return (_ctx, _cache) => {
      return openBlock(), createBlock(unref(NCard), null, {
        default: withCtx(() => [
          createVNode(unref(NForm), null, {
            default: withCtx(() => [
              createVNode(unref(NFormItem), {
                label: "Theme",
                "label-placement": "left"
              }, {
                default: withCtx(() => [
                  createVNode(unref(NSelect), {
                    options: themeOptions.value,
                    value: unref(settings).defaultSettings.frontend.theme,
                    "onUpdate:value": _cache[0] || (_cache[0] = ($event) => unref(settings).defaultSettings.frontend.theme = $event),
                    loading: themesLoading.value,
                    filterable: ""
                  }, null, 8, ["options", "value", "loading"])
                ]),
                _: 1
              }),
              createVNode(unref(NFormItem), {
                label: "Background Image Override",
                "label-placement": "left"
              }, {
                default: withCtx(() => [
                  createVNode(unref(NInput), {
                    value: unref(settings).defaultSettings.frontend.background_image_override,
                    "onUpdate:value": _cache[1] || (_cache[1] = ($event) => unref(settings).defaultSettings.frontend.background_image_override = $event)
                  }, null, 8, ["value"])
                ]),
                _: 1
              }),
              createVNode(unref(NFormItem), {
                label: "Enable Theme Editor",
                "label-placement": "left"
              }, {
                default: withCtx(() => [
                  createVNode(unref(NSwitch), {
                    value: unref(settings).defaultSettings.frontend.enable_theme_editor,
                    "onUpdate:value": _cache[2] || (_cache[2] = ($event) => unref(settings).defaultSettings.frontend.enable_theme_editor = $event)
                  }, null, 8, ["value"])
                ]),
                _: 1
              })
            ]),
            _: 1
          })
        ]),
        _: 1
      });
    };
  }
});
const _hoisted_1$3 = { style: { "width": "100%" } };
const _sfc_main$a = /* @__PURE__ */ defineComponent({
  __name: "AutoloadSettings",
  setup(__props) {
    const settings = useSettings();
    const global = useState();
    const textualInversions = computed(() => {
      return global.state.models.filter((model) => {
        return model.backend === "Textual Inversion";
      });
    });
    const textualInversionOptions = computed(() => {
      return textualInversions.value.map((model) => {
        return {
          value: model.path,
          label: model.name
        };
      });
    });
    const availableModels = computed(() => {
      return global.state.models.filter((model) => {
        return model.backend === "AITemplate" || model.backend === "PyTorch" || model.backend === "ONNX";
      });
    });
    const availableVaes = computed(() => {
      return global.state.models.filter((model) => {
        return model.backend === "VAE";
      });
    });
    const autoloadModelOptions = computed(() => {
      return availableModels.value.map((model) => {
        return {
          value: model.path,
          label: model.name
        };
      });
    });
    const autoloadVaeOptions = computed(() => {
      const arr = availableVaes.value.map((model) => {
        return {
          value: model.path,
          label: model.name
        };
      });
      arr.push({ value: "default", label: "Default" });
      return arr;
    });
    const autoloadVaeValue = (model) => {
      return computed({
        get: () => {
          return settings.defaultSettings.api.autoloaded_vae[model] ?? "default";
        },
        set: (value) => {
          if (!value || value === "default") {
            delete settings.defaultSettings.api.autoloaded_vae[model];
          } else {
            settings.defaultSettings.api.autoloaded_vae[model] = value;
          }
        }
      });
    };
    return (_ctx, _cache) => {
      return openBlock(), createBlock(unref(NForm), null, {
        default: withCtx(() => [
          createVNode(unref(NFormItem), {
            label: "Model",
            "label-placement": "left"
          }, {
            default: withCtx(() => [
              createVNode(unref(NSelect), {
                multiple: "",
                filterable: "",
                options: autoloadModelOptions.value,
                value: unref(settings).defaultSettings.api.autoloaded_models,
                "onUpdate:value": _cache[0] || (_cache[0] = ($event) => unref(settings).defaultSettings.api.autoloaded_models = $event)
              }, null, 8, ["options", "value"])
            ]),
            _: 1
          }),
          createVNode(unref(NFormItem), {
            label: "Textual Inversions",
            "label-placement": "left"
          }, {
            default: withCtx(() => [
              createVNode(unref(NSelect), {
                multiple: "",
                filterable: "",
                options: textualInversionOptions.value,
                value: unref(settings).defaultSettings.api.autoloaded_textual_inversions,
                "onUpdate:value": _cache[1] || (_cache[1] = ($event) => unref(settings).defaultSettings.api.autoloaded_textual_inversions = $event)
              }, null, 8, ["options", "value"])
            ]),
            _: 1
          }),
          createVNode(unref(NCard), { title: "VAE" }, {
            default: withCtx(() => [
              createBaseVNode("div", _hoisted_1$3, [
                (openBlock(true), createElementBlock(Fragment, null, renderList(availableModels.value, (model) => {
                  return openBlock(), createElementBlock("div", {
                    key: model.name,
                    style: { "display": "flex", "flex-direction": "row", "margin-bottom": "4px" }
                  }, [
                    createVNode(unref(NText), { style: { "width": "50%" } }, {
                      default: withCtx(() => [
                        createTextVNode(toDisplayString(model.name), 1)
                      ]),
                      _: 2
                    }, 1024),
                    createVNode(unref(NSelect), {
                      filterable: "",
                      options: autoloadVaeOptions.value,
                      value: autoloadVaeValue(model.path).value,
                      "onUpdate:value": ($event) => autoloadVaeValue(model.path).value = $event
                    }, null, 8, ["options", "value", "onUpdate:value"])
                  ]);
                }), 128))
              ])
            ]),
            _: 1
          })
        ]),
        _: 1
      });
    };
  }
});
const _sfc_main$9 = /* @__PURE__ */ defineComponent({
  __name: "BotSettings",
  setup(__props) {
    const settings = useSettings();
    return (_ctx, _cache) => {
      return openBlock(), createBlock(unref(NCard), null, {
        default: withCtx(() => [
          createVNode(unref(NForm), null, {
            default: withCtx(() => [
              createVNode(unref(NFormItem), {
                label: "Default Scheduler",
                "label-placement": "left"
              }, {
                default: withCtx(() => [
                  createVNode(unref(NSelect), {
                    options: unref(settings).scheduler_options,
                    value: unref(settings).defaultSettings.bot.default_scheduler,
                    "onUpdate:value": _cache[0] || (_cache[0] = ($event) => unref(settings).defaultSettings.bot.default_scheduler = $event)
                  }, null, 8, ["options", "value"])
                ]),
                _: 1
              }),
              createVNode(unref(NFormItem), {
                label: "Use Default Negative Prompt",
                "label-placement": "left"
              }, {
                default: withCtx(() => [
                  createVNode(unref(NSwitch), {
                    value: unref(settings).defaultSettings.bot.use_default_negative_prompt,
                    "onUpdate:value": _cache[1] || (_cache[1] = ($event) => unref(settings).defaultSettings.bot.use_default_negative_prompt = $event)
                  }, null, 8, ["value"])
                ]),
                _: 1
              }),
              createVNode(unref(NFormItem), {
                label: "Verbose",
                "label-placement": "left"
              }, {
                default: withCtx(() => [
                  createVNode(unref(NSwitch), {
                    value: unref(settings).defaultSettings.bot.verbose,
                    "onUpdate:value": _cache[2] || (_cache[2] = ($event) => unref(settings).defaultSettings.bot.verbose = $event)
                  }, null, 8, ["value"])
                ]),
                _: 1
              })
            ]),
            _: 1
          })
        ]),
        _: 1
      });
    };
  }
});
const _sfc_main$8 = /* @__PURE__ */ defineComponent({
  __name: "ExtraSettings",
  setup(__props) {
    const settings = useSettings();
    return (_ctx, _cache) => {
      return openBlock(), createBlock(unref(NCard), { title: "Hi-res fix" }, {
        default: withCtx(() => [
          createVNode(unref(NForm), null, {
            default: withCtx(() => [
              createVNode(unref(NFormItem), {
                label: "Scale",
                "label-placement": "left"
              }, {
                default: withCtx(() => [
                  createVNode(unref(NInputNumber), {
                    value: unref(settings).defaultSettings.extra.highres.scale,
                    "onUpdate:value": _cache[0] || (_cache[0] = ($event) => unref(settings).defaultSettings.extra.highres.scale = $event)
                  }, null, 8, ["value"])
                ]),
                _: 1
              }),
              createVNode(unref(NFormItem), {
                label: "Scaling Mode",
                "label-placement": "left"
              }, {
                default: withCtx(() => [
                  createVNode(unref(NSelect), {
                    options: [
                      {
                        label: "Nearest",
                        value: "nearest"
                      },
                      {
                        label: "Linear",
                        value: "linear"
                      },
                      {
                        label: "Bilinear",
                        value: "bilinear"
                      },
                      {
                        label: "Bicubic",
                        value: "bicubic"
                      },
                      {
                        label: "Bislerp (Original, slow)",
                        value: "bislerp-original"
                      },
                      {
                        label: "Bislerp (Tortured, fast)",
                        value: "bislerp-tortured"
                      },
                      {
                        label: "Nearest Exact",
                        value: "nearest-exact"
                      }
                    ],
                    value: unref(settings).defaultSettings.extra.highres.latent_scale_mode,
                    "onUpdate:value": _cache[1] || (_cache[1] = ($event) => unref(settings).defaultSettings.extra.highres.latent_scale_mode = $event)
                  }, null, 8, ["options", "value"])
                ]),
                _: 1
              }),
              createVNode(unref(NFormItem), {
                label: "Strength",
                "label-placement": "left"
              }, {
                default: withCtx(() => [
                  createVNode(unref(NInputNumber), {
                    value: unref(settings).defaultSettings.extra.highres.strength,
                    "onUpdate:value": _cache[2] || (_cache[2] = ($event) => unref(settings).defaultSettings.extra.highres.strength = $event)
                  }, null, 8, ["value"])
                ]),
                _: 1
              }),
              createVNode(unref(NFormItem), {
                label: "Steps",
                "label-placement": "left"
              }, {
                default: withCtx(() => [
                  createVNode(unref(NInputNumber), {
                    value: unref(settings).defaultSettings.extra.highres.steps,
                    "onUpdate:value": _cache[3] || (_cache[3] = ($event) => unref(settings).defaultSettings.extra.highres.steps = $event)
                  }, null, 8, ["value"])
                ]),
                _: 1
              }),
              createVNode(unref(NFormItem), {
                label: "Antialiased",
                "label-placement": "left"
              }, {
                default: withCtx(() => [
                  createVNode(unref(NSwitch), {
                    value: unref(settings).defaultSettings.extra.highres.antialiased,
                    "onUpdate:value": _cache[4] || (_cache[4] = ($event) => unref(settings).defaultSettings.extra.highres.antialiased = $event)
                  }, null, 8, ["value"])
                ]),
                _: 1
              })
            ]),
            _: 1
          })
        ]),
        _: 1
      });
    };
  }
});
const _sfc_main$7 = /* @__PURE__ */ defineComponent({
  __name: "FilesSettings",
  setup(__props) {
    const settings = useSettings();
    return (_ctx, _cache) => {
      return openBlock(), createBlock(unref(NForm), null, {
        default: withCtx(() => [
          createVNode(unref(NFormItem), {
            label: "Template for saving outputs",
            "label-placement": "left"
          }, {
            default: withCtx(() => [
              createVNode(unref(NInput), {
                value: unref(settings).defaultSettings.api.save_path_template,
                "onUpdate:value": _cache[0] || (_cache[0] = ($event) => unref(settings).defaultSettings.api.save_path_template = $event)
              }, null, 8, ["value"])
            ]),
            _: 1
          }),
          createVNode(unref(NFormItem), {
            label: "Disable generating grid image",
            "label-placement": "left"
          }, {
            default: withCtx(() => [
              createVNode(unref(NSwitch), {
                value: unref(settings).defaultSettings.api.disable_grid,
                "onUpdate:value": _cache[1] || (_cache[1] = ($event) => unref(settings).defaultSettings.api.disable_grid = $event)
              }, null, 8, ["value"])
            ]),
            _: 1
          }),
          createVNode(unref(NFormItem), {
            label: "Image extension",
            "label-placement": "left"
          }, {
            default: withCtx(() => [
              createVNode(unref(NSelect), {
                value: unref(settings).defaultSettings.api.image_extension,
                "onUpdate:value": _cache[2] || (_cache[2] = ($event) => unref(settings).defaultSettings.api.image_extension = $event),
                options: [
                  {
                    label: "PNG",
                    value: "png"
                  },
                  {
                    label: "WebP",
                    value: "webp"
                  },
                  {
                    label: "JPEG",
                    value: "jpeg"
                  }
                ]
              }, null, 8, ["value"])
            ]),
            _: 1
          }),
          unref(settings).defaultSettings.api.image_extension != "png" ? (openBlock(), createBlock(unref(NFormItem), {
            key: 0,
            label: "Image quality (JPEG/WebP only)",
            "label-placement": "left"
          }, {
            default: withCtx(() => [
              createVNode(unref(NInputNumber), {
                value: unref(settings).defaultSettings.api.image_quality,
                "onUpdate:value": _cache[3] || (_cache[3] = ($event) => unref(settings).defaultSettings.api.image_quality = $event),
                min: 0,
                max: 100,
                step: 1
              }, null, 8, ["value"])
            ]),
            _: 1
          })) : createCommentVNode("", true)
        ]),
        _: 1
      });
    };
  }
});
const _sfc_main$6 = /* @__PURE__ */ defineComponent({
  __name: "FrontendSettings",
  setup(__props) {
    return (_ctx, _cache) => {
      return openBlock(), createBlock(unref(NTabs), null, {
        default: withCtx(() => [
          createVNode(unref(NTabPane), { name: "Text to Image" }, {
            default: withCtx(() => [
              createVNode(unref(_sfc_main$c))
            ]),
            _: 1
          }),
          createVNode(unref(NTabPane), { name: "Image to Image" }, {
            default: withCtx(() => [
              createVNode(unref(_sfc_main$e))
            ]),
            _: 1
          }),
          createVNode(unref(NTabPane), { name: "ControlNet" }, {
            default: withCtx(() => [
              createVNode(unref(_sfc_main$g))
            ]),
            _: 1
          }),
          createVNode(unref(NTabPane), { name: "Inpainting" }, {
            default: withCtx(() => [
              createVNode(unref(_sfc_main$d))
            ]),
            _: 1
          }),
          createVNode(unref(NTabPane), { name: "Image Browser" }, {
            default: withCtx(() => [
              createVNode(unref(_sfc_main$f))
            ]),
            _: 1
          })
        ]),
        _: 1
      });
    };
  }
});
const _sfc_main$5 = /* @__PURE__ */ defineComponent({
  __name: "GeneralSettings",
  setup(__props) {
    const settings = useSettings();
    watch(settings.defaultSettings.frontend, () => {
      settings.data.settings.frontend.on_change_timer = settings.defaultSettings.frontend.on_change_timer;
    });
    return (_ctx, _cache) => {
      return openBlock(), createBlock(unref(NCard), { title: "Timings" }, {
        default: withCtx(() => [
          createVNode(unref(NForm), null, {
            default: withCtx(() => [
              createVNode(unref(NFormItem), {
                label: "Continuous generation timeout (0 for disabled) [ms]",
                "label-placement": "left"
              }, {
                default: withCtx(() => [
                  createVNode(unref(NInputNumber), {
                    value: unref(settings).defaultSettings.frontend.on_change_timer,
                    "onUpdate:value": _cache[0] || (_cache[0] = ($event) => unref(settings).defaultSettings.frontend.on_change_timer = $event),
                    min: 0,
                    step: 50
                  }, null, 8, ["value"])
                ]),
                _: 1
              }),
              createVNode(unref(NFormItem), {
                label: "Enable sending logs to UI",
                "label-placement": "left"
              }, {
                default: withCtx(() => [
                  createVNode(unref(NSwitch), {
                    value: unref(settings).defaultSettings.api.enable_websocket_logging,
                    "onUpdate:value": _cache[1] || (_cache[1] = ($event) => unref(settings).defaultSettings.api.enable_websocket_logging = $event)
                  }, null, 8, ["value"])
                ]),
                _: 1
              })
            ]),
            _: 1
          })
        ]),
        _: 1
      });
    };
  }
});
const _sfc_main$4 = /* @__PURE__ */ defineComponent({
  __name: "NSFWSettings",
  setup(__props) {
    const settings = useSettings();
    watch(
      () => settings.defaultSettings.frontend.nsfw_ok_threshold,
      (value) => {
        settings.data.settings.frontend.nsfw_ok_threshold = value;
      }
    );
    return (_ctx, _cache) => {
      return openBlock(), createBlock(unref(NCard), null, {
        default: withCtx(() => [
          createVNode(unref(NForm), null, {
            default: withCtx(() => [
              createVNode(unref(NFormItem), {
                label: "NSFW OK threshold (if you don't get the reference, select `I'm too young to die`)",
                "label-placement": "left"
              }, {
                default: withCtx(() => [
                  createVNode(unref(NSelect), {
                    value: unref(settings).defaultSettings.frontend.nsfw_ok_threshold,
                    "onUpdate:value": _cache[0] || (_cache[0] = ($event) => unref(settings).defaultSettings.frontend.nsfw_ok_threshold = $event),
                    options: [
                      {
                        label: "I'm too young to die",
                        value: 0
                      },
                      {
                        label: "Hurt me plenty",
                        value: 1
                      },
                      {
                        label: "Ultra violence",
                        value: 2
                      },
                      {
                        label: "Nightmare",
                        value: 3
                      }
                    ]
                  }, null, 8, ["value"])
                ]),
                _: 1
              })
            ]),
            _: 1
          })
        ]),
        _: 1
      });
    };
  }
});
const _hoisted_1$2 = {
  key: 0,
  class: "flex-container"
};
const _hoisted_2$1 = /* @__PURE__ */ createBaseVNode("p", { class: "slider-label" }, "Subquadratic chunk size (affects VRAM usage)", -1);
const _hoisted_3$1 = { "flex-direction": "row" };
const _hoisted_4$1 = { key: 1 };
const _hoisted_5$1 = { key: 2 };
const _hoisted_6$1 = { class: "flex-container" };
const _hoisted_7 = /* @__PURE__ */ createBaseVNode("p", { class: "switch-label" }, "Don't merge latents", -1);
const _hoisted_8 = /* @__PURE__ */ createBaseVNode("b", { class: "highlight" }, "PyTorch ONLY.", -1);
const _sfc_main$3 = /* @__PURE__ */ defineComponent({
  __name: "OptimizationSettings",
  setup(__props) {
    const settings = useSettings();
    const global = useState();
    const theme = inject(themeKey);
    const compileColor = computed(() => {
      var _a;
      if (settings.defaultSettings.api.torch_compile)
        return (_a = theme == null ? void 0 : theme.value.Button.common) == null ? void 0 : _a.successColor;
      return void 0;
    });
    const traceColor = computed(() => {
      var _a;
      if (settings.defaultSettings.api.trace_model)
        return (_a = theme == null ? void 0 : theme.value.Button.common) == null ? void 0 : _a.successColor;
      return void 0;
    });
    const sfastColor = computed(() => {
      if (settings.defaultSettings.api.sfast_compile)
        return "#f1f1f1";
      return void 0;
    });
    const disableColor = computed(() => {
      var _a;
      if (settings.defaultSettings.api.torch_compile || settings.defaultSettings.api.trace_model || settings.defaultSettings.api.sfast_compile)
        return void 0;
      return (_a = theme == null ? void 0 : theme.value.Button.common) == null ? void 0 : _a.successColor;
    });
    function change_compilation(a) {
      settings.defaultSettings.api.torch_compile = a === "compile";
      settings.defaultSettings.api.trace_model = a === "trace";
      settings.defaultSettings.api.sfast_compile = a === "sfast";
    }
    const availableTorchCompileBackends = computed(() => {
      return global.state.capabilities.supported_torch_compile_backends.map(
        (value) => {
          return { value, label: value };
        }
      );
    });
    const availableAttentions = computed(() => {
      return global.state.capabilities.supported_self_attentions.map((l) => {
        return { value: l[1], label: l[0] };
      });
    });
    return (_ctx, _cache) => {
      return openBlock(), createBlock(unref(NForm), null, {
        default: withCtx(() => [
          createVNode(unref(NFormItem), {
            label: "Autocast",
            "label-placement": "left"
          }, {
            default: withCtx(() => [
              createVNode(unref(NSwitch), {
                value: unref(settings).defaultSettings.api.autocast,
                "onUpdate:value": _cache[0] || (_cache[0] = ($event) => unref(settings).defaultSettings.api.autocast = $event)
              }, null, 8, ["value"])
            ]),
            _: 1
          }),
          createVNode(unref(NFormItem), {
            label: "Attention processor",
            "label-placement": "left"
          }, {
            default: withCtx(() => [
              createVNode(unref(NSelect), {
                options: availableAttentions.value,
                value: unref(settings).defaultSettings.api.attention_processor,
                "onUpdate:value": _cache[1] || (_cache[1] = ($event) => unref(settings).defaultSettings.api.attention_processor = $event)
              }, null, 8, ["options", "value"])
            ]),
            _: 1
          }),
          unref(settings).defaultSettings.api.attention_processor == "subquadratic" ? (openBlock(), createElementBlock("div", _hoisted_1$2, [
            _hoisted_2$1,
            createVNode(unref(NSlider), {
              value: unref(settings).defaultSettings.api.subquadratic_size,
              "onUpdate:value": _cache[2] || (_cache[2] = ($event) => unref(settings).defaultSettings.api.subquadratic_size = $event),
              step: 64,
              min: 64,
              max: 8192,
              style: { "margin-right": "12px" }
            }, null, 8, ["value"]),
            createVNode(unref(NInputNumber), {
              value: unref(settings).defaultSettings.api.subquadratic_size,
              "onUpdate:value": _cache[3] || (_cache[3] = ($event) => unref(settings).defaultSettings.api.subquadratic_size = $event),
              size: "small",
              style: { "min-width": "96px", "width": "96px" },
              step: 64,
              min: 64,
              max: 8192
            }, null, 8, ["value"])
          ])) : createCommentVNode("", true),
          createVNode(unref(NFormItem), {
            label: "Compilation method",
            "label-placement": "left"
          }, {
            default: withCtx(() => [
              createBaseVNode("div", _hoisted_3$1, [
                createVNode(unref(NButton), {
                  onClick: _cache[4] || (_cache[4] = ($event) => change_compilation("disabled")),
                  color: disableColor.value
                }, {
                  default: withCtx(() => [
                    createTextVNode("Disabled")
                  ]),
                  _: 1
                }, 8, ["color"]),
                createVNode(unref(NButton), {
                  onClick: _cache[5] || (_cache[5] = ($event) => change_compilation("trace")),
                  color: traceColor.value
                }, {
                  default: withCtx(() => [
                    createTextVNode("Trace UNet")
                  ]),
                  _: 1
                }, 8, ["color"]),
                createVNode(unref(NButton), {
                  onClick: _cache[6] || (_cache[6] = ($event) => change_compilation("compile")),
                  color: compileColor.value
                }, {
                  default: withCtx(() => [
                    createTextVNode("torch.compile")
                  ]),
                  _: 1
                }, 8, ["color"]),
                createVNode(unref(NButton), {
                  onClick: _cache[7] || (_cache[7] = ($event) => change_compilation("sfast")),
                  color: sfastColor.value
                }, {
                  default: withCtx(() => [
                    createTextVNode("stable-fast")
                  ]),
                  _: 1
                }, 8, ["color"])
              ])
            ]),
            _: 1
          }),
          unref(settings).defaultSettings.api.sfast_compile ? (openBlock(), createElementBlock("div", _hoisted_4$1, [
            createVNode(unref(NFormItem), {
              label: "Use xFormers during compilation",
              "label-placement": "left"
            }, {
              default: withCtx(() => [
                createVNode(unref(NSwitch), {
                  value: unref(settings).defaultSettings.api.sfast_xformers,
                  "onUpdate:value": _cache[8] || (_cache[8] = ($event) => unref(settings).defaultSettings.api.sfast_xformers = $event),
                  disabled: !unref(global).state.capabilities.supports_xformers
                }, null, 8, ["value", "disabled"])
              ]),
              _: 1
            }),
            createVNode(unref(NFormItem), {
              label: "Use Triton during compilation",
              "label-placement": "left"
            }, {
              default: withCtx(() => [
                createVNode(unref(NSwitch), {
                  value: unref(settings).defaultSettings.api.sfast_triton,
                  "onUpdate:value": _cache[9] || (_cache[9] = ($event) => unref(settings).defaultSettings.api.sfast_triton = $event),
                  disabled: !unref(global).state.capabilities.supports_triton
                }, null, 8, ["value", "disabled"])
              ]),
              _: 1
            }),
            createVNode(unref(NFormItem), {
              label: "Use CUDA graphs during compilation",
              "label-placement": "left"
            }, {
              default: withCtx(() => [
                createVNode(unref(NSwitch), {
                  value: unref(settings).defaultSettings.api.sfast_cuda_graph,
                  "onUpdate:value": _cache[10] || (_cache[10] = ($event) => unref(settings).defaultSettings.api.sfast_cuda_graph = $event)
                }, null, 8, ["value"])
              ]),
              _: 1
            })
          ])) : createCommentVNode("", true),
          unref(settings).defaultSettings.api.torch_compile ? (openBlock(), createElementBlock("div", _hoisted_5$1, [
            createVNode(unref(NFormItem), {
              label: "Fullgraph compile",
              "label-placement": "left"
            }, {
              default: withCtx(() => [
                createVNode(unref(NSwitch), {
                  value: unref(settings).defaultSettings.api.torch_compile_fullgraph,
                  "onUpdate:value": _cache[11] || (_cache[11] = ($event) => unref(settings).defaultSettings.api.torch_compile_fullgraph = $event)
                }, null, 8, ["value"])
              ]),
              _: 1
            }),
            createVNode(unref(NFormItem), {
              label: "Dynamic compile",
              "label-placement": "left"
            }, {
              default: withCtx(() => [
                createVNode(unref(NSwitch), {
                  value: unref(settings).defaultSettings.api.torch_compile_dynamic,
                  "onUpdate:value": _cache[12] || (_cache[12] = ($event) => unref(settings).defaultSettings.api.torch_compile_dynamic = $event)
                }, null, 8, ["value"])
              ]),
              _: 1
            }),
            createVNode(unref(NFormItem), {
              label: "Compilation backend",
              "label-placement": "left"
            }, {
              default: withCtx(() => [
                createVNode(unref(NSelect), {
                  options: availableTorchCompileBackends.value,
                  value: unref(settings).defaultSettings.api.torch_compile_backend,
                  "onUpdate:value": _cache[13] || (_cache[13] = ($event) => unref(settings).defaultSettings.api.torch_compile_backend = $event)
                }, null, 8, ["options", "value"])
              ]),
              _: 1
            }),
            createVNode(unref(NFormItem), {
              label: "Compilation mode",
              "label-placement": "left"
            }, {
              default: withCtx(() => [
                createVNode(unref(NSelect), {
                  options: [
                    { value: "default", label: "Default" },
                    { value: "reduce-overhead", label: "Reduce Overhead" },
                    { value: "max-autotune", label: "Max Autotune" }
                  ],
                  value: unref(settings).defaultSettings.api.torch_compile_mode,
                  "onUpdate:value": _cache[14] || (_cache[14] = ($event) => unref(settings).defaultSettings.api.torch_compile_mode = $event)
                }, null, 8, ["value"])
              ]),
              _: 1
            })
          ])) : createCommentVNode("", true),
          createVNode(unref(NFormItem), {
            label: "Attention Slicing",
            "label-placement": "left"
          }, {
            default: withCtx(() => [
              createVNode(unref(NSelect), {
                options: [
                  {
                    value: "disabled",
                    label: "None"
                  },
                  {
                    value: "auto",
                    label: "Auto"
                  }
                ],
                value: unref(settings).defaultSettings.api.attention_slicing,
                "onUpdate:value": _cache[15] || (_cache[15] = ($event) => unref(settings).defaultSettings.api.attention_slicing = $event)
              }, null, 8, ["value"])
            ]),
            _: 1
          }),
          createVNode(unref(NFormItem), {
            label: "Channels Last",
            "label-placement": "left"
          }, {
            default: withCtx(() => [
              createVNode(unref(NSwitch), {
                value: unref(settings).defaultSettings.api.channels_last,
                "onUpdate:value": _cache[16] || (_cache[16] = ($event) => unref(settings).defaultSettings.api.channels_last = $event)
              }, null, 8, ["value"])
            ]),
            _: 1
          }),
          createVNode(unref(NFormItem), {
            label: "Reduced Precision (RTX 30xx and newer cards)",
            "label-placement": "left"
          }, {
            default: withCtx(() => [
              createVNode(unref(NSwitch), {
                value: unref(settings).defaultSettings.api.reduced_precision,
                "onUpdate:value": _cache[17] || (_cache[17] = ($event) => unref(settings).defaultSettings.api.reduced_precision = $event),
                disabled: !unref(global).state.capabilities.has_tensorfloat
              }, null, 8, ["value", "disabled"])
            ]),
            _: 1
          }),
          createVNode(unref(NFormItem), {
            label: "CudNN Benchmark (big VRAM spikes - use on 8GB+ cards only)",
            "label-placement": "left"
          }, {
            default: withCtx(() => [
              createVNode(unref(NSwitch), {
                value: unref(settings).defaultSettings.api.cudnn_benchmark,
                "onUpdate:value": _cache[18] || (_cache[18] = ($event) => unref(settings).defaultSettings.api.cudnn_benchmark = $event)
              }, null, 8, ["value"])
            ]),
            _: 1
          }),
          createVNode(unref(NFormItem), {
            label: "Clean Memory",
            "label-placement": "left"
          }, {
            default: withCtx(() => [
              createVNode(unref(NSelect), {
                options: [
                  {
                    value: "always",
                    label: "Always"
                  },
                  {
                    value: "never",
                    label: "Never"
                  },
                  {
                    value: "after_disconnect",
                    label: "After disconnect"
                  }
                ],
                value: unref(settings).defaultSettings.api.clear_memory_policy,
                "onUpdate:value": _cache[19] || (_cache[19] = ($event) => unref(settings).defaultSettings.api.clear_memory_policy = $event)
              }, null, 8, ["value"])
            ]),
            _: 1
          }),
          createVNode(unref(NFormItem), {
            label: "VAE Slicing",
            "label-placement": "left"
          }, {
            default: withCtx(() => [
              createVNode(unref(NSwitch), {
                value: unref(settings).defaultSettings.api.vae_slicing,
                "onUpdate:value": _cache[20] || (_cache[20] = ($event) => unref(settings).defaultSettings.api.vae_slicing = $event)
              }, null, 8, ["value"])
            ]),
            _: 1
          }),
          createVNode(unref(NFormItem), {
            label: "VAE Tiling",
            "label-placement": "left"
          }, {
            default: withCtx(() => [
              createVNode(unref(NSwitch), {
                value: unref(settings).defaultSettings.api.vae_tiling,
                "onUpdate:value": _cache[21] || (_cache[21] = ($event) => unref(settings).defaultSettings.api.vae_tiling = $event)
              }, null, 8, ["value"])
            ]),
            _: 1
          }),
          createVNode(unref(NFormItem), {
            label: "Offload",
            "label-placement": "left"
          }, {
            default: withCtx(() => [
              createVNode(unref(NSelect), {
                options: [
                  {
                    value: "disabled",
                    label: "Disabled"
                  },
                  {
                    value: "model",
                    label: "Offload the whole model to RAM when not used"
                  },
                  {
                    value: "module",
                    label: "Offload individual modules to RAM when not used"
                  }
                ],
                value: unref(settings).defaultSettings.api.offload,
                "onUpdate:value": _cache[22] || (_cache[22] = ($event) => unref(settings).defaultSettings.api.offload = $event)
              }, null, 8, ["value"])
            ]),
            _: 1
          }),
          createBaseVNode("div", _hoisted_6$1, [
            createVNode(unref(NTooltip), { style: { "max-width": "600px" } }, {
              trigger: withCtx(() => [
                _hoisted_7
              ]),
              default: withCtx(() => [
                _hoisted_8,
                createTextVNode(" Doesn't merge latents into a single one during UNet inference, and instead does both the negatives and positives separately. Saves around 200-300mBs of VRAM during inference for a ~10% speed regression. ")
              ]),
              _: 1
            }),
            createVNode(unref(NSwitch), {
              value: unref(settings).defaultSettings.api.dont_merge_latents,
              "onUpdate:value": _cache[23] || (_cache[23] = ($event) => unref(settings).defaultSettings.api.dont_merge_latents = $event)
            }, null, 8, ["value"])
          ])
        ]),
        _: 1
      });
    };
  }
});
const _hoisted_1$1 = { key: 1 };
const _hoisted_2 = { class: "flex-container" };
const _hoisted_3 = /* @__PURE__ */ createBaseVNode("p", { class: "slider-label" }, "Hypertile UNet chunk size", -1);
const _hoisted_4 = /* @__PURE__ */ createBaseVNode("b", { class: "highlight" }, 'PyTorch ONLY. Recommended sizes are 1/4th your desired resolution or plain "256."', -1);
const _hoisted_5 = /* @__PURE__ */ createBaseVNode("b", null, "LARGE (1024x1024+)", -1);
const _hoisted_6 = { key: 2 };
const _sfc_main$2 = /* @__PURE__ */ defineComponent({
  __name: "ReproducibilitySettings",
  setup(__props) {
    const settings = useSettings();
    const global = useState();
    const availableDtypes = computed(() => {
      if (settings.defaultSettings.api.device.includes("cpu")) {
        return global.state.capabilities.supported_precisions_cpu.map((value) => {
          var description = "";
          switch (value) {
            case "float32":
              description = "32-bit float";
              break;
            case "float16":
              description = "16-bit float";
              break;
            default:
              description = "16-bit bfloat";
          }
          return { value, label: description };
        });
      }
      return global.state.capabilities.supported_precisions_gpu.map((value) => {
        var description = "";
        switch (value) {
          case "float32":
            description = "32-bit float";
            break;
          case "float16":
            description = "16-bit float";
            break;
          default:
            description = "16-bit bfloat";
        }
        return { value, label: description };
      });
    });
    const availableBackends = computed(() => {
      return global.state.capabilities.supported_backends.map((l) => {
        return { value: l[1], label: l[0] };
      });
    });
    const availableQuantizations = computed(() => {
      return [
        { value: "full", label: "Full precision" },
        ...global.state.capabilities.supports_int8 ? [
          { value: "int8", label: "Quantized (int8)" },
          { value: "int4", label: "Quantized (int4)" }
        ] : []
      ];
    });
    return (_ctx, _cache) => {
      return openBlock(), createBlock(unref(NForm), null, {
        default: withCtx(() => [
          createVNode(unref(NFormItem), {
            label: "Device",
            "label-placement": "left"
          }, {
            default: withCtx(() => [
              createVNode(unref(NSelect), {
                options: availableBackends.value,
                value: unref(settings).defaultSettings.api.device,
                "onUpdate:value": _cache[0] || (_cache[0] = ($event) => unref(settings).defaultSettings.api.device = $event)
              }, null, 8, ["options", "value"])
            ]),
            _: 1
          }),
          createVNode(unref(NFormItem), {
            label: "Data type",
            "label-placement": "left"
          }, {
            default: withCtx(() => [
              createVNode(unref(NSelect), {
                options: availableDtypes.value,
                value: unref(settings).defaultSettings.api.data_type,
                "onUpdate:value": _cache[1] || (_cache[1] = ($event) => unref(settings).defaultSettings.api.data_type = $event)
              }, null, 8, ["options", "value"])
            ]),
            _: 1
          }),
          createVNode(unref(NFormItem), {
            label: "Deterministic generation",
            "label-placement": "left"
          }, {
            default: withCtx(() => [
              createVNode(unref(NSwitch), {
                value: unref(settings).defaultSettings.api.deterministic_generation,
                "onUpdate:value": _cache[2] || (_cache[2] = ($event) => unref(settings).defaultSettings.api.deterministic_generation = $event)
              }, null, 8, ["value"])
            ]),
            _: 1
          }),
          createVNode(unref(NFormItem), {
            label: "SGM Noise multiplier",
            "label-placement": "left"
          }, {
            default: withCtx(() => [
              createVNode(unref(NSwitch), {
                value: unref(settings).defaultSettings.api.sgm_noise_multiplier,
                "onUpdate:value": _cache[3] || (_cache[3] = ($event) => unref(settings).defaultSettings.api.sgm_noise_multiplier = $event)
              }, null, 8, ["value"])
            ]),
            _: 1
          }),
          createVNode(unref(NFormItem), {
            label: "Quantization in k-samplers",
            "label-placement": "left"
          }, {
            default: withCtx(() => [
              createVNode(unref(NSwitch), {
                value: unref(settings).defaultSettings.api.kdiffusers_quantization,
                "onUpdate:value": _cache[4] || (_cache[4] = ($event) => unref(settings).defaultSettings.api.kdiffusers_quantization = $event)
              }, null, 8, ["value"])
            ]),
            _: 1
          }),
          createVNode(unref(NFormItem), {
            label: "Generator",
            "label-placement": "left"
          }, {
            default: withCtx(() => [
              createVNode(unref(NSelect), {
                value: unref(settings).defaultSettings.api.generator,
                "onUpdate:value": _cache[5] || (_cache[5] = ($event) => unref(settings).defaultSettings.api.generator = $event),
                options: [
                  { value: "device", label: "On-Device" },
                  { value: "cpu", label: "CPU" },
                  { value: "philox", label: "CPU (device mock)" }
                ]
              }, null, 8, ["value", "options"])
            ]),
            _: 1
          }),
          createVNode(unref(NFormItem), {
            label: "CLIP skip",
            "label-placement": "left"
          }, {
            default: withCtx(() => [
              createVNode(unref(NInputNumber), {
                value: unref(settings).defaultSettings.api.clip_skip,
                "onUpdate:value": _cache[6] || (_cache[6] = ($event) => unref(settings).defaultSettings.api.clip_skip = $event),
                min: 1,
                max: 11,
                step: 1
              }, null, 8, ["value"])
            ]),
            _: 1
          }),
          availableQuantizations.value.length != 1 ? (openBlock(), createBlock(unref(NFormItem), {
            key: 0,
            label: "CLIP quantization",
            "label-placement": "left"
          }, {
            default: withCtx(() => [
              createVNode(unref(NSelect), {
                options: availableQuantizations.value,
                value: unref(settings).defaultSettings.api.clip_quantization,
                "onUpdate:value": _cache[7] || (_cache[7] = ($event) => unref(settings).defaultSettings.api.clip_quantization = $event)
              }, null, 8, ["options", "value"])
            ]),
            _: 1
          })) : createCommentVNode("", true),
          createVNode(unref(NFormItem), {
            label: "Use HyperTile",
            "label-placement": "left"
          }, {
            default: withCtx(() => [
              createVNode(unref(NSwitch), {
                value: unref(settings).defaultSettings.api.hypertile,
                "onUpdate:value": _cache[8] || (_cache[8] = ($event) => unref(settings).defaultSettings.api.hypertile = $event)
              }, null, 8, ["value"])
            ]),
            _: 1
          }),
          unref(settings).defaultSettings.api.hypertile ? (openBlock(), createElementBlock("div", _hoisted_1$1, [
            createBaseVNode("div", _hoisted_2, [
              createVNode(unref(NTooltip), { style: { "max-width": "600px" } }, {
                trigger: withCtx(() => [
                  _hoisted_3
                ]),
                default: withCtx(() => [
                  _hoisted_4,
                  createTextVNode(" Internally splits up the generated image into a grid of this size and does work on them one by one. In practice, this can make generation up to 4x faster on "),
                  _hoisted_5,
                  createTextVNode(" images. ")
                ]),
                _: 1
              }),
              createVNode(unref(NSlider), {
                value: unref(settings).defaultSettings.api.hypertile_unet_chunk,
                "onUpdate:value": _cache[9] || (_cache[9] = ($event) => unref(settings).defaultSettings.api.hypertile_unet_chunk = $event),
                min: 128,
                max: 1024,
                step: 8,
                style: { "margin-right": "12px" }
              }, null, 8, ["value"]),
              createVNode(unref(NInputNumber), {
                value: unref(settings).defaultSettings.api.hypertile_unet_chunk,
                "onUpdate:value": _cache[10] || (_cache[10] = ($event) => unref(settings).defaultSettings.api.hypertile_unet_chunk = $event),
                size: "small",
                style: { "min-width": "96px", "width": "96px" },
                min: 128,
                max: 1024,
                step: 1
              }, null, 8, ["value"])
            ])
          ])) : createCommentVNode("", true),
          createVNode(unref(NFormItem), {
            label: "Use TomeSD",
            "label-placement": "left"
          }, {
            default: withCtx(() => [
              createVNode(unref(NSwitch), {
                value: unref(settings).defaultSettings.api.use_tomesd,
                "onUpdate:value": _cache[11] || (_cache[11] = ($event) => unref(settings).defaultSettings.api.use_tomesd = $event)
              }, null, 8, ["value"])
            ]),
            _: 1
          }),
          unref(settings).defaultSettings.api.use_tomesd ? (openBlock(), createElementBlock("div", _hoisted_6, [
            createVNode(unref(NFormItem), {
              label: "TomeSD Ratio",
              "label-placement": "left"
            }, {
              default: withCtx(() => [
                createVNode(unref(NInputNumber), {
                  value: unref(settings).defaultSettings.api.tomesd_ratio,
                  "onUpdate:value": _cache[12] || (_cache[12] = ($event) => unref(settings).defaultSettings.api.tomesd_ratio = $event),
                  min: 0.1,
                  max: 1
                }, null, 8, ["value"])
              ]),
              _: 1
            }),
            createVNode(unref(NFormItem), {
              label: "TomeSD Downsample layers",
              "label-placement": "left"
            }, {
              default: withCtx(() => [
                createVNode(unref(NSelect), {
                  options: [
                    {
                      value: 1,
                      label: "1"
                    },
                    {
                      value: 2,
                      label: "2"
                    },
                    {
                      value: 4,
                      label: "4"
                    },
                    {
                      value: 8,
                      label: "8"
                    }
                  ],
                  value: unref(settings).defaultSettings.api.tomesd_downsample_layers,
                  "onUpdate:value": _cache[13] || (_cache[13] = ($event) => unref(settings).defaultSettings.api.tomesd_downsample_layers = $event)
                }, null, 8, ["value"])
              ]),
              _: 1
            })
          ])) : createCommentVNode("", true),
          createVNode(unref(NFormItem), {
            label: "Huggingface-style prompting",
            "label-placement": "left"
          }, {
            default: withCtx(() => [
              createVNode(unref(NSwitch), {
                value: unref(settings).defaultSettings.api.huggingface_style_parsing,
                "onUpdate:value": _cache[14] || (_cache[14] = ($event) => unref(settings).defaultSettings.api.huggingface_style_parsing = $event)
              }, null, 8, ["value"])
            ]),
            _: 1
          }),
          createVNode(unref(NFormItem), {
            label: "Prompt-to-Prompt preprocessing",
            "label-placement": "left"
          }, {
            default: withCtx(() => [
              createVNode(unref(NSwitch), {
                value: unref(settings).defaultSettings.api.prompt_to_prompt,
                "onUpdate:value": _cache[15] || (_cache[15] = ($event) => unref(settings).defaultSettings.api.prompt_to_prompt = $event)
              }, null, 8, ["value"])
            ]),
            _: 1
          }),
          createVNode(unref(NFormItem), {
            label: "Prompt-to-Prompt model",
            "label-placement": "left"
          }, {
            default: withCtx(() => [
              createVNode(unref(NSelect), {
                options: [
                  {
                    value: "lllyasviel/Fooocus-Expansion",
                    label: "lllyasviel/Fooocus-Expansion"
                  },
                  {
                    value: "daspartho/prompt-extend",
                    label: "daspartho/prompt-extend"
                  },
                  {
                    value: "succinctly/text2image-prompt-generator",
                    label: "succinctly/text2image-prompt-generator"
                  },
                  {
                    value: "Gustavosta/MagicPrompt-Stable-Diffusion",
                    label: "Gustavosta/MagicPrompt-Stable-Diffusion"
                  },
                  {
                    value: "Ar4ikov/gpt2-medium-650k-stable-diffusion-prompt-generator",
                    label: "Ar4ikov/gpt2-medium-650k-stable-diffusion-prompt-generator"
                  }
                ],
                value: unref(settings).defaultSettings.api.prompt_to_prompt_model,
                "onUpdate:value": _cache[16] || (_cache[16] = ($event) => unref(settings).defaultSettings.api.prompt_to_prompt_model = $event)
              }, null, 8, ["value"])
            ]),
            _: 1
          }),
          createVNode(unref(NFormItem), {
            label: "Prompt-to-Prompt device",
            "label-placement": "left"
          }, {
            default: withCtx(() => [
              createVNode(unref(NSelect), {
                options: [
                  {
                    value: "gpu",
                    label: "On-Device"
                  },
                  {
                    value: "cpu",
                    label: "CPU"
                  }
                ],
                value: unref(settings).defaultSettings.api.prompt_to_prompt_device,
                "onUpdate:value": _cache[17] || (_cache[17] = ($event) => unref(settings).defaultSettings.api.prompt_to_prompt_device = $event)
              }, null, 8, ["value"])
            ]),
            _: 1
          })
        ]),
        _: 1
      });
    };
  }
});
const _sfc_main$1 = /* @__PURE__ */ defineComponent({
  __name: "UISettings",
  setup(__props) {
    const settings = useSettings();
    return (_ctx, _cache) => {
      return openBlock(), createBlock(unref(NForm), null, {
        default: withCtx(() => [
          createVNode(unref(NFormItem), {
            label: "Image Preview Interval (seconds)",
            "label-placement": "left"
          }, {
            default: withCtx(() => [
              createVNode(unref(NInputNumber), {
                value: unref(settings).defaultSettings.api.live_preview_delay,
                "onUpdate:value": _cache[0] || (_cache[0] = ($event) => unref(settings).defaultSettings.api.live_preview_delay = $event),
                step: 0.1
              }, null, 8, ["value"])
            ]),
            _: 1
          }),
          createVNode(unref(NFormItem), {
            label: "Image Preview Method",
            "label-placement": "left"
          }, {
            default: withCtx(() => [
              createVNode(unref(NSelect), {
                value: unref(settings).defaultSettings.api.live_preview_method,
                "onUpdate:value": _cache[1] || (_cache[1] = ($event) => unref(settings).defaultSettings.api.live_preview_method = $event),
                options: [
                  { value: "disabled", label: "Disabled" },
                  { value: "approximation", label: "Quick approximation (Default)" },
                  { value: "taesd", label: "Tiny VAE" }
                ]
              }, null, 8, ["value", "options"])
            ]),
            _: 1
          }),
          createVNode(unref(NFormItem), {
            label: "WebSocket Performance Monitor Interval",
            "label-placement": "left"
          }, {
            default: withCtx(() => [
              createVNode(unref(NInputNumber), {
                value: unref(settings).defaultSettings.api.websocket_perf_interval,
                "onUpdate:value": _cache[2] || (_cache[2] = ($event) => unref(settings).defaultSettings.api.websocket_perf_interval = $event),
                min: 0.1,
                step: 0.1
              }, null, 8, ["value"])
            ]),
            _: 1
          }),
          createVNode(unref(NFormItem), {
            label: "WebSocket Sync Interval",
            "label-placement": "left"
          }, {
            default: withCtx(() => [
              createVNode(unref(NInputNumber), {
                value: unref(settings).defaultSettings.api.websocket_sync_interval,
                "onUpdate:value": _cache[3] || (_cache[3] = ($event) => unref(settings).defaultSettings.api.websocket_sync_interval = $event),
                min: 1e-3,
                step: 0.01
              }, null, 8, ["value"])
            ]),
            _: 1
          })
        ]),
        _: 1
      });
    };
  }
});
const _hoisted_1 = { class: "main-container" };
const _sfc_main = /* @__PURE__ */ defineComponent({
  __name: "SettingsView",
  setup(__props) {
    const message = useMessage();
    const settings = useSettings();
    const notification = useNotification();
    const saving = ref(false);
    function resetSettings() {
      Object.assign(
        settings.defaultSettings,
        JSON.parse(JSON.stringify(defaultSettings))
      );
      message.warning(
        "Settings were reset to default values, please save them if you want to keep them"
      );
    }
    function saveSettings() {
      saving.value = true;
      fetch(`${serverUrl}/api/settings/save`, {
        method: "POST",
        headers: {
          "Content-Type": "application/json"
        },
        body: JSON.stringify(settings.defaultSettings)
      }).then((res) => {
        if (res.status === 200) {
          message.success("Settings saved successfully");
        } else {
          res.json().then((data) => {
            message.error("Error while saving settings");
            notification.create({
              title: "Error while saving settings",
              content: data.message,
              type: "error"
            });
          });
        }
        saving.value = false;
      });
    }
    onUnmounted(() => {
      saveSettings();
    });
    return (_ctx, _cache) => {
      return openBlock(), createElementBlock("div", _hoisted_1, [
        createVNode(unref(NCard), null, {
          default: withCtx(() => [
            createVNode(unref(NTabs), null, {
              suffix: withCtx(() => [
                createVNode(unref(NButton), {
                  type: "error",
                  ghost: "",
                  style: { "margin-right": "12px" },
                  onClick: resetSettings
                }, {
                  default: withCtx(() => [
                    createTextVNode("Reset Settings")
                  ]),
                  _: 1
                }),
                createVNode(unref(NButton), {
                  type: "success",
                  ghost: "",
                  onClick: saveSettings,
                  loading: saving.value
                }, {
                  default: withCtx(() => [
                    createTextVNode("Save Settings")
                  ]),
                  _: 1
                }, 8, ["loading"])
              ]),
              default: withCtx(() => [
                createVNode(unref(NTabPane), { name: "Autoload" }, {
                  default: withCtx(() => [
                    createVNode(unref(_sfc_main$a))
                  ]),
                  _: 1
                }),
                createVNode(unref(NTabPane), { name: "Files & Saving" }, {
                  default: withCtx(() => [
                    createVNode(unref(_sfc_main$7))
                  ]),
                  _: 1
                }),
                createVNode(unref(NTabPane), { name: "Optimizations" }, {
                  default: withCtx(() => [
                    createVNode(unref(_sfc_main$3))
                  ]),
                  _: 1
                }),
                createVNode(unref(NTabPane), { name: "Reproducibility & Generation" }, {
                  default: withCtx(() => [
                    createVNode(unref(_sfc_main$2))
                  ]),
                  _: 1
                }),
                createVNode(unref(NTabPane), { name: "Live preview & UI" }, {
                  default: withCtx(() => [
                    createVNode(unref(_sfc_main$1))
                  ]),
                  _: 1
                }),
                createVNode(unref(NTabPane), { name: "Defaults" }, {
                  default: withCtx(() => [
                    createVNode(unref(_sfc_main$6))
                  ]),
                  _: 1
                }),
                createVNode(unref(NTabPane), { name: "Bot" }, {
                  default: withCtx(() => [
                    createVNode(unref(_sfc_main$9))
                  ]),
                  _: 1
                }),
                createVNode(unref(NTabPane), { name: "General" }, {
                  default: withCtx(() => [
                    createVNode(unref(_sfc_main$5))
                  ]),
                  _: 1
                }),
                createVNode(unref(NTabPane), { name: "Extra" }, {
                  default: withCtx(() => [
                    createVNode(unref(_sfc_main$8))
                  ]),
                  _: 1
                }),
                createVNode(unref(NTabPane), { name: "Theme" }, {
                  default: withCtx(() => [
                    createVNode(unref(_sfc_main$b))
                  ]),
                  _: 1
                }),
                createVNode(unref(NTabPane), { name: "NSFW" }, {
                  default: withCtx(() => [
                    createVNode(unref(_sfc_main$4))
                  ]),
                  _: 1
                })
              ]),
              _: 1
            })
          ]),
          _: 1
        })
      ]);
    };
  }
});
export {
  _sfc_main as default
};<|MERGE_RESOLUTION|>--- conflicted
+++ resolved
@@ -1,2203 +1,11 @@
-<<<<<<< HEAD
-<<<<<<< HEAD
-import { a3 as inject, bw as getCurrentInstance, K as watch, aH as onBeforeUnmount, Y as cB, $ as cM, X as c, V as createInjectionKey, d as defineComponent, Q as useConfig, a5 as useTheme, E as ref, T as provide, D as h, bx as formLight, ai as keysOf, c as computed, aF as formatLength, aM as get, by as commonVariables, Z as cE, U as toRef, aa as createId, bz as formItemInjectionKey, b9 as onMounted, a9 as useThemeClass, aX as Transition, aB as resolveWrappedSlot, a8 as createKey, aQ as warn, a as useSettings, u as useState, e as openBlock, x as createBlock, w as withCtx, g as createVNode, h as unref, k as NInput, r as NSelect, v as createCommentVNode, f as createElementBlock, n as createBaseVNode, i as NCard, H as NTabPane, I as NTabs, b as useMessage, bA as useNotification, o as onUnmounted, s as serverUrl, F as NButton, m as createTextVNode, bB as defaultSettings } from "./index.js";
-import { N as NSwitch } from "./Switch.js";
-=======
-import { U as inject, bA as getCurrentInstance, O as watch, aE as onBeforeUnmount, T as cB, ae as cM, ad as c, S as createInjectionKey, d as defineComponent, V as useConfig, W as useTheme, r as ref, a6 as provide, s as h, bB as formLight, a4 as keysOf, c as computed, aC as formatLength, aK as get, bC as commonVariables, aw as cE, Y as toRef, aZ as createId, bD as formItemInjectionKey, bb as onMounted, Z as useThemeClass, a_ as Transition, ay as resolveWrappedSlot, ao as createKey, aP as warn, u as useSettings, v as useState, o as openBlock, k as createBlock, w as withCtx, e as createVNode, f as unref, p as NSelect, b as createBaseVNode, a as createElementBlock, g as renderList, bd as NText, i as createTextVNode, t as toDisplayString, F as Fragment, N as NCard, C as NInput, G as createCommentVNode, L as NTabPane, M as NTabs, h as NButton, n as NTooltip, x as useMessage, bE as useNotification, y as onUnmounted, z as serverUrl, bF as defaultSettings } from "./index.js";
-=======
-import { d as defineComponent, a as useSettings, c as openBlock, n as createBlock, w as withCtx, f as createVNode, g as unref, I as NInput, p as NSelect, h as NCard, b8 as reactive, D as computed, by as convertToTextString, x as ref, s as serverUrl, J as watch, u as useState, j as createBaseVNode, e as createElementBlock, L as renderList, bb as NText, l as createTextVNode, A as toDisplayString, F as Fragment, m as createCommentVNode, B as NTabPane, C as NTabs, R as inject, bz as themeKey, y as NButton, k as NTooltip, b as useMessage, bA as useNotification, o as onUnmounted, bB as defaultSettings } from "./index.js";
-import { a as NFormItem, _ as _sfc_main$h, N as NForm } from "./SamplerPicker.vue_vue_type_script_setup_true_lang.js";
->>>>>>> abc74b23
+import { d as defineComponent, a as useSettings, e as openBlock, x as createBlock, w as withCtx, g as createVNode, h as unref, l as NInput, y as NSelect, j as NCard, b8 as reactive, c as computed, by as convertToTextString, E as ref, i as serverUrl, J as watch, u as useState, q as createBaseVNode, f as createElementBlock, L as renderList, bb as NText, n as createTextVNode, t as toDisplayString, I as Fragment, v as createCommentVNode, G as NTabPane, H as NTabs, R as inject, bz as themeKey, F as NButton, r as NTooltip, b as useMessage, bA as useNotification, o as onUnmounted, bB as defaultSettings } from "./index.js";
+import { a as NFormItem, N as NForm } from "./FormItem.js";
 import { a as NSwitch, N as NSlider } from "./Switch.js";
->>>>>>> origin/experimental
 import { N as NInputNumber } from "./InputNumber.js";
-<<<<<<< HEAD
-function useInjectionInstanceCollection(injectionName, collectionKey, registerKeyRef) {
-  var _a;
-  const injection = inject(injectionName, null);
-  if (injection === null)
-    return;
-  const vm = (_a = getCurrentInstance()) === null || _a === void 0 ? void 0 : _a.proxy;
-  watch(registerKeyRef, registerInstance);
-  registerInstance(registerKeyRef.value);
-  onBeforeUnmount(() => {
-    registerInstance(void 0, registerKeyRef.value);
-  });
-  function registerInstance(key, oldKey) {
-    const collection = injection[collectionKey];
-    if (oldKey !== void 0)
-      removeInstance(collection, oldKey);
-    if (key !== void 0)
-      addInstance(collection, key);
-  }
-  function removeInstance(collection, key) {
-    if (!collection[key])
-      collection[key] = [];
-    collection[key].splice(collection[key].findIndex((instance) => instance === vm), 1);
-  }
-  function addInstance(collection, key) {
-    if (!collection[key])
-      collection[key] = [];
-    if (!~collection[key].findIndex((instance) => instance === vm)) {
-      collection[key].push(vm);
-    }
-  }
-}
-const style$1 = cB("form", [cM("inline", `
- width: 100%;
- display: inline-flex;
- align-items: flex-start;
- align-content: space-around;
- `, [cB("form-item", {
-  width: "auto",
-  marginRight: "18px"
-}, [c("&:last-child", {
-  marginRight: 0
-})])])]);
-const formInjectionKey = createInjectionKey("n-form");
-const formItemInstsInjectionKey = createInjectionKey("n-form-item-insts");
-var __awaiter$1 = globalThis && globalThis.__awaiter || function(thisArg, _arguments, P, generator) {
-  function adopt(value) {
-    return value instanceof P ? value : new P(function(resolve) {
-      resolve(value);
-    });
-  }
-  return new (P || (P = Promise))(function(resolve, reject) {
-    function fulfilled(value) {
-      try {
-        step(generator.next(value));
-      } catch (e) {
-        reject(e);
-      }
-    }
-    function rejected(value) {
-      try {
-        step(generator["throw"](value));
-      } catch (e) {
-        reject(e);
-      }
-    }
-    function step(result) {
-      result.done ? resolve(result.value) : adopt(result.value).then(fulfilled, rejected);
-    }
-    step((generator = generator.apply(thisArg, _arguments || [])).next());
-  });
-};
-const formProps = Object.assign(Object.assign({}, useTheme.props), { inline: Boolean, labelWidth: [Number, String], labelAlign: String, labelPlacement: {
-  type: String,
-  default: "top"
-}, model: {
-  type: Object,
-  default: () => {
-  }
-}, rules: Object, disabled: Boolean, size: String, showRequireMark: {
-  type: Boolean,
-  default: void 0
-}, requireMarkPlacement: String, showFeedback: {
-  type: Boolean,
-  default: true
-}, onSubmit: {
-  type: Function,
-  default: (e) => {
-    e.preventDefault();
-  }
-}, showLabel: {
-  type: Boolean,
-  default: void 0
-}, validateMessages: Object });
-const NForm = defineComponent({
-  name: "Form",
-  props: formProps,
-  setup(props) {
-    const { mergedClsPrefixRef } = useConfig(props);
-    useTheme("Form", "-form", style$1, formLight, props, mergedClsPrefixRef);
-    const formItems = {};
-    const maxChildLabelWidthRef = ref(void 0);
-    const deriveMaxChildLabelWidth = (currentWidth) => {
-      const currentMaxChildLabelWidth = maxChildLabelWidthRef.value;
-      if (currentMaxChildLabelWidth === void 0 || currentWidth >= currentMaxChildLabelWidth) {
-        maxChildLabelWidthRef.value = currentWidth;
-      }
-    };
-    function validate(validateCallback, shouldRuleBeApplied = () => true) {
-      return __awaiter$1(this, void 0, void 0, function* () {
-        yield new Promise((resolve, reject) => {
-          const formItemValidationPromises = [];
-          for (const key of keysOf(formItems)) {
-            const formItemInstances = formItems[key];
-            for (const formItemInstance of formItemInstances) {
-              if (formItemInstance.path) {
-                formItemValidationPromises.push(formItemInstance.internalValidate(null, shouldRuleBeApplied));
-              }
-            }
-          }
-          void Promise.all(formItemValidationPromises).then((results) => {
-            if (results.some((result) => !result.valid)) {
-              const errors = results.filter((result) => result.errors).map((result) => result.errors);
-              if (validateCallback) {
-                validateCallback(errors);
-              }
-              reject(errors);
-            } else {
-              if (validateCallback)
-                validateCallback();
-              resolve();
-            }
-          });
-        });
-      });
-    }
-    function restoreValidation() {
-      for (const key of keysOf(formItems)) {
-        const formItemInstances = formItems[key];
-        for (const formItemInstance of formItemInstances) {
-          formItemInstance.restoreValidation();
-        }
-      }
-    }
-    provide(formInjectionKey, {
-      props,
-      maxChildLabelWidthRef,
-      deriveMaxChildLabelWidth
-    });
-    provide(formItemInstsInjectionKey, { formItems });
-    const formExposedMethod = {
-      validate,
-      restoreValidation
-    };
-    return Object.assign(formExposedMethod, {
-      mergedClsPrefix: mergedClsPrefixRef
-    });
-  },
-  render() {
-    const { mergedClsPrefix } = this;
-    return h("form", { class: [
-      `${mergedClsPrefix}-form`,
-      this.inline && `${mergedClsPrefix}-form--inline`
-    ], onSubmit: this.onSubmit }, this.$slots);
-  }
-});
-function _extends() {
-  _extends = Object.assign ? Object.assign.bind() : function(target) {
-    for (var i = 1; i < arguments.length; i++) {
-      var source = arguments[i];
-      for (var key in source) {
-        if (Object.prototype.hasOwnProperty.call(source, key)) {
-          target[key] = source[key];
-        }
-      }
-    }
-    return target;
-  };
-  return _extends.apply(this, arguments);
-}
-function _inheritsLoose(subClass, superClass) {
-  subClass.prototype = Object.create(superClass.prototype);
-  subClass.prototype.constructor = subClass;
-  _setPrototypeOf(subClass, superClass);
-}
-function _getPrototypeOf(o) {
-  _getPrototypeOf = Object.setPrototypeOf ? Object.getPrototypeOf.bind() : function _getPrototypeOf2(o2) {
-    return o2.__proto__ || Object.getPrototypeOf(o2);
-  };
-  return _getPrototypeOf(o);
-}
-function _setPrototypeOf(o, p) {
-  _setPrototypeOf = Object.setPrototypeOf ? Object.setPrototypeOf.bind() : function _setPrototypeOf2(o2, p2) {
-    o2.__proto__ = p2;
-    return o2;
-  };
-  return _setPrototypeOf(o, p);
-}
-function _isNativeReflectConstruct() {
-  if (typeof Reflect === "undefined" || !Reflect.construct)
-    return false;
-  if (Reflect.construct.sham)
-    return false;
-  if (typeof Proxy === "function")
-    return true;
-  try {
-    Boolean.prototype.valueOf.call(Reflect.construct(Boolean, [], function() {
-    }));
-    return true;
-  } catch (e) {
-    return false;
-  }
-}
-function _construct(Parent, args, Class) {
-  if (_isNativeReflectConstruct()) {
-    _construct = Reflect.construct.bind();
-  } else {
-    _construct = function _construct2(Parent2, args2, Class2) {
-      var a = [null];
-      a.push.apply(a, args2);
-      var Constructor = Function.bind.apply(Parent2, a);
-      var instance = new Constructor();
-      if (Class2)
-        _setPrototypeOf(instance, Class2.prototype);
-      return instance;
-    };
-  }
-  return _construct.apply(null, arguments);
-}
-function _isNativeFunction(fn) {
-  return Function.toString.call(fn).indexOf("[native code]") !== -1;
-}
-function _wrapNativeSuper(Class) {
-  var _cache = typeof Map === "function" ? /* @__PURE__ */ new Map() : void 0;
-  _wrapNativeSuper = function _wrapNativeSuper2(Class2) {
-    if (Class2 === null || !_isNativeFunction(Class2))
-      return Class2;
-    if (typeof Class2 !== "function") {
-      throw new TypeError("Super expression must either be null or a function");
-    }
-    if (typeof _cache !== "undefined") {
-      if (_cache.has(Class2))
-        return _cache.get(Class2);
-      _cache.set(Class2, Wrapper);
-    }
-    function Wrapper() {
-      return _construct(Class2, arguments, _getPrototypeOf(this).constructor);
-    }
-    Wrapper.prototype = Object.create(Class2.prototype, {
-      constructor: {
-        value: Wrapper,
-        enumerable: false,
-        writable: true,
-        configurable: true
-      }
-    });
-    return _setPrototypeOf(Wrapper, Class2);
-  };
-  return _wrapNativeSuper(Class);
-}
-var formatRegExp = /%[sdj%]/g;
-var warning = function warning2() {
-};
-if (typeof process !== "undefined" && process.env && false) {
-  warning = function warning3(type4, errors) {
-    if (typeof console !== "undefined" && console.warn && typeof ASYNC_VALIDATOR_NO_WARNING === "undefined") {
-      if (errors.every(function(e) {
-        return typeof e === "string";
-      })) {
-        console.warn(type4, errors);
-      }
-    }
-  };
-}
-function convertFieldsError(errors) {
-  if (!errors || !errors.length)
-    return null;
-  var fields = {};
-  errors.forEach(function(error) {
-    var field = error.field;
-    fields[field] = fields[field] || [];
-    fields[field].push(error);
-  });
-  return fields;
-}
-function format(template) {
-  for (var _len = arguments.length, args = new Array(_len > 1 ? _len - 1 : 0), _key = 1; _key < _len; _key++) {
-    args[_key - 1] = arguments[_key];
-  }
-  var i = 0;
-  var len = args.length;
-  if (typeof template === "function") {
-    return template.apply(null, args);
-  }
-  if (typeof template === "string") {
-    var str = template.replace(formatRegExp, function(x) {
-      if (x === "%%") {
-        return "%";
-      }
-      if (i >= len) {
-        return x;
-      }
-      switch (x) {
-        case "%s":
-          return String(args[i++]);
-        case "%d":
-          return Number(args[i++]);
-        case "%j":
-          try {
-            return JSON.stringify(args[i++]);
-          } catch (_) {
-            return "[Circular]";
-          }
-          break;
-        default:
-          return x;
-      }
-    });
-    return str;
-  }
-  return template;
-}
-function isNativeStringType(type4) {
-  return type4 === "string" || type4 === "url" || type4 === "hex" || type4 === "email" || type4 === "date" || type4 === "pattern";
-}
-function isEmptyValue(value, type4) {
-  if (value === void 0 || value === null) {
-    return true;
-  }
-  if (type4 === "array" && Array.isArray(value) && !value.length) {
-    return true;
-  }
-  if (isNativeStringType(type4) && typeof value === "string" && !value) {
-    return true;
-  }
-  return false;
-}
-function asyncParallelArray(arr, func, callback) {
-  var results = [];
-  var total = 0;
-  var arrLength = arr.length;
-  function count(errors) {
-    results.push.apply(results, errors || []);
-    total++;
-    if (total === arrLength) {
-      callback(results);
-    }
-  }
-  arr.forEach(function(a) {
-    func(a, count);
-  });
-}
-function asyncSerialArray(arr, func, callback) {
-  var index = 0;
-  var arrLength = arr.length;
-  function next(errors) {
-    if (errors && errors.length) {
-      callback(errors);
-      return;
-    }
-    var original = index;
-    index = index + 1;
-    if (original < arrLength) {
-      func(arr[original], next);
-    } else {
-      callback([]);
-    }
-  }
-  next([]);
-}
-function flattenObjArr(objArr) {
-  var ret = [];
-  Object.keys(objArr).forEach(function(k) {
-    ret.push.apply(ret, objArr[k] || []);
-  });
-  return ret;
-}
-var AsyncValidationError = /* @__PURE__ */ function(_Error) {
-  _inheritsLoose(AsyncValidationError2, _Error);
-  function AsyncValidationError2(errors, fields) {
-    var _this;
-    _this = _Error.call(this, "Async Validation Error") || this;
-    _this.errors = errors;
-    _this.fields = fields;
-    return _this;
-  }
-  return AsyncValidationError2;
-}(/* @__PURE__ */ _wrapNativeSuper(Error));
-function asyncMap(objArr, option, func, callback, source) {
-  if (option.first) {
-    var _pending = new Promise(function(resolve, reject) {
-      var next = function next2(errors) {
-        callback(errors);
-        return errors.length ? reject(new AsyncValidationError(errors, convertFieldsError(errors))) : resolve(source);
-      };
-      var flattenArr = flattenObjArr(objArr);
-      asyncSerialArray(flattenArr, func, next);
-    });
-    _pending["catch"](function(e) {
-      return e;
-    });
-    return _pending;
-  }
-  var firstFields = option.firstFields === true ? Object.keys(objArr) : option.firstFields || [];
-  var objArrKeys = Object.keys(objArr);
-  var objArrLength = objArrKeys.length;
-  var total = 0;
-  var results = [];
-  var pending = new Promise(function(resolve, reject) {
-    var next = function next2(errors) {
-      results.push.apply(results, errors);
-      total++;
-      if (total === objArrLength) {
-        callback(results);
-        return results.length ? reject(new AsyncValidationError(results, convertFieldsError(results))) : resolve(source);
-      }
-    };
-    if (!objArrKeys.length) {
-      callback(results);
-      resolve(source);
-    }
-    objArrKeys.forEach(function(key) {
-      var arr = objArr[key];
-      if (firstFields.indexOf(key) !== -1) {
-        asyncSerialArray(arr, func, next);
-      } else {
-        asyncParallelArray(arr, func, next);
-      }
-    });
-  });
-  pending["catch"](function(e) {
-    return e;
-  });
-  return pending;
-}
-function isErrorObj(obj) {
-  return !!(obj && obj.message !== void 0);
-}
-function getValue(value, path) {
-  var v = value;
-  for (var i = 0; i < path.length; i++) {
-    if (v == void 0) {
-      return v;
-    }
-    v = v[path[i]];
-  }
-  return v;
-}
-function complementError(rule, source) {
-  return function(oe) {
-    var fieldValue;
-    if (rule.fullFields) {
-      fieldValue = getValue(source, rule.fullFields);
-    } else {
-      fieldValue = source[oe.field || rule.fullField];
-    }
-    if (isErrorObj(oe)) {
-      oe.field = oe.field || rule.fullField;
-      oe.fieldValue = fieldValue;
-      return oe;
-    }
-    return {
-      message: typeof oe === "function" ? oe() : oe,
-      fieldValue,
-      field: oe.field || rule.fullField
-    };
-  };
-}
-function deepMerge(target, source) {
-  if (source) {
-    for (var s in source) {
-      if (source.hasOwnProperty(s)) {
-        var value = source[s];
-        if (typeof value === "object" && typeof target[s] === "object") {
-          target[s] = _extends({}, target[s], value);
-        } else {
-          target[s] = value;
-        }
-      }
-    }
-  }
-  return target;
-}
-var required$1 = function required(rule, value, source, errors, options, type4) {
-  if (rule.required && (!source.hasOwnProperty(rule.field) || isEmptyValue(value, type4 || rule.type))) {
-    errors.push(format(options.messages.required, rule.fullField));
-  }
-};
-var whitespace = function whitespace2(rule, value, source, errors, options) {
-  if (/^\s+$/.test(value) || value === "") {
-    errors.push(format(options.messages.whitespace, rule.fullField));
-  }
-};
-var urlReg;
-var getUrlRegex = function() {
-  if (urlReg) {
-    return urlReg;
-  }
-  var word = "[a-fA-F\\d:]";
-  var b = function b2(options) {
-    return options && options.includeBoundaries ? "(?:(?<=\\s|^)(?=" + word + ")|(?<=" + word + ")(?=\\s|$))" : "";
-  };
-  var v4 = "(?:25[0-5]|2[0-4]\\d|1\\d\\d|[1-9]\\d|\\d)(?:\\.(?:25[0-5]|2[0-4]\\d|1\\d\\d|[1-9]\\d|\\d)){3}";
-  var v6seg = "[a-fA-F\\d]{1,4}";
-  var v6 = ("\n(?:\n(?:" + v6seg + ":){7}(?:" + v6seg + "|:)|                                    // 1:2:3:4:5:6:7::  1:2:3:4:5:6:7:8\n(?:" + v6seg + ":){6}(?:" + v4 + "|:" + v6seg + "|:)|                             // 1:2:3:4:5:6::    1:2:3:4:5:6::8   1:2:3:4:5:6::8  1:2:3:4:5:6::1.2.3.4\n(?:" + v6seg + ":){5}(?::" + v4 + "|(?::" + v6seg + "){1,2}|:)|                   // 1:2:3:4:5::      1:2:3:4:5::7:8   1:2:3:4:5::8    1:2:3:4:5::7:1.2.3.4\n(?:" + v6seg + ":){4}(?:(?::" + v6seg + "){0,1}:" + v4 + "|(?::" + v6seg + "){1,3}|:)| // 1:2:3:4::        1:2:3:4::6:7:8   1:2:3:4::8      1:2:3:4::6:7:1.2.3.4\n(?:" + v6seg + ":){3}(?:(?::" + v6seg + "){0,2}:" + v4 + "|(?::" + v6seg + "){1,4}|:)| // 1:2:3::          1:2:3::5:6:7:8   1:2:3::8        1:2:3::5:6:7:1.2.3.4\n(?:" + v6seg + ":){2}(?:(?::" + v6seg + "){0,3}:" + v4 + "|(?::" + v6seg + "){1,5}|:)| // 1:2::            1:2::4:5:6:7:8   1:2::8          1:2::4:5:6:7:1.2.3.4\n(?:" + v6seg + ":){1}(?:(?::" + v6seg + "){0,4}:" + v4 + "|(?::" + v6seg + "){1,6}|:)| // 1::              1::3:4:5:6:7:8   1::8            1::3:4:5:6:7:1.2.3.4\n(?::(?:(?::" + v6seg + "){0,5}:" + v4 + "|(?::" + v6seg + "){1,7}|:))             // ::2:3:4:5:6:7:8  ::2:3:4:5:6:7:8  ::8             ::1.2.3.4\n)(?:%[0-9a-zA-Z]{1,})?                                             // %eth0            %1\n").replace(/\s*\/\/.*$/gm, "").replace(/\n/g, "").trim();
-  var v46Exact = new RegExp("(?:^" + v4 + "$)|(?:^" + v6 + "$)");
-  var v4exact = new RegExp("^" + v4 + "$");
-  var v6exact = new RegExp("^" + v6 + "$");
-  var ip = function ip2(options) {
-    return options && options.exact ? v46Exact : new RegExp("(?:" + b(options) + v4 + b(options) + ")|(?:" + b(options) + v6 + b(options) + ")", "g");
-  };
-  ip.v4 = function(options) {
-    return options && options.exact ? v4exact : new RegExp("" + b(options) + v4 + b(options), "g");
-  };
-  ip.v6 = function(options) {
-    return options && options.exact ? v6exact : new RegExp("" + b(options) + v6 + b(options), "g");
-  };
-  var protocol = "(?:(?:[a-z]+:)?//)";
-  var auth = "(?:\\S+(?::\\S*)?@)?";
-  var ipv4 = ip.v4().source;
-  var ipv6 = ip.v6().source;
-  var host = "(?:(?:[a-z\\u00a1-\\uffff0-9][-_]*)*[a-z\\u00a1-\\uffff0-9]+)";
-  var domain = "(?:\\.(?:[a-z\\u00a1-\\uffff0-9]-*)*[a-z\\u00a1-\\uffff0-9]+)*";
-  var tld = "(?:\\.(?:[a-z\\u00a1-\\uffff]{2,}))";
-  var port = "(?::\\d{2,5})?";
-  var path = '(?:[/?#][^\\s"]*)?';
-  var regex = "(?:" + protocol + "|www\\.)" + auth + "(?:localhost|" + ipv4 + "|" + ipv6 + "|" + host + domain + tld + ")" + port + path;
-  urlReg = new RegExp("(?:^" + regex + "$)", "i");
-  return urlReg;
-};
-var pattern$2 = {
-  // http://emailregex.com/
-  email: /^(([^<>()\[\]\\.,;:\s@"]+(\.[^<>()\[\]\\.,;:\s@"]+)*)|(".+"))@((\[[0-9]{1,3}\.[0-9]{1,3}\.[0-9]{1,3}\.[0-9]{1,3}])|(([a-zA-Z\-0-9\u00A0-\uD7FF\uF900-\uFDCF\uFDF0-\uFFEF]+\.)+[a-zA-Z\u00A0-\uD7FF\uF900-\uFDCF\uFDF0-\uFFEF]{2,}))$/,
-  // url: new RegExp(
-  //   '^(?!mailto:)(?:(?:http|https|ftp)://|//)(?:\\S+(?::\\S*)?@)?(?:(?:(?:[1-9]\\d?|1\\d\\d|2[01]\\d|22[0-3])(?:\\.(?:1?\\d{1,2}|2[0-4]\\d|25[0-5])){2}(?:\\.(?:[0-9]\\d?|1\\d\\d|2[0-4]\\d|25[0-4]))|(?:(?:[a-z\\u00a1-\\uffff0-9]+-*)*[a-z\\u00a1-\\uffff0-9]+)(?:\\.(?:[a-z\\u00a1-\\uffff0-9]+-*)*[a-z\\u00a1-\\uffff0-9]+)*(?:\\.(?:[a-z\\u00a1-\\uffff]{2,})))|localhost)(?::\\d{2,5})?(?:(/|\\?|#)[^\\s]*)?$',
-  //   'i',
-  // ),
-  hex: /^#?([a-f0-9]{6}|[a-f0-9]{3})$/i
-};
-var types = {
-  integer: function integer(value) {
-    return types.number(value) && parseInt(value, 10) === value;
-  },
-  "float": function float(value) {
-    return types.number(value) && !types.integer(value);
-  },
-  array: function array(value) {
-    return Array.isArray(value);
-  },
-  regexp: function regexp(value) {
-    if (value instanceof RegExp) {
-      return true;
-    }
-    try {
-      return !!new RegExp(value);
-    } catch (e) {
-      return false;
-    }
-  },
-  date: function date(value) {
-    return typeof value.getTime === "function" && typeof value.getMonth === "function" && typeof value.getYear === "function" && !isNaN(value.getTime());
-  },
-  number: function number(value) {
-    if (isNaN(value)) {
-      return false;
-    }
-    return typeof value === "number";
-  },
-  object: function object(value) {
-    return typeof value === "object" && !types.array(value);
-  },
-  method: function method(value) {
-    return typeof value === "function";
-  },
-  email: function email(value) {
-    return typeof value === "string" && value.length <= 320 && !!value.match(pattern$2.email);
-  },
-  url: function url(value) {
-    return typeof value === "string" && value.length <= 2048 && !!value.match(getUrlRegex());
-  },
-  hex: function hex(value) {
-    return typeof value === "string" && !!value.match(pattern$2.hex);
-  }
-};
-var type$1 = function type(rule, value, source, errors, options) {
-  if (rule.required && value === void 0) {
-    required$1(rule, value, source, errors, options);
-    return;
-  }
-  var custom = ["integer", "float", "array", "regexp", "object", "method", "email", "number", "date", "url", "hex"];
-  var ruleType = rule.type;
-  if (custom.indexOf(ruleType) > -1) {
-    if (!types[ruleType](value)) {
-      errors.push(format(options.messages.types[ruleType], rule.fullField, rule.type));
-    }
-  } else if (ruleType && typeof value !== rule.type) {
-    errors.push(format(options.messages.types[ruleType], rule.fullField, rule.type));
-  }
-};
-var range = function range2(rule, value, source, errors, options) {
-  var len = typeof rule.len === "number";
-  var min = typeof rule.min === "number";
-  var max = typeof rule.max === "number";
-  var spRegexp = /[\uD800-\uDBFF][\uDC00-\uDFFF]/g;
-  var val = value;
-  var key = null;
-  var num = typeof value === "number";
-  var str = typeof value === "string";
-  var arr = Array.isArray(value);
-  if (num) {
-    key = "number";
-  } else if (str) {
-    key = "string";
-  } else if (arr) {
-    key = "array";
-  }
-  if (!key) {
-    return false;
-  }
-  if (arr) {
-    val = value.length;
-  }
-  if (str) {
-    val = value.replace(spRegexp, "_").length;
-  }
-  if (len) {
-    if (val !== rule.len) {
-      errors.push(format(options.messages[key].len, rule.fullField, rule.len));
-    }
-  } else if (min && !max && val < rule.min) {
-    errors.push(format(options.messages[key].min, rule.fullField, rule.min));
-  } else if (max && !min && val > rule.max) {
-    errors.push(format(options.messages[key].max, rule.fullField, rule.max));
-  } else if (min && max && (val < rule.min || val > rule.max)) {
-    errors.push(format(options.messages[key].range, rule.fullField, rule.min, rule.max));
-  }
-};
-var ENUM$1 = "enum";
-var enumerable$1 = function enumerable(rule, value, source, errors, options) {
-  rule[ENUM$1] = Array.isArray(rule[ENUM$1]) ? rule[ENUM$1] : [];
-  if (rule[ENUM$1].indexOf(value) === -1) {
-    errors.push(format(options.messages[ENUM$1], rule.fullField, rule[ENUM$1].join(", ")));
-  }
-};
-var pattern$1 = function pattern(rule, value, source, errors, options) {
-  if (rule.pattern) {
-    if (rule.pattern instanceof RegExp) {
-      rule.pattern.lastIndex = 0;
-      if (!rule.pattern.test(value)) {
-        errors.push(format(options.messages.pattern.mismatch, rule.fullField, value, rule.pattern));
-      }
-    } else if (typeof rule.pattern === "string") {
-      var _pattern = new RegExp(rule.pattern);
-      if (!_pattern.test(value)) {
-        errors.push(format(options.messages.pattern.mismatch, rule.fullField, value, rule.pattern));
-      }
-    }
-  }
-};
-var rules = {
-  required: required$1,
-  whitespace,
-  type: type$1,
-  range,
-  "enum": enumerable$1,
-  pattern: pattern$1
-};
-var string = function string2(rule, value, callback, source, options) {
-  var errors = [];
-  var validate = rule.required || !rule.required && source.hasOwnProperty(rule.field);
-  if (validate) {
-    if (isEmptyValue(value, "string") && !rule.required) {
-      return callback();
-    }
-    rules.required(rule, value, source, errors, options, "string");
-    if (!isEmptyValue(value, "string")) {
-      rules.type(rule, value, source, errors, options);
-      rules.range(rule, value, source, errors, options);
-      rules.pattern(rule, value, source, errors, options);
-      if (rule.whitespace === true) {
-        rules.whitespace(rule, value, source, errors, options);
-      }
-    }
-  }
-  callback(errors);
-};
-var method2 = function method3(rule, value, callback, source, options) {
-  var errors = [];
-  var validate = rule.required || !rule.required && source.hasOwnProperty(rule.field);
-  if (validate) {
-    if (isEmptyValue(value) && !rule.required) {
-      return callback();
-    }
-    rules.required(rule, value, source, errors, options);
-    if (value !== void 0) {
-      rules.type(rule, value, source, errors, options);
-    }
-  }
-  callback(errors);
-};
-var number2 = function number3(rule, value, callback, source, options) {
-  var errors = [];
-  var validate = rule.required || !rule.required && source.hasOwnProperty(rule.field);
-  if (validate) {
-    if (value === "") {
-      value = void 0;
-    }
-    if (isEmptyValue(value) && !rule.required) {
-      return callback();
-    }
-    rules.required(rule, value, source, errors, options);
-    if (value !== void 0) {
-      rules.type(rule, value, source, errors, options);
-      rules.range(rule, value, source, errors, options);
-    }
-  }
-  callback(errors);
-};
-var _boolean = function _boolean2(rule, value, callback, source, options) {
-  var errors = [];
-  var validate = rule.required || !rule.required && source.hasOwnProperty(rule.field);
-  if (validate) {
-    if (isEmptyValue(value) && !rule.required) {
-      return callback();
-    }
-    rules.required(rule, value, source, errors, options);
-    if (value !== void 0) {
-      rules.type(rule, value, source, errors, options);
-    }
-  }
-  callback(errors);
-};
-var regexp2 = function regexp3(rule, value, callback, source, options) {
-  var errors = [];
-  var validate = rule.required || !rule.required && source.hasOwnProperty(rule.field);
-  if (validate) {
-    if (isEmptyValue(value) && !rule.required) {
-      return callback();
-    }
-    rules.required(rule, value, source, errors, options);
-    if (!isEmptyValue(value)) {
-      rules.type(rule, value, source, errors, options);
-    }
-  }
-  callback(errors);
-};
-var integer2 = function integer3(rule, value, callback, source, options) {
-  var errors = [];
-  var validate = rule.required || !rule.required && source.hasOwnProperty(rule.field);
-  if (validate) {
-    if (isEmptyValue(value) && !rule.required) {
-      return callback();
-    }
-    rules.required(rule, value, source, errors, options);
-    if (value !== void 0) {
-      rules.type(rule, value, source, errors, options);
-      rules.range(rule, value, source, errors, options);
-    }
-  }
-  callback(errors);
-};
-var floatFn = function floatFn2(rule, value, callback, source, options) {
-  var errors = [];
-  var validate = rule.required || !rule.required && source.hasOwnProperty(rule.field);
-  if (validate) {
-    if (isEmptyValue(value) && !rule.required) {
-      return callback();
-    }
-    rules.required(rule, value, source, errors, options);
-    if (value !== void 0) {
-      rules.type(rule, value, source, errors, options);
-      rules.range(rule, value, source, errors, options);
-    }
-  }
-  callback(errors);
-};
-var array2 = function array3(rule, value, callback, source, options) {
-  var errors = [];
-  var validate = rule.required || !rule.required && source.hasOwnProperty(rule.field);
-  if (validate) {
-    if ((value === void 0 || value === null) && !rule.required) {
-      return callback();
-    }
-    rules.required(rule, value, source, errors, options, "array");
-    if (value !== void 0 && value !== null) {
-      rules.type(rule, value, source, errors, options);
-      rules.range(rule, value, source, errors, options);
-    }
-  }
-  callback(errors);
-};
-var object2 = function object3(rule, value, callback, source, options) {
-  var errors = [];
-  var validate = rule.required || !rule.required && source.hasOwnProperty(rule.field);
-  if (validate) {
-    if (isEmptyValue(value) && !rule.required) {
-      return callback();
-    }
-    rules.required(rule, value, source, errors, options);
-    if (value !== void 0) {
-      rules.type(rule, value, source, errors, options);
-    }
-  }
-  callback(errors);
-};
-var ENUM = "enum";
-var enumerable2 = function enumerable3(rule, value, callback, source, options) {
-  var errors = [];
-  var validate = rule.required || !rule.required && source.hasOwnProperty(rule.field);
-  if (validate) {
-    if (isEmptyValue(value) && !rule.required) {
-      return callback();
-    }
-    rules.required(rule, value, source, errors, options);
-    if (value !== void 0) {
-      rules[ENUM](rule, value, source, errors, options);
-    }
-  }
-  callback(errors);
-};
-var pattern2 = function pattern3(rule, value, callback, source, options) {
-  var errors = [];
-  var validate = rule.required || !rule.required && source.hasOwnProperty(rule.field);
-  if (validate) {
-    if (isEmptyValue(value, "string") && !rule.required) {
-      return callback();
-    }
-    rules.required(rule, value, source, errors, options);
-    if (!isEmptyValue(value, "string")) {
-      rules.pattern(rule, value, source, errors, options);
-    }
-  }
-  callback(errors);
-};
-var date2 = function date3(rule, value, callback, source, options) {
-  var errors = [];
-  var validate = rule.required || !rule.required && source.hasOwnProperty(rule.field);
-  if (validate) {
-    if (isEmptyValue(value, "date") && !rule.required) {
-      return callback();
-    }
-    rules.required(rule, value, source, errors, options);
-    if (!isEmptyValue(value, "date")) {
-      var dateObject;
-      if (value instanceof Date) {
-        dateObject = value;
-      } else {
-        dateObject = new Date(value);
-      }
-      rules.type(rule, dateObject, source, errors, options);
-      if (dateObject) {
-        rules.range(rule, dateObject.getTime(), source, errors, options);
-      }
-    }
-  }
-  callback(errors);
-};
-var required2 = function required3(rule, value, callback, source, options) {
-  var errors = [];
-  var type4 = Array.isArray(value) ? "array" : typeof value;
-  rules.required(rule, value, source, errors, options, type4);
-  callback(errors);
-};
-var type2 = function type3(rule, value, callback, source, options) {
-  var ruleType = rule.type;
-  var errors = [];
-  var validate = rule.required || !rule.required && source.hasOwnProperty(rule.field);
-  if (validate) {
-    if (isEmptyValue(value, ruleType) && !rule.required) {
-      return callback();
-    }
-    rules.required(rule, value, source, errors, options, ruleType);
-    if (!isEmptyValue(value, ruleType)) {
-      rules.type(rule, value, source, errors, options);
-    }
-  }
-  callback(errors);
-};
-var any = function any2(rule, value, callback, source, options) {
-  var errors = [];
-  var validate = rule.required || !rule.required && source.hasOwnProperty(rule.field);
-  if (validate) {
-    if (isEmptyValue(value) && !rule.required) {
-      return callback();
-    }
-    rules.required(rule, value, source, errors, options);
-  }
-  callback(errors);
-};
-var validators = {
-  string,
-  method: method2,
-  number: number2,
-  "boolean": _boolean,
-  regexp: regexp2,
-  integer: integer2,
-  "float": floatFn,
-  array: array2,
-  object: object2,
-  "enum": enumerable2,
-  pattern: pattern2,
-  date: date2,
-  url: type2,
-  hex: type2,
-  email: type2,
-  required: required2,
-  any
-};
-function newMessages() {
-  return {
-    "default": "Validation error on field %s",
-    required: "%s is required",
-    "enum": "%s must be one of %s",
-    whitespace: "%s cannot be empty",
-    date: {
-      format: "%s date %s is invalid for format %s",
-      parse: "%s date could not be parsed, %s is invalid ",
-      invalid: "%s date %s is invalid"
-    },
-    types: {
-      string: "%s is not a %s",
-      method: "%s is not a %s (function)",
-      array: "%s is not an %s",
-      object: "%s is not an %s",
-      number: "%s is not a %s",
-      date: "%s is not a %s",
-      "boolean": "%s is not a %s",
-      integer: "%s is not an %s",
-      "float": "%s is not a %s",
-      regexp: "%s is not a valid %s",
-      email: "%s is not a valid %s",
-      url: "%s is not a valid %s",
-      hex: "%s is not a valid %s"
-    },
-    string: {
-      len: "%s must be exactly %s characters",
-      min: "%s must be at least %s characters",
-      max: "%s cannot be longer than %s characters",
-      range: "%s must be between %s and %s characters"
-    },
-    number: {
-      len: "%s must equal %s",
-      min: "%s cannot be less than %s",
-      max: "%s cannot be greater than %s",
-      range: "%s must be between %s and %s"
-    },
-    array: {
-      len: "%s must be exactly %s in length",
-      min: "%s cannot be less than %s in length",
-      max: "%s cannot be greater than %s in length",
-      range: "%s must be between %s and %s in length"
-    },
-    pattern: {
-      mismatch: "%s value %s does not match pattern %s"
-    },
-    clone: function clone() {
-      var cloned = JSON.parse(JSON.stringify(this));
-      cloned.clone = this.clone;
-      return cloned;
-    }
-  };
-}
-var messages = newMessages();
-var Schema = /* @__PURE__ */ function() {
-  function Schema2(descriptor) {
-    this.rules = null;
-    this._messages = messages;
-    this.define(descriptor);
-  }
-  var _proto = Schema2.prototype;
-  _proto.define = function define(rules2) {
-    var _this = this;
-    if (!rules2) {
-      throw new Error("Cannot configure a schema with no rules");
-    }
-    if (typeof rules2 !== "object" || Array.isArray(rules2)) {
-      throw new Error("Rules must be an object");
-    }
-    this.rules = {};
-    Object.keys(rules2).forEach(function(name) {
-      var item = rules2[name];
-      _this.rules[name] = Array.isArray(item) ? item : [item];
-    });
-  };
-  _proto.messages = function messages2(_messages) {
-    if (_messages) {
-      this._messages = deepMerge(newMessages(), _messages);
-    }
-    return this._messages;
-  };
-  _proto.validate = function validate(source_, o, oc) {
-    var _this2 = this;
-    if (o === void 0) {
-      o = {};
-    }
-    if (oc === void 0) {
-      oc = function oc2() {
-      };
-    }
-    var source = source_;
-    var options = o;
-    var callback = oc;
-    if (typeof options === "function") {
-      callback = options;
-      options = {};
-    }
-    if (!this.rules || Object.keys(this.rules).length === 0) {
-      if (callback) {
-        callback(null, source);
-      }
-      return Promise.resolve(source);
-    }
-    function complete(results) {
-      var errors = [];
-      var fields = {};
-      function add(e) {
-        if (Array.isArray(e)) {
-          var _errors;
-          errors = (_errors = errors).concat.apply(_errors, e);
-        } else {
-          errors.push(e);
-        }
-      }
-      for (var i = 0; i < results.length; i++) {
-        add(results[i]);
-      }
-      if (!errors.length) {
-        callback(null, source);
-      } else {
-        fields = convertFieldsError(errors);
-        callback(errors, fields);
-      }
-    }
-    if (options.messages) {
-      var messages$1 = this.messages();
-      if (messages$1 === messages) {
-        messages$1 = newMessages();
-      }
-      deepMerge(messages$1, options.messages);
-      options.messages = messages$1;
-    } else {
-      options.messages = this.messages();
-    }
-    var series = {};
-    var keys = options.keys || Object.keys(this.rules);
-    keys.forEach(function(z) {
-      var arr = _this2.rules[z];
-      var value = source[z];
-      arr.forEach(function(r) {
-        var rule = r;
-        if (typeof rule.transform === "function") {
-          if (source === source_) {
-            source = _extends({}, source);
-          }
-          value = source[z] = rule.transform(value);
-        }
-        if (typeof rule === "function") {
-          rule = {
-            validator: rule
-          };
-        } else {
-          rule = _extends({}, rule);
-        }
-        rule.validator = _this2.getValidationMethod(rule);
-        if (!rule.validator) {
-          return;
-        }
-        rule.field = z;
-        rule.fullField = rule.fullField || z;
-        rule.type = _this2.getType(rule);
-        series[z] = series[z] || [];
-        series[z].push({
-          rule,
-          value,
-          source,
-          field: z
-        });
-      });
-    });
-    var errorFields = {};
-    return asyncMap(series, options, function(data, doIt) {
-      var rule = data.rule;
-      var deep = (rule.type === "object" || rule.type === "array") && (typeof rule.fields === "object" || typeof rule.defaultField === "object");
-      deep = deep && (rule.required || !rule.required && data.value);
-      rule.field = data.field;
-      function addFullField(key, schema) {
-        return _extends({}, schema, {
-          fullField: rule.fullField + "." + key,
-          fullFields: rule.fullFields ? [].concat(rule.fullFields, [key]) : [key]
-        });
-      }
-      function cb(e) {
-        if (e === void 0) {
-          e = [];
-        }
-        var errorList = Array.isArray(e) ? e : [e];
-        if (!options.suppressWarning && errorList.length) {
-          Schema2.warning("async-validator:", errorList);
-        }
-        if (errorList.length && rule.message !== void 0) {
-          errorList = [].concat(rule.message);
-        }
-        var filledErrors = errorList.map(complementError(rule, source));
-        if (options.first && filledErrors.length) {
-          errorFields[rule.field] = 1;
-          return doIt(filledErrors);
-        }
-        if (!deep) {
-          doIt(filledErrors);
-        } else {
-          if (rule.required && !data.value) {
-            if (rule.message !== void 0) {
-              filledErrors = [].concat(rule.message).map(complementError(rule, source));
-            } else if (options.error) {
-              filledErrors = [options.error(rule, format(options.messages.required, rule.field))];
-            }
-            return doIt(filledErrors);
-          }
-          var fieldsSchema = {};
-          if (rule.defaultField) {
-            Object.keys(data.value).map(function(key) {
-              fieldsSchema[key] = rule.defaultField;
-            });
-          }
-          fieldsSchema = _extends({}, fieldsSchema, data.rule.fields);
-          var paredFieldsSchema = {};
-          Object.keys(fieldsSchema).forEach(function(field) {
-            var fieldSchema = fieldsSchema[field];
-            var fieldSchemaList = Array.isArray(fieldSchema) ? fieldSchema : [fieldSchema];
-            paredFieldsSchema[field] = fieldSchemaList.map(addFullField.bind(null, field));
-          });
-          var schema = new Schema2(paredFieldsSchema);
-          schema.messages(options.messages);
-          if (data.rule.options) {
-            data.rule.options.messages = options.messages;
-            data.rule.options.error = options.error;
-          }
-          schema.validate(data.value, data.rule.options || options, function(errs) {
-            var finalErrors = [];
-            if (filledErrors && filledErrors.length) {
-              finalErrors.push.apply(finalErrors, filledErrors);
-            }
-            if (errs && errs.length) {
-              finalErrors.push.apply(finalErrors, errs);
-            }
-            doIt(finalErrors.length ? finalErrors : null);
-          });
-        }
-      }
-      var res;
-      if (rule.asyncValidator) {
-        res = rule.asyncValidator(rule, data.value, cb, data.source, options);
-      } else if (rule.validator) {
-        try {
-          res = rule.validator(rule, data.value, cb, data.source, options);
-        } catch (error) {
-          console.error == null ? void 0 : console.error(error);
-          if (!options.suppressValidatorError) {
-            setTimeout(function() {
-              throw error;
-            }, 0);
-          }
-          cb(error.message);
-        }
-        if (res === true) {
-          cb();
-        } else if (res === false) {
-          cb(typeof rule.message === "function" ? rule.message(rule.fullField || rule.field) : rule.message || (rule.fullField || rule.field) + " fails");
-        } else if (res instanceof Array) {
-          cb(res);
-        } else if (res instanceof Error) {
-          cb(res.message);
-        }
-      }
-      if (res && res.then) {
-        res.then(function() {
-          return cb();
-        }, function(e) {
-          return cb(e);
-        });
-      }
-    }, function(results) {
-      complete(results);
-    }, source);
-  };
-  _proto.getType = function getType(rule) {
-    if (rule.type === void 0 && rule.pattern instanceof RegExp) {
-      rule.type = "pattern";
-    }
-    if (typeof rule.validator !== "function" && rule.type && !validators.hasOwnProperty(rule.type)) {
-      throw new Error(format("Unknown rule type %s", rule.type));
-    }
-    return rule.type || "string";
-  };
-  _proto.getValidationMethod = function getValidationMethod(rule) {
-    if (typeof rule.validator === "function") {
-      return rule.validator;
-    }
-    var keys = Object.keys(rule);
-    var messageIndex = keys.indexOf("message");
-    if (messageIndex !== -1) {
-      keys.splice(messageIndex, 1);
-    }
-    if (keys.length === 1 && keys[0] === "required") {
-      return validators.required;
-    }
-    return validators[this.getType(rule)] || void 0;
-  };
-  return Schema2;
-}();
-Schema.register = function register(type4, validator) {
-  if (typeof validator !== "function") {
-    throw new Error("Cannot register a validator by type, validator is not a function");
-  }
-  validators[type4] = validator;
-};
-Schema.warning = warning;
-Schema.messages = messages;
-Schema.validators = validators;
-function formItemSize(props) {
-  const NForm2 = inject(formInjectionKey, null);
-  return {
-    mergedSize: computed(() => {
-      if (props.size !== void 0)
-        return props.size;
-      if ((NForm2 === null || NForm2 === void 0 ? void 0 : NForm2.props.size) !== void 0)
-        return NForm2.props.size;
-      return "medium";
-    })
-  };
-}
-function formItemMisc(props) {
-  const NForm2 = inject(formInjectionKey, null);
-  const mergedLabelPlacementRef = computed(() => {
-    const { labelPlacement } = props;
-    if (labelPlacement !== void 0)
-      return labelPlacement;
-    if (NForm2 === null || NForm2 === void 0 ? void 0 : NForm2.props.labelPlacement)
-      return NForm2.props.labelPlacement;
-    return "top";
-  });
-  const isAutoLabelWidthRef = computed(() => {
-    return mergedLabelPlacementRef.value === "left" && (props.labelWidth === "auto" || (NForm2 === null || NForm2 === void 0 ? void 0 : NForm2.props.labelWidth) === "auto");
-  });
-  const mergedLabelWidthRef = computed(() => {
-    if (mergedLabelPlacementRef.value === "top")
-      return;
-    const { labelWidth } = props;
-    if (labelWidth !== void 0 && labelWidth !== "auto") {
-      return formatLength(labelWidth);
-    }
-    if (isAutoLabelWidthRef.value) {
-      const autoComputedWidth = NForm2 === null || NForm2 === void 0 ? void 0 : NForm2.maxChildLabelWidthRef.value;
-      if (autoComputedWidth !== void 0) {
-        return formatLength(autoComputedWidth);
-      } else {
-        return void 0;
-      }
-    }
-    if ((NForm2 === null || NForm2 === void 0 ? void 0 : NForm2.props.labelWidth) !== void 0) {
-      return formatLength(NForm2.props.labelWidth);
-    }
-    return void 0;
-  });
-  const mergedLabelAlignRef = computed(() => {
-    const { labelAlign } = props;
-    if (labelAlign)
-      return labelAlign;
-    if (NForm2 === null || NForm2 === void 0 ? void 0 : NForm2.props.labelAlign)
-      return NForm2.props.labelAlign;
-    return void 0;
-  });
-  const mergedLabelStyleRef = computed(() => {
-    var _a;
-    return [
-      (_a = props.labelProps) === null || _a === void 0 ? void 0 : _a.style,
-      props.labelStyle,
-      {
-        width: mergedLabelWidthRef.value
-      }
-    ];
-  });
-  const mergedShowRequireMarkRef = computed(() => {
-    const { showRequireMark } = props;
-    if (showRequireMark !== void 0)
-      return showRequireMark;
-    return NForm2 === null || NForm2 === void 0 ? void 0 : NForm2.props.showRequireMark;
-  });
-  const mergedRequireMarkPlacementRef = computed(() => {
-    const { requireMarkPlacement } = props;
-    if (requireMarkPlacement !== void 0)
-      return requireMarkPlacement;
-    return (NForm2 === null || NForm2 === void 0 ? void 0 : NForm2.props.requireMarkPlacement) || "right";
-  });
-  const validationErroredRef = ref(false);
-  const mergedValidationStatusRef = computed(() => {
-    const { validationStatus } = props;
-    if (validationStatus !== void 0)
-      return validationStatus;
-    if (validationErroredRef.value)
-      return "error";
-    return void 0;
-  });
-  const mergedShowFeedbackRef = computed(() => {
-    const { showFeedback } = props;
-    if (showFeedback !== void 0)
-      return showFeedback;
-    if ((NForm2 === null || NForm2 === void 0 ? void 0 : NForm2.props.showFeedback) !== void 0)
-      return NForm2.props.showFeedback;
-    return true;
-  });
-  const mergedShowLabelRef = computed(() => {
-    const { showLabel } = props;
-    if (showLabel !== void 0)
-      return showLabel;
-    if ((NForm2 === null || NForm2 === void 0 ? void 0 : NForm2.props.showLabel) !== void 0)
-      return NForm2.props.showLabel;
-    return true;
-  });
-  return {
-    validationErrored: validationErroredRef,
-    mergedLabelStyle: mergedLabelStyleRef,
-    mergedLabelPlacement: mergedLabelPlacementRef,
-    mergedLabelAlign: mergedLabelAlignRef,
-    mergedShowRequireMark: mergedShowRequireMarkRef,
-    mergedRequireMarkPlacement: mergedRequireMarkPlacementRef,
-    mergedValidationStatus: mergedValidationStatusRef,
-    mergedShowFeedback: mergedShowFeedbackRef,
-    mergedShowLabel: mergedShowLabelRef,
-    isAutoLabelWidth: isAutoLabelWidthRef
-  };
-}
-function formItemRule(props) {
-  const NForm2 = inject(formInjectionKey, null);
-  const compatibleRulePathRef = computed(() => {
-    const { rulePath } = props;
-    if (rulePath !== void 0)
-      return rulePath;
-    const { path } = props;
-    if (path !== void 0)
-      return path;
-    return void 0;
-  });
-  const mergedRulesRef = computed(() => {
-    const rules2 = [];
-    const { rule } = props;
-    if (rule !== void 0) {
-      if (Array.isArray(rule))
-        rules2.push(...rule);
-      else
-        rules2.push(rule);
-    }
-    if (NForm2) {
-      const { rules: formRules } = NForm2.props;
-      const { value: rulePath } = compatibleRulePathRef;
-      if (formRules !== void 0 && rulePath !== void 0) {
-        const formRule = get(formRules, rulePath);
-        if (formRule !== void 0) {
-          if (Array.isArray(formRule)) {
-            rules2.push(...formRule);
-          } else {
-            rules2.push(formRule);
-          }
-        }
-      }
-    }
-    return rules2;
-  });
-  const hasRequiredRuleRef = computed(() => {
-    return mergedRulesRef.value.some((rule) => rule.required);
-  });
-  const mergedRequiredRef = computed(() => {
-    return hasRequiredRuleRef.value || props.required;
-  });
-  return {
-    mergedRules: mergedRulesRef,
-    mergedRequired: mergedRequiredRef
-  };
-}
-const {
-  cubicBezierEaseInOut
-} = commonVariables;
-function fadeDownTransition({
-  name = "fade-down",
-  fromOffset = "-4px",
-  enterDuration = ".3s",
-  leaveDuration = ".3s",
-  enterCubicBezier = cubicBezierEaseInOut,
-  leaveCubicBezier = cubicBezierEaseInOut
-} = {}) {
-  return [c(`&.${name}-transition-enter-from, &.${name}-transition-leave-to`, {
-    opacity: 0,
-    transform: `translateY(${fromOffset})`
-  }), c(`&.${name}-transition-enter-to, &.${name}-transition-leave-from`, {
-    opacity: 1,
-    transform: "translateY(0)"
-  }), c(`&.${name}-transition-leave-active`, {
-    transition: `opacity ${leaveDuration} ${leaveCubicBezier}, transform ${leaveDuration} ${leaveCubicBezier}`
-  }), c(`&.${name}-transition-enter-active`, {
-    transition: `opacity ${enterDuration} ${enterCubicBezier}, transform ${enterDuration} ${enterCubicBezier}`
-  })];
-}
-const style = cB("form-item", `
- display: grid;
- line-height: var(--n-line-height);
-`, [cB("form-item-label", `
- grid-area: label;
- align-items: center;
- line-height: 1.25;
- text-align: var(--n-label-text-align);
- font-size: var(--n-label-font-size);
- min-height: var(--n-label-height);
- padding: var(--n-label-padding);
- color: var(--n-label-text-color);
- transition: color .3s var(--n-bezier);
- box-sizing: border-box;
- font-weight: var(--n-label-font-weight);
- `, [cE("asterisk", `
- white-space: nowrap;
- user-select: none;
- -webkit-user-select: none;
- color: var(--n-asterisk-color);
- transition: color .3s var(--n-bezier);
- `), cE("asterisk-placeholder", `
- grid-area: mark;
- user-select: none;
- -webkit-user-select: none;
- visibility: hidden; 
- `)]), cB("form-item-blank", `
- grid-area: blank;
- min-height: var(--n-blank-height);
- `), cM("auto-label-width", [cB("form-item-label", "white-space: nowrap;")]), cM("left-labelled", `
- grid-template-areas:
- "label blank"
- "label feedback";
- grid-template-columns: auto minmax(0, 1fr);
- grid-template-rows: auto 1fr;
- align-items: start;
- `, [cB("form-item-label", `
- display: grid;
- grid-template-columns: 1fr auto;
- min-height: var(--n-blank-height);
- height: auto;
- box-sizing: border-box;
- flex-shrink: 0;
- flex-grow: 0;
- `, [cM("reverse-columns-space", `
- grid-template-columns: auto 1fr;
- `), cM("left-mark", `
- grid-template-areas:
- "mark text"
- ". text";
- `), cM("right-mark", `
- grid-template-areas: 
- "text mark"
- "text .";
- `), cM("right-hanging-mark", `
- grid-template-areas: 
- "text mark"
- "text .";
- `), cE("text", `
- grid-area: text; 
- `), cE("asterisk", `
- grid-area: mark; 
- align-self: end;
- `)])]), cM("top-labelled", `
- grid-template-areas:
- "label"
- "blank"
- "feedback";
- grid-template-rows: minmax(var(--n-label-height), auto) 1fr;
- grid-template-columns: minmax(0, 100%);
- `, [cM("no-label", `
- grid-template-areas:
- "blank"
- "feedback";
- grid-template-rows: 1fr;
- `), cB("form-item-label", `
- display: flex;
- align-items: flex-start;
- justify-content: var(--n-label-text-align);
- `)]), cB("form-item-blank", `
- box-sizing: border-box;
- display: flex;
- align-items: center;
- position: relative;
- `), cB("form-item-feedback-wrapper", `
- grid-area: feedback;
- box-sizing: border-box;
- min-height: var(--n-feedback-height);
- font-size: var(--n-feedback-font-size);
- line-height: 1.25;
- transform-origin: top left;
- `, [c("&:not(:empty)", `
- padding: var(--n-feedback-padding);
- `), cB("form-item-feedback", {
-  transition: "color .3s var(--n-bezier)",
-  color: "var(--n-feedback-text-color)"
-}, [cM("warning", {
-  color: "var(--n-feedback-text-color-warning)"
-}), cM("error", {
-  color: "var(--n-feedback-text-color-error)"
-}), fadeDownTransition({
-  fromOffset: "-3px",
-  enterDuration: ".3s",
-  leaveDuration: ".2s"
-})])])]);
-var __awaiter = globalThis && globalThis.__awaiter || function(thisArg, _arguments, P, generator) {
-  function adopt(value) {
-    return value instanceof P ? value : new P(function(resolve) {
-      resolve(value);
-    });
-  }
-  return new (P || (P = Promise))(function(resolve, reject) {
-    function fulfilled(value) {
-      try {
-        step(generator.next(value));
-      } catch (e) {
-        reject(e);
-      }
-    }
-    function rejected(value) {
-      try {
-        step(generator["throw"](value));
-      } catch (e) {
-        reject(e);
-      }
-    }
-    function step(result) {
-      result.done ? resolve(result.value) : adopt(result.value).then(fulfilled, rejected);
-    }
-    step((generator = generator.apply(thisArg, _arguments || [])).next());
-  });
-};
-const formItemProps = Object.assign(Object.assign({}, useTheme.props), { label: String, labelWidth: [Number, String], labelStyle: [String, Object], labelAlign: String, labelPlacement: String, path: String, first: Boolean, rulePath: String, required: Boolean, showRequireMark: {
-  type: Boolean,
-  default: void 0
-}, requireMarkPlacement: String, showFeedback: {
-  type: Boolean,
-  default: void 0
-}, rule: [Object, Array], size: String, ignorePathChange: Boolean, validationStatus: String, feedback: String, showLabel: {
-  type: Boolean,
-  default: void 0
-}, labelProps: Object });
-function wrapValidator(validator, async) {
-  return (...args) => {
-    try {
-      const validateResult = validator(...args);
-      if (!async && (typeof validateResult === "boolean" || validateResult instanceof Error || Array.isArray(validateResult)) || // Error[]
-      (validateResult === null || validateResult === void 0 ? void 0 : validateResult.then)) {
-        return validateResult;
-      } else if (validateResult === void 0) {
-        return true;
-      } else {
-        warn("form-item/validate", `You return a ${typeof validateResult} typed value in the validator method, which is not recommended. Please use ` + (async ? "`Promise`" : "`boolean`, `Error` or `Promise`") + " typed value instead.");
-        return true;
-      }
-    } catch (err) {
-      warn("form-item/validate", "An error is catched in the validation, so the validation won't be done. Your callback in `validate` method of `n-form` or `n-form-item` won't be called in this validation.");
-      console.error(err);
-      return void 0;
-    }
-  };
-}
-const NFormItem = defineComponent({
-  name: "FormItem",
-  props: formItemProps,
-  setup(props) {
-    useInjectionInstanceCollection(formItemInstsInjectionKey, "formItems", toRef(props, "path"));
-    const { mergedClsPrefixRef, inlineThemeDisabled } = useConfig(props);
-    const NForm2 = inject(formInjectionKey, null);
-    const formItemSizeRefs = formItemSize(props);
-    const formItemMiscRefs = formItemMisc(props);
-    const { validationErrored: validationErroredRef } = formItemMiscRefs;
-    const { mergedRequired: mergedRequiredRef, mergedRules: mergedRulesRef } = formItemRule(props);
-    const { mergedSize: mergedSizeRef } = formItemSizeRefs;
-    const { mergedLabelPlacement: labelPlacementRef, mergedLabelAlign: labelTextAlignRef, mergedRequireMarkPlacement: mergedRequireMarkPlacementRef } = formItemMiscRefs;
-    const renderExplainsRef = ref([]);
-    const feedbackIdRef = ref(createId());
-    const mergedDisabledRef = NForm2 ? toRef(NForm2.props, "disabled") : ref(false);
-    const themeRef = useTheme("Form", "-form-item", style, formLight, props, mergedClsPrefixRef);
-    watch(toRef(props, "path"), () => {
-      if (props.ignorePathChange)
-        return;
-      restoreValidation();
-    });
-    function restoreValidation() {
-      renderExplainsRef.value = [];
-      validationErroredRef.value = false;
-      if (props.feedback) {
-        feedbackIdRef.value = createId();
-      }
-    }
-    function handleContentBlur() {
-      void internalValidate("blur");
-    }
-    function handleContentChange() {
-      void internalValidate("change");
-    }
-    function handleContentFocus() {
-      void internalValidate("focus");
-    }
-    function handleContentInput() {
-      void internalValidate("input");
-    }
-    function validate(options, callback) {
-      return __awaiter(this, void 0, void 0, function* () {
-        let trigger;
-        let validateCallback;
-        let shouldRuleBeApplied;
-        let asyncValidatorOptions;
-        if (typeof options === "string") {
-          trigger = options;
-          validateCallback = callback;
-        } else if (options !== null && typeof options === "object") {
-          trigger = options.trigger;
-          validateCallback = options.callback;
-          shouldRuleBeApplied = options.shouldRuleBeApplied;
-          asyncValidatorOptions = options.options;
-        }
-        yield new Promise((resolve, reject) => {
-          void internalValidate(trigger, shouldRuleBeApplied, asyncValidatorOptions).then(({ valid, errors }) => {
-            if (valid) {
-              if (validateCallback) {
-                validateCallback();
-              }
-              resolve();
-            } else {
-              if (validateCallback) {
-                validateCallback(errors);
-              }
-              reject(errors);
-            }
-          });
-        });
-      });
-    }
-    const internalValidate = (trigger = null, shouldRuleBeApplied = () => true, options = {
-      suppressWarning: true
-    }) => __awaiter(this, void 0, void 0, function* () {
-      const { path } = props;
-      if (!options) {
-        options = {};
-      } else {
-        if (!options.first)
-          options.first = props.first;
-      }
-      const { value: rules2 } = mergedRulesRef;
-      const value = NForm2 ? get(NForm2.props.model, path || "") : void 0;
-      const messageRenderers = {};
-      const originalMessageRendersMessage = {};
-      const activeRules = (!trigger ? rules2 : rules2.filter((rule) => {
-        if (Array.isArray(rule.trigger)) {
-          return rule.trigger.includes(trigger);
-        } else {
-          return rule.trigger === trigger;
-        }
-      })).filter(shouldRuleBeApplied).map((rule, i) => {
-        const shallowClonedRule = Object.assign({}, rule);
-        if (shallowClonedRule.validator) {
-          shallowClonedRule.validator = wrapValidator(shallowClonedRule.validator, false);
-        }
-        if (shallowClonedRule.asyncValidator) {
-          shallowClonedRule.asyncValidator = wrapValidator(shallowClonedRule.asyncValidator, true);
-        }
-        if (shallowClonedRule.renderMessage) {
-          const rendererKey = `__renderMessage__${i}`;
-          originalMessageRendersMessage[rendererKey] = shallowClonedRule.message;
-          shallowClonedRule.message = rendererKey;
-          messageRenderers[rendererKey] = shallowClonedRule.renderMessage;
-        }
-        return shallowClonedRule;
-      });
-      if (!activeRules.length) {
-        return {
-          valid: true
-        };
-      }
-      const mergedPath = path !== null && path !== void 0 ? path : "__n_no_path__";
-      const validator = new Schema({ [mergedPath]: activeRules });
-      const { validateMessages } = (NForm2 === null || NForm2 === void 0 ? void 0 : NForm2.props) || {};
-      if (validateMessages) {
-        validator.messages(validateMessages);
-      }
-      return yield new Promise((resolve) => {
-        void validator.validate({ [mergedPath]: value }, options, (errors) => {
-          if (errors === null || errors === void 0 ? void 0 : errors.length) {
-            renderExplainsRef.value = errors.map((error) => {
-              const transformedMessage = (error === null || error === void 0 ? void 0 : error.message) || "";
-              return {
-                key: transformedMessage,
-                render: () => {
-                  if (transformedMessage.startsWith("__renderMessage__")) {
-                    return messageRenderers[transformedMessage]();
-                  }
-                  return transformedMessage;
-                }
-              };
-            });
-            errors.forEach((error) => {
-              var _a;
-              if ((_a = error.message) === null || _a === void 0 ? void 0 : _a.startsWith("__renderMessage__")) {
-                error.message = originalMessageRendersMessage[error.message];
-              }
-            });
-            validationErroredRef.value = true;
-            resolve({
-              valid: false,
-              errors
-            });
-          } else {
-            restoreValidation();
-            resolve({
-              valid: true
-            });
-          }
-        });
-      });
-    });
-    provide(formItemInjectionKey, {
-      path: toRef(props, "path"),
-      disabled: mergedDisabledRef,
-      mergedSize: formItemSizeRefs.mergedSize,
-      mergedValidationStatus: formItemMiscRefs.mergedValidationStatus,
-      restoreValidation,
-      handleContentBlur,
-      handleContentChange,
-      handleContentFocus,
-      handleContentInput
-    });
-    const exposedRef = {
-      validate,
-      restoreValidation,
-      internalValidate
-    };
-    const labelElementRef = ref(null);
-    onMounted(() => {
-      if (!formItemMiscRefs.isAutoLabelWidth.value)
-        return;
-      const labelElement = labelElementRef.value;
-      if (labelElement !== null) {
-        const memoizedWhitespace = labelElement.style.whiteSpace;
-        labelElement.style.whiteSpace = "nowrap";
-        labelElement.style.width = "";
-        NForm2 === null || NForm2 === void 0 ? void 0 : NForm2.deriveMaxChildLabelWidth(Number(getComputedStyle(labelElement).width.slice(0, -2)));
-        labelElement.style.whiteSpace = memoizedWhitespace;
-      }
-    });
-    const cssVarsRef = computed(() => {
-      var _a;
-      const { value: size } = mergedSizeRef;
-      const { value: labelPlacement } = labelPlacementRef;
-      const direction = labelPlacement === "top" ? "vertical" : "horizontal";
-      const { common: { cubicBezierEaseInOut: cubicBezierEaseInOut2 }, self: { labelTextColor, asteriskColor, lineHeight, feedbackTextColor, feedbackTextColorWarning, feedbackTextColorError, feedbackPadding, labelFontWeight, [createKey("labelHeight", size)]: labelHeight, [createKey("blankHeight", size)]: blankHeight, [createKey("feedbackFontSize", size)]: feedbackFontSize, [createKey("feedbackHeight", size)]: feedbackHeight, [createKey("labelPadding", direction)]: labelPadding, [createKey("labelTextAlign", direction)]: labelTextAlign, [createKey(createKey("labelFontSize", labelPlacement), size)]: labelFontSize } } = themeRef.value;
-      let mergedLabelTextAlign = (_a = labelTextAlignRef.value) !== null && _a !== void 0 ? _a : labelTextAlign;
-      if (labelPlacement === "top") {
-        mergedLabelTextAlign = mergedLabelTextAlign === "right" ? "flex-end" : "flex-start";
-      }
-      const cssVars = {
-        "--n-bezier": cubicBezierEaseInOut2,
-        "--n-line-height": lineHeight,
-        "--n-blank-height": blankHeight,
-        "--n-label-font-size": labelFontSize,
-        "--n-label-text-align": mergedLabelTextAlign,
-        "--n-label-height": labelHeight,
-        "--n-label-padding": labelPadding,
-        "--n-label-font-weight": labelFontWeight,
-        "--n-asterisk-color": asteriskColor,
-        "--n-label-text-color": labelTextColor,
-        "--n-feedback-padding": feedbackPadding,
-        "--n-feedback-font-size": feedbackFontSize,
-        "--n-feedback-height": feedbackHeight,
-        "--n-feedback-text-color": feedbackTextColor,
-        "--n-feedback-text-color-warning": feedbackTextColorWarning,
-        "--n-feedback-text-color-error": feedbackTextColorError
-      };
-      return cssVars;
-    });
-    const themeClassHandle = inlineThemeDisabled ? useThemeClass("form-item", computed(() => {
-      var _a;
-      return `${mergedSizeRef.value[0]}${labelPlacementRef.value[0]}${((_a = labelTextAlignRef.value) === null || _a === void 0 ? void 0 : _a[0]) || ""}`;
-    }), cssVarsRef, props) : void 0;
-    const reverseColSpaceRef = computed(() => {
-      return labelPlacementRef.value === "left" && mergedRequireMarkPlacementRef.value === "left" && labelTextAlignRef.value === "left";
-    });
-    return Object.assign(Object.assign(Object.assign(Object.assign({ labelElementRef, mergedClsPrefix: mergedClsPrefixRef, mergedRequired: mergedRequiredRef, feedbackId: feedbackIdRef, renderExplains: renderExplainsRef, reverseColSpace: reverseColSpaceRef }, formItemMiscRefs), formItemSizeRefs), exposedRef), { cssVars: inlineThemeDisabled ? void 0 : cssVarsRef, themeClass: themeClassHandle === null || themeClassHandle === void 0 ? void 0 : themeClassHandle.themeClass, onRender: themeClassHandle === null || themeClassHandle === void 0 ? void 0 : themeClassHandle.onRender });
-  },
-  render() {
-    const { $slots, mergedClsPrefix, mergedShowLabel, mergedShowRequireMark, mergedRequireMarkPlacement, onRender } = this;
-    const renderedShowRequireMark = mergedShowRequireMark !== void 0 ? mergedShowRequireMark : this.mergedRequired;
-    onRender === null || onRender === void 0 ? void 0 : onRender();
-    const renderLabel = () => {
-      const labelText = this.$slots.label ? this.$slots.label() : this.label;
-      if (!labelText)
-        return null;
-      const textNode = h("span", { class: `${mergedClsPrefix}-form-item-label__text` }, labelText);
-      const markNode = renderedShowRequireMark ? h("span", { class: `${mergedClsPrefix}-form-item-label__asterisk` }, mergedRequireMarkPlacement !== "left" ? " *" : "* ") : mergedRequireMarkPlacement === "right-hanging" && h("span", { class: `${mergedClsPrefix}-form-item-label__asterisk-placeholder` }, " *");
-      const { labelProps } = this;
-      return h("label", Object.assign({}, labelProps, { class: [
-        labelProps === null || labelProps === void 0 ? void 0 : labelProps.class,
-        `${mergedClsPrefix}-form-item-label`,
-        `${mergedClsPrefix}-form-item-label--${mergedRequireMarkPlacement}-mark`,
-        this.reverseColSpace && `${mergedClsPrefix}-form-item-label--reverse-columns-space`
-      ], style: this.mergedLabelStyle, ref: "labelElementRef" }), mergedRequireMarkPlacement === "left" ? [markNode, textNode] : [textNode, markNode]);
-    };
-    return h(
-      "div",
-      { class: [
-        `${mergedClsPrefix}-form-item`,
-        this.themeClass,
-        `${mergedClsPrefix}-form-item--${this.mergedSize}-size`,
-        `${mergedClsPrefix}-form-item--${this.mergedLabelPlacement}-labelled`,
-        this.isAutoLabelWidth && `${mergedClsPrefix}-form-item--auto-label-width`,
-        !mergedShowLabel && `${mergedClsPrefix}-form-item--no-label`
-      ], style: this.cssVars },
-      mergedShowLabel && renderLabel(),
-      h("div", { class: [
-        `${mergedClsPrefix}-form-item-blank`,
-        this.mergedValidationStatus && `${mergedClsPrefix}-form-item-blank--${this.mergedValidationStatus}`
-      ] }, $slots),
-      this.mergedShowFeedback ? h(
-        "div",
-        { key: this.feedbackId, class: `${mergedClsPrefix}-form-item-feedback-wrapper` },
-        h(Transition, { name: "fade-down-transition", mode: "out-in" }, {
-          default: () => {
-            const { mergedValidationStatus } = this;
-            return resolveWrappedSlot($slots.feedback, (children) => {
-              var _a;
-              const { feedback } = this;
-              const feedbackNodes = children || feedback ? h("div", { key: "__feedback__", class: `${mergedClsPrefix}-form-item-feedback__line` }, children || feedback) : this.renderExplains.length ? (_a = this.renderExplains) === null || _a === void 0 ? void 0 : _a.map(({ key, render }) => h("div", { key, class: `${mergedClsPrefix}-form-item-feedback__line` }, render())) : null;
-              return feedbackNodes ? mergedValidationStatus === "warning" ? h("div", { key: "controlled-warning", class: `${mergedClsPrefix}-form-item-feedback ${mergedClsPrefix}-form-item-feedback--warning` }, feedbackNodes) : mergedValidationStatus === "error" ? h("div", { key: "controlled-error", class: `${mergedClsPrefix}-form-item-feedback ${mergedClsPrefix}-form-item-feedback--error` }, feedbackNodes) : mergedValidationStatus === "success" ? h("div", { key: "controlled-success", class: `${mergedClsPrefix}-form-item-feedback ${mergedClsPrefix}-form-item-feedback--success` }, feedbackNodes) : h("div", { key: "controlled-default", class: `${mergedClsPrefix}-form-item-feedback` }, feedbackNodes) : null;
-            });
-          }
-        })
-      ) : null
-    );
-  }
-});
-const _hoisted_1$3 = { style: { "width": "100%" } };
-const _sfc_main$g = /* @__PURE__ */ defineComponent({
-  __name: "AutoloadSettings",
-  setup(__props) {
-    const settings = useSettings();
-    const global = useState();
-    const textualInversions = computed(() => {
-      return global.state.models.filter((model) => {
-        return model.backend === "Textual Inversion";
-      });
-    });
-    const textualInversionOptions = computed(() => {
-      return textualInversions.value.map((model) => {
-        return {
-          value: model.path,
-          label: model.name
-        };
-      });
-    });
-    const availableModels = computed(() => {
-      return global.state.models.filter((model) => {
-        return model.backend === "AITemplate" || model.backend === "PyTorch" || model.backend === "ONNX";
-      });
-    });
-    const availableVaes = computed(() => {
-      return global.state.models.filter((model) => {
-        return model.backend === "VAE";
-      });
-    });
-    const autoloadModelOptions = computed(() => {
-      return availableModels.value.map((model) => {
-        return {
-          value: model.path,
-          label: model.name
-        };
-      });
-    });
-    const autoloadVaeOptions = computed(() => {
-      const arr = availableVaes.value.map((model) => {
-        return {
-          value: model.path,
-          label: model.name
-        };
-      });
-      arr.push({ value: "default", label: "Default" });
-      return arr;
-    });
-    const autoloadVaeValue = (model) => {
-      return computed({
-        get: () => {
-          return settings.defaultSettings.api.autoloaded_vae[model] ?? "default";
-        },
-        set: (value) => {
-          if (!value || value === "default") {
-            delete settings.defaultSettings.api.autoloaded_vae[model];
-          } else {
-            console.log("Setting", model, "to", value);
-            settings.defaultSettings.api.autoloaded_vae[model] = value;
-          }
-        }
-      });
-    };
-    return (_ctx, _cache) => {
-      return openBlock(), createBlock(unref(NForm), null, {
-        default: withCtx(() => [
-          createVNode(unref(NFormItem), {
-            label: "Model",
-            "label-placement": "left"
-          }, {
-            default: withCtx(() => [
-              createVNode(unref(NSelect), {
-                multiple: "",
-                filterable: "",
-                options: autoloadModelOptions.value,
-                value: unref(settings).defaultSettings.api.autoloaded_models,
-                "onUpdate:value": _cache[0] || (_cache[0] = ($event) => unref(settings).defaultSettings.api.autoloaded_models = $event)
-              }, null, 8, ["options", "value"])
-            ]),
-            _: 1
-          }),
-<<<<<<< HEAD
-          createVNode(unref(NFormItem), { label: "Huggingface-style prompting" }, {
-            default: withCtx(() => [
-              createVNode(unref(NSwitch), {
-                value: unref(settings).defaultSettings.api.huggingface_style_parsing,
-                "onUpdate:value": _cache[7] || (_cache[7] = ($event) => unref(settings).defaultSettings.api.huggingface_style_parsing = $event)
-              }, null, 8, ["value"])
-            ]),
-            _: 1
-          }),
-          _hoisted_4,
-          createVNode(unref(NFormItem), { label: "WebSocket Performance Monitor Interval" }, {
-            default: withCtx(() => [
-              createVNode(unref(NInputNumber), {
-                value: unref(settings).defaultSettings.api.websocket_perf_interval,
-                "onUpdate:value": _cache[8] || (_cache[8] = ($event) => unref(settings).defaultSettings.api.websocket_perf_interval = $event),
-                min: 0.1,
-                step: 0.1
-              }, null, 8, ["value"])
-            ]),
-            _: 1
-          }),
-          createVNode(unref(NFormItem), { label: "WebSocket Sync Interval" }, {
-            default: withCtx(() => [
-              createVNode(unref(NInputNumber), {
-                value: unref(settings).defaultSettings.api.websocket_sync_interval,
-                "onUpdate:value": _cache[9] || (_cache[9] = ($event) => unref(settings).defaultSettings.api.websocket_sync_interval = $event),
-                min: 1e-3,
-                step: 0.01
-              }, null, 8, ["value"])
-            ]),
-            _: 1
-          }),
-          createVNode(unref(NFormItem), { label: "Image Preview Interval (seconds)" }, {
-            default: withCtx(() => [
-              createVNode(unref(NInputNumber), {
-                value: unref(settings).defaultSettings.api.image_preview_delay,
-                "onUpdate:value": _cache[10] || (_cache[10] = ($event) => unref(settings).defaultSettings.api.image_preview_delay = $event),
-                step: 0.1
-              }, null, 8, ["value"])
-            ]),
-            _: 1
-          }),
-          _hoisted_5,
-          createVNode(unref(NFormItem), { label: "Autocast" }, {
-            default: withCtx(() => [
-              createVNode(unref(NSwitch), {
-                value: unref(settings).defaultSettings.api.autocast,
-                "onUpdate:value": _cache[11] || (_cache[11] = ($event) => unref(settings).defaultSettings.api.autocast = $event),
-                disabled: availableDtypes.value.length < 2
-              }, null, 8, ["value", "disabled"])
-            ]),
-            _: 1
-          }),
-          createVNode(unref(NFormItem), { label: "Attention Processor" }, {
-            default: withCtx(() => [
-              createVNode(unref(NSelect), {
-                options: availableAttentions.value,
-                value: unref(settings).defaultSettings.api.attention_processor,
-                "onUpdate:value": _cache[12] || (_cache[12] = ($event) => unref(settings).defaultSettings.api.attention_processor = $event)
-              }, null, 8, ["options", "value"])
-            ]),
-            _: 1
-          }),
-          unref(settings).defaultSettings.api.attention_processor == "subquadratic" ? (openBlock(), createElementBlock("div", _hoisted_6, [
-            _hoisted_7,
-            createVNode(unref(NSlider), {
-              value: unref(settings).defaultSettings.api.subquadratic_size,
-              "onUpdate:value": _cache[13] || (_cache[13] = ($event) => unref(settings).defaultSettings.api.subquadratic_size = $event),
-              step: 64,
-              min: 64,
-              max: 8192,
-              style: { "margin-right": "12px" }
-            }, null, 8, ["value"]),
-            createVNode(unref(NInputNumber), {
-              value: unref(settings).defaultSettings.api.subquadratic_size,
-              "onUpdate:value": _cache[14] || (_cache[14] = ($event) => unref(settings).defaultSettings.api.subquadratic_size = $event),
-              size: "small",
-              style: { "min-width": "96px", "width": "96px" },
-              step: 64,
-              min: 64,
-              max: 8192
-            }, null, 8, ["value"])
-          ])) : createCommentVNode("", true),
-          createVNode(unref(NFormItem), { label: "Attention Slicing" }, {
-            default: withCtx(() => [
-              createVNode(unref(NSelect), {
-                options: [
-                  {
-                    value: "disabled",
-                    label: "None"
-                  },
-                  {
-                    value: "auto",
-                    label: "Auto"
-                  }
-                ],
-                value: unref(settings).defaultSettings.api.attention_slicing,
-                "onUpdate:value": _cache[15] || (_cache[15] = ($event) => unref(settings).defaultSettings.api.attention_slicing = $event)
-              }, null, 8, ["value"])
-            ]),
-            _: 1
-          }),
-          createVNode(unref(NFormItem), { label: "Channels Last" }, {
-            default: withCtx(() => [
-              createVNode(unref(NSwitch), {
-                value: unref(settings).defaultSettings.api.channels_last,
-                "onUpdate:value": _cache[16] || (_cache[16] = ($event) => unref(settings).defaultSettings.api.channels_last = $event)
-              }, null, 8, ["value"])
-            ]),
-            _: 1
-          }),
-          createVNode(unref(NFormItem), { label: "Deterministic generation" }, {
-            default: withCtx(() => [
-              createVNode(unref(NSwitch), {
-                value: unref(settings).defaultSettings.api.deterministic_generation,
-                "onUpdate:value": _cache[17] || (_cache[17] = ($event) => unref(settings).defaultSettings.api.deterministic_generation = $event)
-              }, null, 8, ["value"])
-            ]),
-            _: 1
-          }),
-          createVNode(unref(NFormItem), { label: "Reduced Precision (RTX 30xx and newer cards)" }, {
-            default: withCtx(() => [
-              createVNode(unref(NSwitch), {
-                value: unref(settings).defaultSettings.api.reduced_precision,
-                "onUpdate:value": _cache[18] || (_cache[18] = ($event) => unref(settings).defaultSettings.api.reduced_precision = $event),
-                disabled: !unref(global).state.capabilities.has_tensorfloat
-              }, null, 8, ["value", "disabled"])
-            ]),
-            _: 1
-          }),
-          createVNode(unref(NFormItem), { label: "CudNN Benchmark (big VRAM spikes - use on 8GB+ cards only)" }, {
-            default: withCtx(() => [
-              createVNode(unref(NSwitch), {
-                value: unref(settings).defaultSettings.api.cudnn_benchmark,
-                "onUpdate:value": _cache[19] || (_cache[19] = ($event) => unref(settings).defaultSettings.api.cudnn_benchmark = $event)
-              }, null, 8, ["value"])
-            ]),
-            _: 1
-          }),
-          createVNode(unref(NFormItem), { label: "Clean Memory" }, {
-            default: withCtx(() => [
-              createVNode(unref(NSelect), {
-                options: [
-                  {
-                    value: "always",
-                    label: "Always"
-                  },
-                  {
-                    value: "never",
-                    label: "Never"
-                  },
-                  {
-                    value: "after_disconnect",
-                    label: "After disconnect"
-                  }
-                ],
-                value: unref(settings).defaultSettings.api.clear_memory_policy,
-                "onUpdate:value": _cache[20] || (_cache[20] = ($event) => unref(settings).defaultSettings.api.clear_memory_policy = $event)
-              }, null, 8, ["value"])
-            ]),
-            _: 1
-          }),
-          createVNode(unref(NFormItem), { label: "VAE Slicing" }, {
-            default: withCtx(() => [
-              createVNode(unref(NSwitch), {
-                value: unref(settings).defaultSettings.api.vae_slicing,
-                "onUpdate:value": _cache[21] || (_cache[21] = ($event) => unref(settings).defaultSettings.api.vae_slicing = $event)
-              }, null, 8, ["value"])
-            ]),
-            _: 1
-          }),
-          createVNode(unref(NFormItem), { label: "VAE Tiling" }, {
-            default: withCtx(() => [
-              createVNode(unref(NSwitch), {
-                value: unref(settings).defaultSettings.api.vae_tiling,
-                "onUpdate:value": _cache[22] || (_cache[22] = ($event) => unref(settings).defaultSettings.api.vae_tiling = $event)
-              }, null, 8, ["value"])
-            ]),
-            _: 1
-          }),
-          createVNode(unref(NFormItem), { label: "Trace UNet" }, {
-            default: withCtx(() => [
-              createVNode(unref(NSwitch), {
-                value: unref(settings).defaultSettings.api.trace_model,
-                "onUpdate:value": _cache[23] || (_cache[23] = ($event) => unref(settings).defaultSettings.api.trace_model = $event)
-              }, null, 8, ["value"])
-            ]),
-            _: 1
-          }),
-          createVNode(unref(NFormItem), { label: "Offload" }, {
-            default: withCtx(() => [
-              createVNode(unref(NSwitch), {
-                value: unref(settings).defaultSettings.api.offload,
-                "onUpdate:value": _cache[24] || (_cache[24] = ($event) => unref(settings).defaultSettings.api.offload = $event)
-              }, null, 8, ["value"])
-            ]),
-            _: 1
-          }),
-          _hoisted_8,
-          createVNode(unref(NFormItem), { label: "Device Type" }, {
-            default: withCtx(() => [
-              createVNode(unref(NSelect), {
-                options: availableBackends.value,
-                value: unref(settings).defaultSettings.api.device_type,
-                "onUpdate:value": _cache[25] || (_cache[25] = ($event) => unref(settings).defaultSettings.api.device_type = $event)
-              }, null, 8, ["options", "value"])
-            ]),
-            _: 1
-          }),
-          unref(settings).defaultSettings.api.device_type != "cpu" ? (openBlock(), createBlock(unref(NFormItem), {
-            key: 2,
-            label: "Device ID (GPU ID)"
-=======
-          createVNode(unref(NFormItem), {
-            label: "Textual Inversions",
-            "label-placement": "left"
->>>>>>> origin/experimental
-          }, {
-            default: withCtx(() => [
-              createVNode(unref(NSelect), {
-                multiple: "",
-                filterable: "",
-                options: textualInversionOptions.value,
-                value: unref(settings).defaultSettings.api.autoloaded_textual_inversions,
-                "onUpdate:value": _cache[1] || (_cache[1] = ($event) => unref(settings).defaultSettings.api.autoloaded_textual_inversions = $event)
-              }, null, 8, ["options", "value"])
-            ]),
-            _: 1
-          }),
-          createVNode(unref(NCard), { title: "VAE" }, {
-            default: withCtx(() => [
-              createBaseVNode("div", _hoisted_1$3, [
-                (openBlock(true), createElementBlock(Fragment, null, renderList(availableModels.value, (model) => {
-                  return openBlock(), createElementBlock("div", {
-                    key: model.name,
-                    style: { "display": "flex", "flex-direction": "row", "margin-bottom": "4px" }
-                  }, [
-                    createVNode(unref(NText), { style: { "width": "50%" } }, {
-                      default: withCtx(() => [
-                        createTextVNode(toDisplayString(model.name), 1)
-                      ]),
-                      _: 2
-                    }, 1024),
-                    createVNode(unref(NSelect), {
-                      filterable: "",
-                      options: autoloadVaeOptions.value,
-                      value: autoloadVaeValue(model.path).value,
-                      "onUpdate:value": ($event) => autoloadVaeValue(model.path).value = $event
-                    }, null, 8, ["options", "value", "onUpdate:value"])
-                  ]);
-                }), 128))
-              ])
-            ]),
-            _: 1
-          })
-        ]),
-        _: 1
-      });
-    };
-  }
-});
-const _sfc_main$f = /* @__PURE__ */ defineComponent({
-  __name: "BotSettings",
-=======
+import { _ as _sfc_main$h } from "./SamplerPicker.vue_vue_type_script_setup_true_lang.js";
 import "./Settings.js";
 const _sfc_main$g = /* @__PURE__ */ defineComponent({
   __name: "ControlNetSettings",
->>>>>>> abc74b23
   setup(__props) {
     const settings = useSettings();
     return (_ctx, _cache) => {
@@ -2298,44 +106,12 @@
               }, {
                 default: withCtx(() => [
                   createVNode(unref(NSelect), {
-<<<<<<< HEAD
-                    options: [
-                      {
-                        label: "Nearest",
-                        value: "nearest"
-                      },
-                      {
-                        label: "Linear",
-                        value: "linear"
-                      },
-                      {
-                        label: "Bilinear",
-                        value: "bilinear"
-                      },
-                      {
-                        label: "Bicubic",
-                        value: "bicubic"
-                      },
-                      {
-                        label: "Bislerp",
-                        value: "bislerp"
-                      },
-                      {
-                        label: "Nearest Exact",
-                        value: "nearest-exact"
-                      }
-                    ],
-                    value: unref(settings).defaultSettings.extra.highres.latent_scale_mode,
-                    "onUpdate:value": _cache[1] || (_cache[1] = ($event) => unref(settings).defaultSettings.extra.highres.latent_scale_mode = $event)
-                  }, null, 8, ["value"])
-=======
                     options: unref(settings).controlnet_options,
                     value: unref(settings).defaultSettings.controlnet.controlnet,
                     "onUpdate:value": _cache[7] || (_cache[7] = ($event) => unref(settings).defaultSettings.controlnet.controlnet = $event),
                     filterable: "",
                     tag: ""
                   }, null, 8, ["options", "value"])
->>>>>>> abc74b23
                 ]),
                 _: 1
               }),
@@ -3807,21 +1583,7 @@
             "label-placement": "left"
           }, {
             default: withCtx(() => [
-              createVNode(unref(NSelect), {
-                options: [
-                  {
-                    value: "disabled",
-                    label: "Disabled"
-                  },
-                  {
-                    value: "model",
-                    label: "Offload the whole model to RAM when not used"
-                  },
-                  {
-                    value: "module",
-                    label: "Offload individual modules to RAM when not used"
-                  }
-                ],
+              createVNode(unref(NSwitch), {
                 value: unref(settings).defaultSettings.api.offload,
                 "onUpdate:value": _cache[22] || (_cache[22] = ($event) => unref(settings).defaultSettings.api.offload = $event)
               }, null, 8, ["value"])
