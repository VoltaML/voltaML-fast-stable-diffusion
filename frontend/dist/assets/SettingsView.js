import { R as inject, by as getCurrentInstance, J as watch, aB as onBeforeUnmount, Q as cB, ab as cM, aa as c, P as createInjectionKey, d as defineComponent, S as useConfig, T as useTheme, D as ref, a3 as provide, C as h, bz as formLight, a1 as keysOf, c as computed, az as formatLength, aH as get, bA as commonVariables, at as cE, V as toRef, aW as createId, bB as formItemInjectionKey, b9 as onMounted, W as useThemeClass, aX as Transition, av as resolveWrappedSlot, al as createKey, aM as warn, a as useSettings, u as useState, e as openBlock, v as createBlock, w as withCtx, g as createVNode, h as unref, x as NSelect, n as createBaseVNode, f as createElementBlock, L as renderList, bb as NText, m as createTextVNode, t as toDisplayString, I as Fragment, i as NCard, b8 as reactive, s as serverUrl, k as NInput, bC as convertToTextString, r as createCommentVNode, G as NTabPane, H as NTabs, bD as themeKey, E as NButton, q as NTooltip, b as useMessage, bE as useNotification, o as onUnmounted, bF as defaultSettings } from "./index.js";
import { a as NSwitch, N as NSlider } from "./Switch.js";
import { N as NInputNumber } from "./InputNumber.js";
import { _ as _sfc_main$h } from "./SamplerPicker.vue_vue_type_script_setup_true_lang.js";
import "./Settings.js";
function useInjectionInstanceCollection(injectionName, collectionKey, registerKeyRef) {
  var _a;
  const injection = inject(injectionName, null);
  if (injection === null)
    return;
  const vm = (_a = getCurrentInstance()) === null || _a === void 0 ? void 0 : _a.proxy;
  watch(registerKeyRef, registerInstance);
  registerInstance(registerKeyRef.value);
  onBeforeUnmount(() => {
    registerInstance(void 0, registerKeyRef.value);
  });
  function registerInstance(key, oldKey) {
    const collection = injection[collectionKey];
    if (oldKey !== void 0)
      removeInstance(collection, oldKey);
    if (key !== void 0)
      addInstance(collection, key);
  }
  function removeInstance(collection, key) {
    if (!collection[key])
      collection[key] = [];
    collection[key].splice(collection[key].findIndex((instance) => instance === vm), 1);
  }
  function addInstance(collection, key) {
    if (!collection[key])
      collection[key] = [];
    if (!~collection[key].findIndex((instance) => instance === vm)) {
      collection[key].push(vm);
    }
  }
}
const style$1 = cB("form", [cM("inline", `
 width: 100%;
 display: inline-flex;
 align-items: flex-start;
 align-content: space-around;
 `, [cB("form-item", {
  width: "auto",
  marginRight: "18px"
}, [c("&:last-child", {
  marginRight: 0
})])])]);
const formInjectionKey = createInjectionKey("n-form");
const formItemInstsInjectionKey = createInjectionKey("n-form-item-insts");
var __awaiter$1 = globalThis && globalThis.__awaiter || function(thisArg, _arguments, P, generator) {
  function adopt(value) {
    return value instanceof P ? value : new P(function(resolve) {
      resolve(value);
    });
  }
  return new (P || (P = Promise))(function(resolve, reject) {
    function fulfilled(value) {
      try {
        step(generator.next(value));
      } catch (e) {
        reject(e);
      }
    }
    function rejected(value) {
      try {
        step(generator["throw"](value));
      } catch (e) {
        reject(e);
      }
    }
    function step(result) {
      result.done ? resolve(result.value) : adopt(result.value).then(fulfilled, rejected);
    }
    step((generator = generator.apply(thisArg, _arguments || [])).next());
  });
};
const formProps = Object.assign(Object.assign({}, useTheme.props), { inline: Boolean, labelWidth: [Number, String], labelAlign: String, labelPlacement: {
  type: String,
  default: "top"
}, model: {
  type: Object,
  default: () => {
  }
}, rules: Object, disabled: Boolean, size: String, showRequireMark: {
  type: Boolean,
  default: void 0
}, requireMarkPlacement: String, showFeedback: {
  type: Boolean,
  default: true
}, onSubmit: {
  type: Function,
  default: (e) => {
    e.preventDefault();
  }
}, showLabel: {
  type: Boolean,
  default: void 0
}, validateMessages: Object });
const NForm = defineComponent({
  name: "Form",
  props: formProps,
  setup(props) {
    const { mergedClsPrefixRef } = useConfig(props);
    useTheme("Form", "-form", style$1, formLight, props, mergedClsPrefixRef);
    const formItems = {};
    const maxChildLabelWidthRef = ref(void 0);
    const deriveMaxChildLabelWidth = (currentWidth) => {
      const currentMaxChildLabelWidth = maxChildLabelWidthRef.value;
      if (currentMaxChildLabelWidth === void 0 || currentWidth >= currentMaxChildLabelWidth) {
        maxChildLabelWidthRef.value = currentWidth;
      }
    };
    function validate(validateCallback, shouldRuleBeApplied = () => true) {
      return __awaiter$1(this, void 0, void 0, function* () {
        yield new Promise((resolve, reject) => {
          const formItemValidationPromises = [];
          for (const key of keysOf(formItems)) {
            const formItemInstances = formItems[key];
            for (const formItemInstance of formItemInstances) {
              if (formItemInstance.path) {
                formItemValidationPromises.push(formItemInstance.internalValidate(null, shouldRuleBeApplied));
              }
            }
          }
          void Promise.all(formItemValidationPromises).then((results) => {
            if (results.some((result) => !result.valid)) {
              const errors = results.filter((result) => result.errors).map((result) => result.errors);
              if (validateCallback) {
                validateCallback(errors);
              }
              reject(errors);
            } else {
              if (validateCallback)
                validateCallback();
              resolve();
            }
          });
        });
      });
    }
    function restoreValidation() {
      for (const key of keysOf(formItems)) {
        const formItemInstances = formItems[key];
        for (const formItemInstance of formItemInstances) {
          formItemInstance.restoreValidation();
        }
      }
    }
    provide(formInjectionKey, {
      props,
      maxChildLabelWidthRef,
      deriveMaxChildLabelWidth
    });
    provide(formItemInstsInjectionKey, { formItems });
    const formExposedMethod = {
      validate,
      restoreValidation
    };
    return Object.assign(formExposedMethod, {
      mergedClsPrefix: mergedClsPrefixRef
    });
  },
  render() {
    const { mergedClsPrefix } = this;
    return h("form", { class: [
      `${mergedClsPrefix}-form`,
      this.inline && `${mergedClsPrefix}-form--inline`
    ], onSubmit: this.onSubmit }, this.$slots);
  }
});
function _extends() {
  _extends = Object.assign ? Object.assign.bind() : function(target) {
    for (var i = 1; i < arguments.length; i++) {
      var source = arguments[i];
      for (var key in source) {
        if (Object.prototype.hasOwnProperty.call(source, key)) {
          target[key] = source[key];
        }
      }
    }
    return target;
  };
  return _extends.apply(this, arguments);
}
function _inheritsLoose(subClass, superClass) {
  subClass.prototype = Object.create(superClass.prototype);
  subClass.prototype.constructor = subClass;
  _setPrototypeOf(subClass, superClass);
}
function _getPrototypeOf(o) {
  _getPrototypeOf = Object.setPrototypeOf ? Object.getPrototypeOf.bind() : function _getPrototypeOf2(o2) {
    return o2.__proto__ || Object.getPrototypeOf(o2);
  };
  return _getPrototypeOf(o);
}
function _setPrototypeOf(o, p) {
  _setPrototypeOf = Object.setPrototypeOf ? Object.setPrototypeOf.bind() : function _setPrototypeOf2(o2, p2) {
    o2.__proto__ = p2;
    return o2;
  };
  return _setPrototypeOf(o, p);
}
function _isNativeReflectConstruct() {
  if (typeof Reflect === "undefined" || !Reflect.construct)
    return false;
  if (Reflect.construct.sham)
    return false;
  if (typeof Proxy === "function")
    return true;
  try {
    Boolean.prototype.valueOf.call(Reflect.construct(Boolean, [], function() {
    }));
    return true;
  } catch (e) {
    return false;
  }
}
function _construct(Parent, args, Class) {
  if (_isNativeReflectConstruct()) {
    _construct = Reflect.construct.bind();
  } else {
    _construct = function _construct2(Parent2, args2, Class2) {
      var a = [null];
      a.push.apply(a, args2);
      var Constructor = Function.bind.apply(Parent2, a);
      var instance = new Constructor();
      if (Class2)
        _setPrototypeOf(instance, Class2.prototype);
      return instance;
    };
  }
  return _construct.apply(null, arguments);
}
function _isNativeFunction(fn) {
  return Function.toString.call(fn).indexOf("[native code]") !== -1;
}
function _wrapNativeSuper(Class) {
  var _cache = typeof Map === "function" ? /* @__PURE__ */ new Map() : void 0;
  _wrapNativeSuper = function _wrapNativeSuper2(Class2) {
    if (Class2 === null || !_isNativeFunction(Class2))
      return Class2;
    if (typeof Class2 !== "function") {
      throw new TypeError("Super expression must either be null or a function");
    }
    if (typeof _cache !== "undefined") {
      if (_cache.has(Class2))
        return _cache.get(Class2);
      _cache.set(Class2, Wrapper);
    }
    function Wrapper() {
      return _construct(Class2, arguments, _getPrototypeOf(this).constructor);
    }
    Wrapper.prototype = Object.create(Class2.prototype, {
      constructor: {
        value: Wrapper,
        enumerable: false,
        writable: true,
        configurable: true
      }
    });
    return _setPrototypeOf(Wrapper, Class2);
  };
  return _wrapNativeSuper(Class);
}
var formatRegExp = /%[sdj%]/g;
var warning = function warning2() {
};
if (typeof process !== "undefined" && process.env && false) {
  warning = function warning3(type4, errors) {
    if (typeof console !== "undefined" && console.warn && typeof ASYNC_VALIDATOR_NO_WARNING === "undefined") {
      if (errors.every(function(e) {
        return typeof e === "string";
      })) {
        console.warn(type4, errors);
      }
    }
  };
}
function convertFieldsError(errors) {
  if (!errors || !errors.length)
    return null;
  var fields = {};
  errors.forEach(function(error) {
    var field = error.field;
    fields[field] = fields[field] || [];
    fields[field].push(error);
  });
  return fields;
}
function format(template) {
  for (var _len = arguments.length, args = new Array(_len > 1 ? _len - 1 : 0), _key = 1; _key < _len; _key++) {
    args[_key - 1] = arguments[_key];
  }
  var i = 0;
  var len = args.length;
  if (typeof template === "function") {
    return template.apply(null, args);
  }
  if (typeof template === "string") {
    var str = template.replace(formatRegExp, function(x) {
      if (x === "%%") {
        return "%";
      }
      if (i >= len) {
        return x;
      }
      switch (x) {
        case "%s":
          return String(args[i++]);
        case "%d":
          return Number(args[i++]);
        case "%j":
          try {
            return JSON.stringify(args[i++]);
          } catch (_) {
            return "[Circular]";
          }
          break;
        default:
          return x;
      }
    });
    return str;
  }
  return template;
}
function isNativeStringType(type4) {
  return type4 === "string" || type4 === "url" || type4 === "hex" || type4 === "email" || type4 === "date" || type4 === "pattern";
}
function isEmptyValue(value, type4) {
  if (value === void 0 || value === null) {
    return true;
  }
  if (type4 === "array" && Array.isArray(value) && !value.length) {
    return true;
  }
  if (isNativeStringType(type4) && typeof value === "string" && !value) {
    return true;
  }
  return false;
}
function asyncParallelArray(arr, func, callback) {
  var results = [];
  var total = 0;
  var arrLength = arr.length;
  function count(errors) {
    results.push.apply(results, errors || []);
    total++;
    if (total === arrLength) {
      callback(results);
    }
  }
  arr.forEach(function(a) {
    func(a, count);
  });
}
function asyncSerialArray(arr, func, callback) {
  var index = 0;
  var arrLength = arr.length;
  function next(errors) {
    if (errors && errors.length) {
      callback(errors);
      return;
    }
    var original = index;
    index = index + 1;
    if (original < arrLength) {
      func(arr[original], next);
    } else {
      callback([]);
    }
  }
  next([]);
}
function flattenObjArr(objArr) {
  var ret = [];
  Object.keys(objArr).forEach(function(k) {
    ret.push.apply(ret, objArr[k] || []);
  });
  return ret;
}
var AsyncValidationError = /* @__PURE__ */ function(_Error) {
  _inheritsLoose(AsyncValidationError2, _Error);
  function AsyncValidationError2(errors, fields) {
    var _this;
    _this = _Error.call(this, "Async Validation Error") || this;
    _this.errors = errors;
    _this.fields = fields;
    return _this;
  }
  return AsyncValidationError2;
}(/* @__PURE__ */ _wrapNativeSuper(Error));
function asyncMap(objArr, option, func, callback, source) {
  if (option.first) {
    var _pending = new Promise(function(resolve, reject) {
      var next = function next2(errors) {
        callback(errors);
        return errors.length ? reject(new AsyncValidationError(errors, convertFieldsError(errors))) : resolve(source);
      };
      var flattenArr = flattenObjArr(objArr);
      asyncSerialArray(flattenArr, func, next);
    });
    _pending["catch"](function(e) {
      return e;
    });
    return _pending;
  }
  var firstFields = option.firstFields === true ? Object.keys(objArr) : option.firstFields || [];
  var objArrKeys = Object.keys(objArr);
  var objArrLength = objArrKeys.length;
  var total = 0;
  var results = [];
  var pending = new Promise(function(resolve, reject) {
    var next = function next2(errors) {
      results.push.apply(results, errors);
      total++;
      if (total === objArrLength) {
        callback(results);
        return results.length ? reject(new AsyncValidationError(results, convertFieldsError(results))) : resolve(source);
      }
    };
    if (!objArrKeys.length) {
      callback(results);
      resolve(source);
    }
    objArrKeys.forEach(function(key) {
      var arr = objArr[key];
      if (firstFields.indexOf(key) !== -1) {
        asyncSerialArray(arr, func, next);
      } else {
        asyncParallelArray(arr, func, next);
      }
    });
  });
  pending["catch"](function(e) {
    return e;
  });
  return pending;
}
function isErrorObj(obj) {
  return !!(obj && obj.message !== void 0);
}
function getValue(value, path) {
  var v = value;
  for (var i = 0; i < path.length; i++) {
    if (v == void 0) {
      return v;
    }
    v = v[path[i]];
  }
  return v;
}
function complementError(rule, source) {
  return function(oe) {
    var fieldValue;
    if (rule.fullFields) {
      fieldValue = getValue(source, rule.fullFields);
    } else {
      fieldValue = source[oe.field || rule.fullField];
    }
    if (isErrorObj(oe)) {
      oe.field = oe.field || rule.fullField;
      oe.fieldValue = fieldValue;
      return oe;
    }
    return {
      message: typeof oe === "function" ? oe() : oe,
      fieldValue,
      field: oe.field || rule.fullField
    };
  };
}
function deepMerge(target, source) {
  if (source) {
    for (var s in source) {
      if (source.hasOwnProperty(s)) {
        var value = source[s];
        if (typeof value === "object" && typeof target[s] === "object") {
          target[s] = _extends({}, target[s], value);
        } else {
          target[s] = value;
        }
      }
    }
  }
  return target;
}
var required$1 = function required(rule, value, source, errors, options, type4) {
  if (rule.required && (!source.hasOwnProperty(rule.field) || isEmptyValue(value, type4 || rule.type))) {
    errors.push(format(options.messages.required, rule.fullField));
  }
};
var whitespace = function whitespace2(rule, value, source, errors, options) {
  if (/^\s+$/.test(value) || value === "") {
    errors.push(format(options.messages.whitespace, rule.fullField));
  }
};
var urlReg;
var getUrlRegex = function() {
  if (urlReg) {
    return urlReg;
  }
  var word = "[a-fA-F\\d:]";
  var b = function b2(options) {
    return options && options.includeBoundaries ? "(?:(?<=\\s|^)(?=" + word + ")|(?<=" + word + ")(?=\\s|$))" : "";
  };
  var v4 = "(?:25[0-5]|2[0-4]\\d|1\\d\\d|[1-9]\\d|\\d)(?:\\.(?:25[0-5]|2[0-4]\\d|1\\d\\d|[1-9]\\d|\\d)){3}";
  var v6seg = "[a-fA-F\\d]{1,4}";
  var v6 = ("\n(?:\n(?:" + v6seg + ":){7}(?:" + v6seg + "|:)|                                    // 1:2:3:4:5:6:7::  1:2:3:4:5:6:7:8\n(?:" + v6seg + ":){6}(?:" + v4 + "|:" + v6seg + "|:)|                             // 1:2:3:4:5:6::    1:2:3:4:5:6::8   1:2:3:4:5:6::8  1:2:3:4:5:6::1.2.3.4\n(?:" + v6seg + ":){5}(?::" + v4 + "|(?::" + v6seg + "){1,2}|:)|                   // 1:2:3:4:5::      1:2:3:4:5::7:8   1:2:3:4:5::8    1:2:3:4:5::7:1.2.3.4\n(?:" + v6seg + ":){4}(?:(?::" + v6seg + "){0,1}:" + v4 + "|(?::" + v6seg + "){1,3}|:)| // 1:2:3:4::        1:2:3:4::6:7:8   1:2:3:4::8      1:2:3:4::6:7:1.2.3.4\n(?:" + v6seg + ":){3}(?:(?::" + v6seg + "){0,2}:" + v4 + "|(?::" + v6seg + "){1,4}|:)| // 1:2:3::          1:2:3::5:6:7:8   1:2:3::8        1:2:3::5:6:7:1.2.3.4\n(?:" + v6seg + ":){2}(?:(?::" + v6seg + "){0,3}:" + v4 + "|(?::" + v6seg + "){1,5}|:)| // 1:2::            1:2::4:5:6:7:8   1:2::8          1:2::4:5:6:7:1.2.3.4\n(?:" + v6seg + ":){1}(?:(?::" + v6seg + "){0,4}:" + v4 + "|(?::" + v6seg + "){1,6}|:)| // 1::              1::3:4:5:6:7:8   1::8            1::3:4:5:6:7:1.2.3.4\n(?::(?:(?::" + v6seg + "){0,5}:" + v4 + "|(?::" + v6seg + "){1,7}|:))             // ::2:3:4:5:6:7:8  ::2:3:4:5:6:7:8  ::8             ::1.2.3.4\n)(?:%[0-9a-zA-Z]{1,})?                                             // %eth0            %1\n").replace(/\s*\/\/.*$/gm, "").replace(/\n/g, "").trim();
  var v46Exact = new RegExp("(?:^" + v4 + "$)|(?:^" + v6 + "$)");
  var v4exact = new RegExp("^" + v4 + "$");
  var v6exact = new RegExp("^" + v6 + "$");
  var ip = function ip2(options) {
    return options && options.exact ? v46Exact : new RegExp("(?:" + b(options) + v4 + b(options) + ")|(?:" + b(options) + v6 + b(options) + ")", "g");
  };
  ip.v4 = function(options) {
    return options && options.exact ? v4exact : new RegExp("" + b(options) + v4 + b(options), "g");
  };
  ip.v6 = function(options) {
    return options && options.exact ? v6exact : new RegExp("" + b(options) + v6 + b(options), "g");
  };
  var protocol = "(?:(?:[a-z]+:)?//)";
  var auth = "(?:\\S+(?::\\S*)?@)?";
  var ipv4 = ip.v4().source;
  var ipv6 = ip.v6().source;
  var host = "(?:(?:[a-z\\u00a1-\\uffff0-9][-_]*)*[a-z\\u00a1-\\uffff0-9]+)";
  var domain = "(?:\\.(?:[a-z\\u00a1-\\uffff0-9]-*)*[a-z\\u00a1-\\uffff0-9]+)*";
  var tld = "(?:\\.(?:[a-z\\u00a1-\\uffff]{2,}))";
  var port = "(?::\\d{2,5})?";
  var path = '(?:[/?#][^\\s"]*)?';
  var regex = "(?:" + protocol + "|www\\.)" + auth + "(?:localhost|" + ipv4 + "|" + ipv6 + "|" + host + domain + tld + ")" + port + path;
  urlReg = new RegExp("(?:^" + regex + "$)", "i");
  return urlReg;
};
var pattern$2 = {
  // http://emailregex.com/
  email: /^(([^<>()\[\]\\.,;:\s@"]+(\.[^<>()\[\]\\.,;:\s@"]+)*)|(".+"))@((\[[0-9]{1,3}\.[0-9]{1,3}\.[0-9]{1,3}\.[0-9]{1,3}])|(([a-zA-Z\-0-9\u00A0-\uD7FF\uF900-\uFDCF\uFDF0-\uFFEF]+\.)+[a-zA-Z\u00A0-\uD7FF\uF900-\uFDCF\uFDF0-\uFFEF]{2,}))$/,
  // url: new RegExp(
  //   '^(?!mailto:)(?:(?:http|https|ftp)://|//)(?:\\S+(?::\\S*)?@)?(?:(?:(?:[1-9]\\d?|1\\d\\d|2[01]\\d|22[0-3])(?:\\.(?:1?\\d{1,2}|2[0-4]\\d|25[0-5])){2}(?:\\.(?:[0-9]\\d?|1\\d\\d|2[0-4]\\d|25[0-4]))|(?:(?:[a-z\\u00a1-\\uffff0-9]+-*)*[a-z\\u00a1-\\uffff0-9]+)(?:\\.(?:[a-z\\u00a1-\\uffff0-9]+-*)*[a-z\\u00a1-\\uffff0-9]+)*(?:\\.(?:[a-z\\u00a1-\\uffff]{2,})))|localhost)(?::\\d{2,5})?(?:(/|\\?|#)[^\\s]*)?$',
  //   'i',
  // ),
  hex: /^#?([a-f0-9]{6}|[a-f0-9]{3})$/i
};
var types = {
  integer: function integer(value) {
    return types.number(value) && parseInt(value, 10) === value;
  },
  "float": function float(value) {
    return types.number(value) && !types.integer(value);
  },
  array: function array(value) {
    return Array.isArray(value);
  },
  regexp: function regexp(value) {
    if (value instanceof RegExp) {
      return true;
    }
    try {
      return !!new RegExp(value);
    } catch (e) {
      return false;
    }
  },
  date: function date(value) {
    return typeof value.getTime === "function" && typeof value.getMonth === "function" && typeof value.getYear === "function" && !isNaN(value.getTime());
  },
  number: function number(value) {
    if (isNaN(value)) {
      return false;
    }
    return typeof value === "number";
  },
  object: function object(value) {
    return typeof value === "object" && !types.array(value);
  },
  method: function method(value) {
    return typeof value === "function";
  },
  email: function email(value) {
    return typeof value === "string" && value.length <= 320 && !!value.match(pattern$2.email);
  },
  url: function url(value) {
    return typeof value === "string" && value.length <= 2048 && !!value.match(getUrlRegex());
  },
  hex: function hex(value) {
    return typeof value === "string" && !!value.match(pattern$2.hex);
  }
};
var type$1 = function type(rule, value, source, errors, options) {
  if (rule.required && value === void 0) {
    required$1(rule, value, source, errors, options);
    return;
  }
  var custom = ["integer", "float", "array", "regexp", "object", "method", "email", "number", "date", "url", "hex"];
  var ruleType = rule.type;
  if (custom.indexOf(ruleType) > -1) {
    if (!types[ruleType](value)) {
      errors.push(format(options.messages.types[ruleType], rule.fullField, rule.type));
    }
  } else if (ruleType && typeof value !== rule.type) {
    errors.push(format(options.messages.types[ruleType], rule.fullField, rule.type));
  }
};
var range = function range2(rule, value, source, errors, options) {
  var len = typeof rule.len === "number";
  var min = typeof rule.min === "number";
  var max = typeof rule.max === "number";
  var spRegexp = /[\uD800-\uDBFF][\uDC00-\uDFFF]/g;
  var val = value;
  var key = null;
  var num = typeof value === "number";
  var str = typeof value === "string";
  var arr = Array.isArray(value);
  if (num) {
    key = "number";
  } else if (str) {
    key = "string";
  } else if (arr) {
    key = "array";
  }
  if (!key) {
    return false;
  }
  if (arr) {
    val = value.length;
  }
  if (str) {
    val = value.replace(spRegexp, "_").length;
  }
  if (len) {
    if (val !== rule.len) {
      errors.push(format(options.messages[key].len, rule.fullField, rule.len));
    }
  } else if (min && !max && val < rule.min) {
    errors.push(format(options.messages[key].min, rule.fullField, rule.min));
  } else if (max && !min && val > rule.max) {
    errors.push(format(options.messages[key].max, rule.fullField, rule.max));
  } else if (min && max && (val < rule.min || val > rule.max)) {
    errors.push(format(options.messages[key].range, rule.fullField, rule.min, rule.max));
  }
};
var ENUM$1 = "enum";
var enumerable$1 = function enumerable(rule, value, source, errors, options) {
  rule[ENUM$1] = Array.isArray(rule[ENUM$1]) ? rule[ENUM$1] : [];
  if (rule[ENUM$1].indexOf(value) === -1) {
    errors.push(format(options.messages[ENUM$1], rule.fullField, rule[ENUM$1].join(", ")));
  }
};
var pattern$1 = function pattern(rule, value, source, errors, options) {
  if (rule.pattern) {
    if (rule.pattern instanceof RegExp) {
      rule.pattern.lastIndex = 0;
      if (!rule.pattern.test(value)) {
        errors.push(format(options.messages.pattern.mismatch, rule.fullField, value, rule.pattern));
      }
    } else if (typeof rule.pattern === "string") {
      var _pattern = new RegExp(rule.pattern);
      if (!_pattern.test(value)) {
        errors.push(format(options.messages.pattern.mismatch, rule.fullField, value, rule.pattern));
      }
    }
  }
};
var rules = {
  required: required$1,
  whitespace,
  type: type$1,
  range,
  "enum": enumerable$1,
  pattern: pattern$1
};
var string = function string2(rule, value, callback, source, options) {
  var errors = [];
  var validate = rule.required || !rule.required && source.hasOwnProperty(rule.field);
  if (validate) {
    if (isEmptyValue(value, "string") && !rule.required) {
      return callback();
    }
    rules.required(rule, value, source, errors, options, "string");
    if (!isEmptyValue(value, "string")) {
      rules.type(rule, value, source, errors, options);
      rules.range(rule, value, source, errors, options);
      rules.pattern(rule, value, source, errors, options);
      if (rule.whitespace === true) {
        rules.whitespace(rule, value, source, errors, options);
      }
    }
  }
  callback(errors);
};
var method2 = function method3(rule, value, callback, source, options) {
  var errors = [];
  var validate = rule.required || !rule.required && source.hasOwnProperty(rule.field);
  if (validate) {
    if (isEmptyValue(value) && !rule.required) {
      return callback();
    }
    rules.required(rule, value, source, errors, options);
    if (value !== void 0) {
      rules.type(rule, value, source, errors, options);
    }
  }
  callback(errors);
};
var number2 = function number3(rule, value, callback, source, options) {
  var errors = [];
  var validate = rule.required || !rule.required && source.hasOwnProperty(rule.field);
  if (validate) {
    if (value === "") {
      value = void 0;
    }
    if (isEmptyValue(value) && !rule.required) {
      return callback();
    }
    rules.required(rule, value, source, errors, options);
    if (value !== void 0) {
      rules.type(rule, value, source, errors, options);
      rules.range(rule, value, source, errors, options);
    }
  }
  callback(errors);
};
var _boolean = function _boolean2(rule, value, callback, source, options) {
  var errors = [];
  var validate = rule.required || !rule.required && source.hasOwnProperty(rule.field);
  if (validate) {
    if (isEmptyValue(value) && !rule.required) {
      return callback();
    }
    rules.required(rule, value, source, errors, options);
    if (value !== void 0) {
      rules.type(rule, value, source, errors, options);
    }
  }
  callback(errors);
};
var regexp2 = function regexp3(rule, value, callback, source, options) {
  var errors = [];
  var validate = rule.required || !rule.required && source.hasOwnProperty(rule.field);
  if (validate) {
    if (isEmptyValue(value) && !rule.required) {
      return callback();
    }
    rules.required(rule, value, source, errors, options);
    if (!isEmptyValue(value)) {
      rules.type(rule, value, source, errors, options);
    }
  }
  callback(errors);
};
var integer2 = function integer3(rule, value, callback, source, options) {
  var errors = [];
  var validate = rule.required || !rule.required && source.hasOwnProperty(rule.field);
  if (validate) {
    if (isEmptyValue(value) && !rule.required) {
      return callback();
    }
    rules.required(rule, value, source, errors, options);
    if (value !== void 0) {
      rules.type(rule, value, source, errors, options);
      rules.range(rule, value, source, errors, options);
    }
  }
  callback(errors);
};
var floatFn = function floatFn2(rule, value, callback, source, options) {
  var errors = [];
  var validate = rule.required || !rule.required && source.hasOwnProperty(rule.field);
  if (validate) {
    if (isEmptyValue(value) && !rule.required) {
      return callback();
    }
    rules.required(rule, value, source, errors, options);
    if (value !== void 0) {
      rules.type(rule, value, source, errors, options);
      rules.range(rule, value, source, errors, options);
    }
  }
  callback(errors);
};
var array2 = function array3(rule, value, callback, source, options) {
  var errors = [];
  var validate = rule.required || !rule.required && source.hasOwnProperty(rule.field);
  if (validate) {
    if ((value === void 0 || value === null) && !rule.required) {
      return callback();
    }
    rules.required(rule, value, source, errors, options, "array");
    if (value !== void 0 && value !== null) {
      rules.type(rule, value, source, errors, options);
      rules.range(rule, value, source, errors, options);
    }
  }
  callback(errors);
};
var object2 = function object3(rule, value, callback, source, options) {
  var errors = [];
  var validate = rule.required || !rule.required && source.hasOwnProperty(rule.field);
  if (validate) {
    if (isEmptyValue(value) && !rule.required) {
      return callback();
    }
    rules.required(rule, value, source, errors, options);
    if (value !== void 0) {
      rules.type(rule, value, source, errors, options);
    }
  }
  callback(errors);
};
var ENUM = "enum";
var enumerable2 = function enumerable3(rule, value, callback, source, options) {
  var errors = [];
  var validate = rule.required || !rule.required && source.hasOwnProperty(rule.field);
  if (validate) {
    if (isEmptyValue(value) && !rule.required) {
      return callback();
    }
    rules.required(rule, value, source, errors, options);
    if (value !== void 0) {
      rules[ENUM](rule, value, source, errors, options);
    }
  }
  callback(errors);
};
var pattern2 = function pattern3(rule, value, callback, source, options) {
  var errors = [];
  var validate = rule.required || !rule.required && source.hasOwnProperty(rule.field);
  if (validate) {
    if (isEmptyValue(value, "string") && !rule.required) {
      return callback();
    }
    rules.required(rule, value, source, errors, options);
    if (!isEmptyValue(value, "string")) {
      rules.pattern(rule, value, source, errors, options);
    }
  }
  callback(errors);
};
var date2 = function date3(rule, value, callback, source, options) {
  var errors = [];
  var validate = rule.required || !rule.required && source.hasOwnProperty(rule.field);
  if (validate) {
    if (isEmptyValue(value, "date") && !rule.required) {
      return callback();
    }
    rules.required(rule, value, source, errors, options);
    if (!isEmptyValue(value, "date")) {
      var dateObject;
      if (value instanceof Date) {
        dateObject = value;
      } else {
        dateObject = new Date(value);
      }
      rules.type(rule, dateObject, source, errors, options);
      if (dateObject) {
        rules.range(rule, dateObject.getTime(), source, errors, options);
      }
    }
  }
  callback(errors);
};
var required2 = function required3(rule, value, callback, source, options) {
  var errors = [];
  var type4 = Array.isArray(value) ? "array" : typeof value;
  rules.required(rule, value, source, errors, options, type4);
  callback(errors);
};
var type2 = function type3(rule, value, callback, source, options) {
  var ruleType = rule.type;
  var errors = [];
  var validate = rule.required || !rule.required && source.hasOwnProperty(rule.field);
  if (validate) {
    if (isEmptyValue(value, ruleType) && !rule.required) {
      return callback();
    }
    rules.required(rule, value, source, errors, options, ruleType);
    if (!isEmptyValue(value, ruleType)) {
      rules.type(rule, value, source, errors, options);
    }
  }
  callback(errors);
};
var any = function any2(rule, value, callback, source, options) {
  var errors = [];
  var validate = rule.required || !rule.required && source.hasOwnProperty(rule.field);
  if (validate) {
    if (isEmptyValue(value) && !rule.required) {
      return callback();
    }
    rules.required(rule, value, source, errors, options);
  }
  callback(errors);
};
var validators = {
  string,
  method: method2,
  number: number2,
  "boolean": _boolean,
  regexp: regexp2,
  integer: integer2,
  "float": floatFn,
  array: array2,
  object: object2,
  "enum": enumerable2,
  pattern: pattern2,
  date: date2,
  url: type2,
  hex: type2,
  email: type2,
  required: required2,
  any
};
function newMessages() {
  return {
    "default": "Validation error on field %s",
    required: "%s is required",
    "enum": "%s must be one of %s",
    whitespace: "%s cannot be empty",
    date: {
      format: "%s date %s is invalid for format %s",
      parse: "%s date could not be parsed, %s is invalid ",
      invalid: "%s date %s is invalid"
    },
    types: {
      string: "%s is not a %s",
      method: "%s is not a %s (function)",
      array: "%s is not an %s",
      object: "%s is not an %s",
      number: "%s is not a %s",
      date: "%s is not a %s",
      "boolean": "%s is not a %s",
      integer: "%s is not an %s",
      "float": "%s is not a %s",
      regexp: "%s is not a valid %s",
      email: "%s is not a valid %s",
      url: "%s is not a valid %s",
      hex: "%s is not a valid %s"
    },
    string: {
      len: "%s must be exactly %s characters",
      min: "%s must be at least %s characters",
      max: "%s cannot be longer than %s characters",
      range: "%s must be between %s and %s characters"
    },
    number: {
      len: "%s must equal %s",
      min: "%s cannot be less than %s",
      max: "%s cannot be greater than %s",
      range: "%s must be between %s and %s"
    },
    array: {
      len: "%s must be exactly %s in length",
      min: "%s cannot be less than %s in length",
      max: "%s cannot be greater than %s in length",
      range: "%s must be between %s and %s in length"
    },
    pattern: {
      mismatch: "%s value %s does not match pattern %s"
    },
    clone: function clone() {
      var cloned = JSON.parse(JSON.stringify(this));
      cloned.clone = this.clone;
      return cloned;
    }
  };
}
var messages = newMessages();
var Schema = /* @__PURE__ */ function() {
  function Schema2(descriptor) {
    this.rules = null;
    this._messages = messages;
    this.define(descriptor);
  }
  var _proto = Schema2.prototype;
  _proto.define = function define(rules2) {
    var _this = this;
    if (!rules2) {
      throw new Error("Cannot configure a schema with no rules");
    }
    if (typeof rules2 !== "object" || Array.isArray(rules2)) {
      throw new Error("Rules must be an object");
    }
    this.rules = {};
    Object.keys(rules2).forEach(function(name) {
      var item = rules2[name];
      _this.rules[name] = Array.isArray(item) ? item : [item];
    });
  };
  _proto.messages = function messages2(_messages) {
    if (_messages) {
      this._messages = deepMerge(newMessages(), _messages);
    }
    return this._messages;
  };
  _proto.validate = function validate(source_, o, oc) {
    var _this2 = this;
    if (o === void 0) {
      o = {};
    }
    if (oc === void 0) {
      oc = function oc2() {
      };
    }
    var source = source_;
    var options = o;
    var callback = oc;
    if (typeof options === "function") {
      callback = options;
      options = {};
    }
    if (!this.rules || Object.keys(this.rules).length === 0) {
      if (callback) {
        callback(null, source);
      }
      return Promise.resolve(source);
    }
    function complete(results) {
      var errors = [];
      var fields = {};
      function add(e) {
        if (Array.isArray(e)) {
          var _errors;
          errors = (_errors = errors).concat.apply(_errors, e);
        } else {
          errors.push(e);
        }
      }
      for (var i = 0; i < results.length; i++) {
        add(results[i]);
      }
      if (!errors.length) {
        callback(null, source);
      } else {
        fields = convertFieldsError(errors);
        callback(errors, fields);
      }
    }
    if (options.messages) {
      var messages$1 = this.messages();
      if (messages$1 === messages) {
        messages$1 = newMessages();
      }
      deepMerge(messages$1, options.messages);
      options.messages = messages$1;
    } else {
      options.messages = this.messages();
    }
    var series = {};
    var keys = options.keys || Object.keys(this.rules);
    keys.forEach(function(z) {
      var arr = _this2.rules[z];
      var value = source[z];
      arr.forEach(function(r) {
        var rule = r;
        if (typeof rule.transform === "function") {
          if (source === source_) {
            source = _extends({}, source);
          }
          value = source[z] = rule.transform(value);
        }
        if (typeof rule === "function") {
          rule = {
            validator: rule
          };
        } else {
          rule = _extends({}, rule);
        }
        rule.validator = _this2.getValidationMethod(rule);
        if (!rule.validator) {
          return;
        }
        rule.field = z;
        rule.fullField = rule.fullField || z;
        rule.type = _this2.getType(rule);
        series[z] = series[z] || [];
        series[z].push({
          rule,
          value,
          source,
          field: z
        });
      });
    });
    var errorFields = {};
    return asyncMap(series, options, function(data, doIt) {
      var rule = data.rule;
      var deep = (rule.type === "object" || rule.type === "array") && (typeof rule.fields === "object" || typeof rule.defaultField === "object");
      deep = deep && (rule.required || !rule.required && data.value);
      rule.field = data.field;
      function addFullField(key, schema) {
        return _extends({}, schema, {
          fullField: rule.fullField + "." + key,
          fullFields: rule.fullFields ? [].concat(rule.fullFields, [key]) : [key]
        });
      }
      function cb(e) {
        if (e === void 0) {
          e = [];
        }
        var errorList = Array.isArray(e) ? e : [e];
        if (!options.suppressWarning && errorList.length) {
          Schema2.warning("async-validator:", errorList);
        }
        if (errorList.length && rule.message !== void 0) {
          errorList = [].concat(rule.message);
        }
        var filledErrors = errorList.map(complementError(rule, source));
        if (options.first && filledErrors.length) {
          errorFields[rule.field] = 1;
          return doIt(filledErrors);
        }
        if (!deep) {
          doIt(filledErrors);
        } else {
          if (rule.required && !data.value) {
            if (rule.message !== void 0) {
              filledErrors = [].concat(rule.message).map(complementError(rule, source));
            } else if (options.error) {
              filledErrors = [options.error(rule, format(options.messages.required, rule.field))];
            }
            return doIt(filledErrors);
          }
          var fieldsSchema = {};
          if (rule.defaultField) {
            Object.keys(data.value).map(function(key) {
              fieldsSchema[key] = rule.defaultField;
            });
          }
          fieldsSchema = _extends({}, fieldsSchema, data.rule.fields);
          var paredFieldsSchema = {};
          Object.keys(fieldsSchema).forEach(function(field) {
            var fieldSchema = fieldsSchema[field];
            var fieldSchemaList = Array.isArray(fieldSchema) ? fieldSchema : [fieldSchema];
            paredFieldsSchema[field] = fieldSchemaList.map(addFullField.bind(null, field));
          });
          var schema = new Schema2(paredFieldsSchema);
          schema.messages(options.messages);
          if (data.rule.options) {
            data.rule.options.messages = options.messages;
            data.rule.options.error = options.error;
          }
          schema.validate(data.value, data.rule.options || options, function(errs) {
            var finalErrors = [];
            if (filledErrors && filledErrors.length) {
              finalErrors.push.apply(finalErrors, filledErrors);
            }
            if (errs && errs.length) {
              finalErrors.push.apply(finalErrors, errs);
            }
            doIt(finalErrors.length ? finalErrors : null);
          });
        }
      }
      var res;
      if (rule.asyncValidator) {
        res = rule.asyncValidator(rule, data.value, cb, data.source, options);
      } else if (rule.validator) {
        try {
          res = rule.validator(rule, data.value, cb, data.source, options);
        } catch (error) {
          console.error == null ? void 0 : console.error(error);
          if (!options.suppressValidatorError) {
            setTimeout(function() {
              throw error;
            }, 0);
          }
          cb(error.message);
        }
        if (res === true) {
          cb();
        } else if (res === false) {
          cb(typeof rule.message === "function" ? rule.message(rule.fullField || rule.field) : rule.message || (rule.fullField || rule.field) + " fails");
        } else if (res instanceof Array) {
          cb(res);
        } else if (res instanceof Error) {
          cb(res.message);
        }
      }
      if (res && res.then) {
        res.then(function() {
          return cb();
        }, function(e) {
          return cb(e);
        });
      }
    }, function(results) {
      complete(results);
    }, source);
  };
  _proto.getType = function getType(rule) {
    if (rule.type === void 0 && rule.pattern instanceof RegExp) {
      rule.type = "pattern";
    }
    if (typeof rule.validator !== "function" && rule.type && !validators.hasOwnProperty(rule.type)) {
      throw new Error(format("Unknown rule type %s", rule.type));
    }
    return rule.type || "string";
  };
  _proto.getValidationMethod = function getValidationMethod(rule) {
    if (typeof rule.validator === "function") {
      return rule.validator;
    }
    var keys = Object.keys(rule);
    var messageIndex = keys.indexOf("message");
    if (messageIndex !== -1) {
      keys.splice(messageIndex, 1);
    }
    if (keys.length === 1 && keys[0] === "required") {
      return validators.required;
    }
    return validators[this.getType(rule)] || void 0;
  };
  return Schema2;
}();
Schema.register = function register(type4, validator) {
  if (typeof validator !== "function") {
    throw new Error("Cannot register a validator by type, validator is not a function");
  }
  validators[type4] = validator;
};
Schema.warning = warning;
Schema.messages = messages;
Schema.validators = validators;
function formItemSize(props) {
  const NForm2 = inject(formInjectionKey, null);
  return {
    mergedSize: computed(() => {
      if (props.size !== void 0)
        return props.size;
      if ((NForm2 === null || NForm2 === void 0 ? void 0 : NForm2.props.size) !== void 0)
        return NForm2.props.size;
      return "medium";
    })
  };
}
function formItemMisc(props) {
  const NForm2 = inject(formInjectionKey, null);
  const mergedLabelPlacementRef = computed(() => {
    const { labelPlacement } = props;
    if (labelPlacement !== void 0)
      return labelPlacement;
    if (NForm2 === null || NForm2 === void 0 ? void 0 : NForm2.props.labelPlacement)
      return NForm2.props.labelPlacement;
    return "top";
  });
  const isAutoLabelWidthRef = computed(() => {
    return mergedLabelPlacementRef.value === "left" && (props.labelWidth === "auto" || (NForm2 === null || NForm2 === void 0 ? void 0 : NForm2.props.labelWidth) === "auto");
  });
  const mergedLabelWidthRef = computed(() => {
    if (mergedLabelPlacementRef.value === "top")
      return;
    const { labelWidth } = props;
    if (labelWidth !== void 0 && labelWidth !== "auto") {
      return formatLength(labelWidth);
    }
    if (isAutoLabelWidthRef.value) {
      const autoComputedWidth = NForm2 === null || NForm2 === void 0 ? void 0 : NForm2.maxChildLabelWidthRef.value;
      if (autoComputedWidth !== void 0) {
        return formatLength(autoComputedWidth);
      } else {
        return void 0;
      }
    }
    if ((NForm2 === null || NForm2 === void 0 ? void 0 : NForm2.props.labelWidth) !== void 0) {
      return formatLength(NForm2.props.labelWidth);
    }
    return void 0;
  });
  const mergedLabelAlignRef = computed(() => {
    const { labelAlign } = props;
    if (labelAlign)
      return labelAlign;
    if (NForm2 === null || NForm2 === void 0 ? void 0 : NForm2.props.labelAlign)
      return NForm2.props.labelAlign;
    return void 0;
  });
  const mergedLabelStyleRef = computed(() => {
    var _a;
    return [
      (_a = props.labelProps) === null || _a === void 0 ? void 0 : _a.style,
      props.labelStyle,
      {
        width: mergedLabelWidthRef.value
      }
    ];
  });
  const mergedShowRequireMarkRef = computed(() => {
    const { showRequireMark } = props;
    if (showRequireMark !== void 0)
      return showRequireMark;
    return NForm2 === null || NForm2 === void 0 ? void 0 : NForm2.props.showRequireMark;
  });
  const mergedRequireMarkPlacementRef = computed(() => {
    const { requireMarkPlacement } = props;
    if (requireMarkPlacement !== void 0)
      return requireMarkPlacement;
    return (NForm2 === null || NForm2 === void 0 ? void 0 : NForm2.props.requireMarkPlacement) || "right";
  });
  const validationErroredRef = ref(false);
  const mergedValidationStatusRef = computed(() => {
    const { validationStatus } = props;
    if (validationStatus !== void 0)
      return validationStatus;
    if (validationErroredRef.value)
      return "error";
    return void 0;
  });
  const mergedShowFeedbackRef = computed(() => {
    const { showFeedback } = props;
    if (showFeedback !== void 0)
      return showFeedback;
    if ((NForm2 === null || NForm2 === void 0 ? void 0 : NForm2.props.showFeedback) !== void 0)
      return NForm2.props.showFeedback;
    return true;
  });
  const mergedShowLabelRef = computed(() => {
    const { showLabel } = props;
    if (showLabel !== void 0)
      return showLabel;
    if ((NForm2 === null || NForm2 === void 0 ? void 0 : NForm2.props.showLabel) !== void 0)
      return NForm2.props.showLabel;
    return true;
  });
  return {
    validationErrored: validationErroredRef,
    mergedLabelStyle: mergedLabelStyleRef,
    mergedLabelPlacement: mergedLabelPlacementRef,
    mergedLabelAlign: mergedLabelAlignRef,
    mergedShowRequireMark: mergedShowRequireMarkRef,
    mergedRequireMarkPlacement: mergedRequireMarkPlacementRef,
    mergedValidationStatus: mergedValidationStatusRef,
    mergedShowFeedback: mergedShowFeedbackRef,
    mergedShowLabel: mergedShowLabelRef,
    isAutoLabelWidth: isAutoLabelWidthRef
  };
}
function formItemRule(props) {
  const NForm2 = inject(formInjectionKey, null);
  const compatibleRulePathRef = computed(() => {
    const { rulePath } = props;
    if (rulePath !== void 0)
      return rulePath;
    const { path } = props;
    if (path !== void 0)
      return path;
    return void 0;
  });
  const mergedRulesRef = computed(() => {
    const rules2 = [];
    const { rule } = props;
    if (rule !== void 0) {
      if (Array.isArray(rule))
        rules2.push(...rule);
      else
        rules2.push(rule);
    }
    if (NForm2) {
      const { rules: formRules } = NForm2.props;
      const { value: rulePath } = compatibleRulePathRef;
      if (formRules !== void 0 && rulePath !== void 0) {
        const formRule = get(formRules, rulePath);
        if (formRule !== void 0) {
          if (Array.isArray(formRule)) {
            rules2.push(...formRule);
          } else {
            rules2.push(formRule);
          }
        }
      }
    }
    return rules2;
  });
  const hasRequiredRuleRef = computed(() => {
    return mergedRulesRef.value.some((rule) => rule.required);
  });
  const mergedRequiredRef = computed(() => {
    return hasRequiredRuleRef.value || props.required;
  });
  return {
    mergedRules: mergedRulesRef,
    mergedRequired: mergedRequiredRef
  };
}
const {
  cubicBezierEaseInOut
} = commonVariables;
function fadeDownTransition({
  name = "fade-down",
  fromOffset = "-4px",
  enterDuration = ".3s",
  leaveDuration = ".3s",
  enterCubicBezier = cubicBezierEaseInOut,
  leaveCubicBezier = cubicBezierEaseInOut
} = {}) {
  return [c(`&.${name}-transition-enter-from, &.${name}-transition-leave-to`, {
    opacity: 0,
    transform: `translateY(${fromOffset})`
  }), c(`&.${name}-transition-enter-to, &.${name}-transition-leave-from`, {
    opacity: 1,
    transform: "translateY(0)"
  }), c(`&.${name}-transition-leave-active`, {
    transition: `opacity ${leaveDuration} ${leaveCubicBezier}, transform ${leaveDuration} ${leaveCubicBezier}`
  }), c(`&.${name}-transition-enter-active`, {
    transition: `opacity ${enterDuration} ${enterCubicBezier}, transform ${enterDuration} ${enterCubicBezier}`
  })];
}
const style = cB("form-item", `
 display: grid;
 line-height: var(--n-line-height);
`, [cB("form-item-label", `
 grid-area: label;
 align-items: center;
 line-height: 1.25;
 text-align: var(--n-label-text-align);
 font-size: var(--n-label-font-size);
 min-height: var(--n-label-height);
 padding: var(--n-label-padding);
 color: var(--n-label-text-color);
 transition: color .3s var(--n-bezier);
 box-sizing: border-box;
 font-weight: var(--n-label-font-weight);
 `, [cE("asterisk", `
 white-space: nowrap;
 user-select: none;
 -webkit-user-select: none;
 color: var(--n-asterisk-color);
 transition: color .3s var(--n-bezier);
 `), cE("asterisk-placeholder", `
 grid-area: mark;
 user-select: none;
 -webkit-user-select: none;
 visibility: hidden; 
 `)]), cB("form-item-blank", `
 grid-area: blank;
 min-height: var(--n-blank-height);
 `), cM("auto-label-width", [cB("form-item-label", "white-space: nowrap;")]), cM("left-labelled", `
 grid-template-areas:
 "label blank"
 "label feedback";
 grid-template-columns: auto minmax(0, 1fr);
 grid-template-rows: auto 1fr;
 align-items: start;
 `, [cB("form-item-label", `
 display: grid;
 grid-template-columns: 1fr auto;
 min-height: var(--n-blank-height);
 height: auto;
 box-sizing: border-box;
 flex-shrink: 0;
 flex-grow: 0;
 `, [cM("reverse-columns-space", `
 grid-template-columns: auto 1fr;
 `), cM("left-mark", `
 grid-template-areas:
 "mark text"
 ". text";
 `), cM("right-mark", `
 grid-template-areas: 
 "text mark"
 "text .";
 `), cM("right-hanging-mark", `
 grid-template-areas: 
 "text mark"
 "text .";
 `), cE("text", `
 grid-area: text; 
 `), cE("asterisk", `
 grid-area: mark; 
 align-self: end;
 `)])]), cM("top-labelled", `
 grid-template-areas:
 "label"
 "blank"
 "feedback";
 grid-template-rows: minmax(var(--n-label-height), auto) 1fr;
 grid-template-columns: minmax(0, 100%);
 `, [cM("no-label", `
 grid-template-areas:
 "blank"
 "feedback";
 grid-template-rows: 1fr;
 `), cB("form-item-label", `
 display: flex;
 align-items: flex-start;
 justify-content: var(--n-label-text-align);
 `)]), cB("form-item-blank", `
 box-sizing: border-box;
 display: flex;
 align-items: center;
 position: relative;
 `), cB("form-item-feedback-wrapper", `
 grid-area: feedback;
 box-sizing: border-box;
 min-height: var(--n-feedback-height);
 font-size: var(--n-feedback-font-size);
 line-height: 1.25;
 transform-origin: top left;
 `, [c("&:not(:empty)", `
 padding: var(--n-feedback-padding);
 `), cB("form-item-feedback", {
  transition: "color .3s var(--n-bezier)",
  color: "var(--n-feedback-text-color)"
}, [cM("warning", {
  color: "var(--n-feedback-text-color-warning)"
}), cM("error", {
  color: "var(--n-feedback-text-color-error)"
}), fadeDownTransition({
  fromOffset: "-3px",
  enterDuration: ".3s",
  leaveDuration: ".2s"
})])])]);
var __awaiter = globalThis && globalThis.__awaiter || function(thisArg, _arguments, P, generator) {
  function adopt(value) {
    return value instanceof P ? value : new P(function(resolve) {
      resolve(value);
    });
  }
  return new (P || (P = Promise))(function(resolve, reject) {
    function fulfilled(value) {
      try {
        step(generator.next(value));
      } catch (e) {
        reject(e);
      }
    }
    function rejected(value) {
      try {
        step(generator["throw"](value));
      } catch (e) {
        reject(e);
      }
    }
    function step(result) {
      result.done ? resolve(result.value) : adopt(result.value).then(fulfilled, rejected);
    }
    step((generator = generator.apply(thisArg, _arguments || [])).next());
  });
};
const formItemProps = Object.assign(Object.assign({}, useTheme.props), { label: String, labelWidth: [Number, String], labelStyle: [String, Object], labelAlign: String, labelPlacement: String, path: String, first: Boolean, rulePath: String, required: Boolean, showRequireMark: {
  type: Boolean,
  default: void 0
}, requireMarkPlacement: String, showFeedback: {
  type: Boolean,
  default: void 0
}, rule: [Object, Array], size: String, ignorePathChange: Boolean, validationStatus: String, feedback: String, showLabel: {
  type: Boolean,
  default: void 0
}, labelProps: Object });
function wrapValidator(validator, async) {
  return (...args) => {
    try {
      const validateResult = validator(...args);
      if (!async && (typeof validateResult === "boolean" || validateResult instanceof Error || Array.isArray(validateResult)) || // Error[]
      (validateResult === null || validateResult === void 0 ? void 0 : validateResult.then)) {
        return validateResult;
      } else if (validateResult === void 0) {
        return true;
      } else {
        warn("form-item/validate", `You return a ${typeof validateResult} typed value in the validator method, which is not recommended. Please use ` + (async ? "`Promise`" : "`boolean`, `Error` or `Promise`") + " typed value instead.");
        return true;
      }
    } catch (err) {
      warn("form-item/validate", "An error is catched in the validation, so the validation won't be done. Your callback in `validate` method of `n-form` or `n-form-item` won't be called in this validation.");
      console.error(err);
      return void 0;
    }
  };
}
const NFormItem = defineComponent({
  name: "FormItem",
  props: formItemProps,
  setup(props) {
    useInjectionInstanceCollection(formItemInstsInjectionKey, "formItems", toRef(props, "path"));
    const { mergedClsPrefixRef, inlineThemeDisabled } = useConfig(props);
    const NForm2 = inject(formInjectionKey, null);
    const formItemSizeRefs = formItemSize(props);
    const formItemMiscRefs = formItemMisc(props);
    const { validationErrored: validationErroredRef } = formItemMiscRefs;
    const { mergedRequired: mergedRequiredRef, mergedRules: mergedRulesRef } = formItemRule(props);
    const { mergedSize: mergedSizeRef } = formItemSizeRefs;
    const { mergedLabelPlacement: labelPlacementRef, mergedLabelAlign: labelTextAlignRef, mergedRequireMarkPlacement: mergedRequireMarkPlacementRef } = formItemMiscRefs;
    const renderExplainsRef = ref([]);
    const feedbackIdRef = ref(createId());
    const mergedDisabledRef = NForm2 ? toRef(NForm2.props, "disabled") : ref(false);
    const themeRef = useTheme("Form", "-form-item", style, formLight, props, mergedClsPrefixRef);
    watch(toRef(props, "path"), () => {
      if (props.ignorePathChange)
        return;
      restoreValidation();
    });
    function restoreValidation() {
      renderExplainsRef.value = [];
      validationErroredRef.value = false;
      if (props.feedback) {
        feedbackIdRef.value = createId();
      }
    }
    function handleContentBlur() {
      void internalValidate("blur");
    }
    function handleContentChange() {
      void internalValidate("change");
    }
    function handleContentFocus() {
      void internalValidate("focus");
    }
    function handleContentInput() {
      void internalValidate("input");
    }
    function validate(options, callback) {
      return __awaiter(this, void 0, void 0, function* () {
        let trigger;
        let validateCallback;
        let shouldRuleBeApplied;
        let asyncValidatorOptions;
        if (typeof options === "string") {
          trigger = options;
          validateCallback = callback;
        } else if (options !== null && typeof options === "object") {
          trigger = options.trigger;
          validateCallback = options.callback;
          shouldRuleBeApplied = options.shouldRuleBeApplied;
          asyncValidatorOptions = options.options;
        }
        yield new Promise((resolve, reject) => {
          void internalValidate(trigger, shouldRuleBeApplied, asyncValidatorOptions).then(({ valid, errors }) => {
            if (valid) {
              if (validateCallback) {
                validateCallback();
              }
              resolve();
            } else {
              if (validateCallback) {
                validateCallback(errors);
              }
              reject(errors);
            }
          });
        });
      });
    }
    const internalValidate = (trigger = null, shouldRuleBeApplied = () => true, options = {
      suppressWarning: true
    }) => __awaiter(this, void 0, void 0, function* () {
      const { path } = props;
      if (!options) {
        options = {};
      } else {
        if (!options.first)
          options.first = props.first;
      }
      const { value: rules2 } = mergedRulesRef;
      const value = NForm2 ? get(NForm2.props.model, path || "") : void 0;
      const messageRenderers = {};
      const originalMessageRendersMessage = {};
      const activeRules = (!trigger ? rules2 : rules2.filter((rule) => {
        if (Array.isArray(rule.trigger)) {
          return rule.trigger.includes(trigger);
        } else {
          return rule.trigger === trigger;
        }
      })).filter(shouldRuleBeApplied).map((rule, i) => {
        const shallowClonedRule = Object.assign({}, rule);
        if (shallowClonedRule.validator) {
          shallowClonedRule.validator = wrapValidator(shallowClonedRule.validator, false);
        }
        if (shallowClonedRule.asyncValidator) {
          shallowClonedRule.asyncValidator = wrapValidator(shallowClonedRule.asyncValidator, true);
        }
        if (shallowClonedRule.renderMessage) {
          const rendererKey = `__renderMessage__${i}`;
          originalMessageRendersMessage[rendererKey] = shallowClonedRule.message;
          shallowClonedRule.message = rendererKey;
          messageRenderers[rendererKey] = shallowClonedRule.renderMessage;
        }
        return shallowClonedRule;
      });
      if (!activeRules.length) {
        return {
          valid: true
        };
      }
      const mergedPath = path !== null && path !== void 0 ? path : "__n_no_path__";
      const validator = new Schema({ [mergedPath]: activeRules });
      const { validateMessages } = (NForm2 === null || NForm2 === void 0 ? void 0 : NForm2.props) || {};
      if (validateMessages) {
        validator.messages(validateMessages);
      }
      return yield new Promise((resolve) => {
        void validator.validate({ [mergedPath]: value }, options, (errors) => {
          if (errors === null || errors === void 0 ? void 0 : errors.length) {
            renderExplainsRef.value = errors.map((error) => {
              const transformedMessage = (error === null || error === void 0 ? void 0 : error.message) || "";
              return {
                key: transformedMessage,
                render: () => {
                  if (transformedMessage.startsWith("__renderMessage__")) {
                    return messageRenderers[transformedMessage]();
                  }
                  return transformedMessage;
                }
              };
            });
            errors.forEach((error) => {
              var _a;
              if ((_a = error.message) === null || _a === void 0 ? void 0 : _a.startsWith("__renderMessage__")) {
                error.message = originalMessageRendersMessage[error.message];
              }
            });
            validationErroredRef.value = true;
            resolve({
              valid: false,
              errors
            });
          } else {
            restoreValidation();
            resolve({
              valid: true
            });
          }
        });
      });
    });
    provide(formItemInjectionKey, {
      path: toRef(props, "path"),
      disabled: mergedDisabledRef,
      mergedSize: formItemSizeRefs.mergedSize,
      mergedValidationStatus: formItemMiscRefs.mergedValidationStatus,
      restoreValidation,
      handleContentBlur,
      handleContentChange,
      handleContentFocus,
      handleContentInput
    });
    const exposedRef = {
      validate,
      restoreValidation,
      internalValidate
    };
    const labelElementRef = ref(null);
    onMounted(() => {
      if (!formItemMiscRefs.isAutoLabelWidth.value)
        return;
      const labelElement = labelElementRef.value;
      if (labelElement !== null) {
        const memoizedWhitespace = labelElement.style.whiteSpace;
        labelElement.style.whiteSpace = "nowrap";
        labelElement.style.width = "";
        NForm2 === null || NForm2 === void 0 ? void 0 : NForm2.deriveMaxChildLabelWidth(Number(getComputedStyle(labelElement).width.slice(0, -2)));
        labelElement.style.whiteSpace = memoizedWhitespace;
      }
    });
    const cssVarsRef = computed(() => {
      var _a;
      const { value: size } = mergedSizeRef;
      const { value: labelPlacement } = labelPlacementRef;
      const direction = labelPlacement === "top" ? "vertical" : "horizontal";
      const { common: { cubicBezierEaseInOut: cubicBezierEaseInOut2 }, self: { labelTextColor, asteriskColor, lineHeight, feedbackTextColor, feedbackTextColorWarning, feedbackTextColorError, feedbackPadding, labelFontWeight, [createKey("labelHeight", size)]: labelHeight, [createKey("blankHeight", size)]: blankHeight, [createKey("feedbackFontSize", size)]: feedbackFontSize, [createKey("feedbackHeight", size)]: feedbackHeight, [createKey("labelPadding", direction)]: labelPadding, [createKey("labelTextAlign", direction)]: labelTextAlign, [createKey(createKey("labelFontSize", labelPlacement), size)]: labelFontSize } } = themeRef.value;
      let mergedLabelTextAlign = (_a = labelTextAlignRef.value) !== null && _a !== void 0 ? _a : labelTextAlign;
      if (labelPlacement === "top") {
        mergedLabelTextAlign = mergedLabelTextAlign === "right" ? "flex-end" : "flex-start";
      }
      const cssVars = {
        "--n-bezier": cubicBezierEaseInOut2,
        "--n-line-height": lineHeight,
        "--n-blank-height": blankHeight,
        "--n-label-font-size": labelFontSize,
        "--n-label-text-align": mergedLabelTextAlign,
        "--n-label-height": labelHeight,
        "--n-label-padding": labelPadding,
        "--n-label-font-weight": labelFontWeight,
        "--n-asterisk-color": asteriskColor,
        "--n-label-text-color": labelTextColor,
        "--n-feedback-padding": feedbackPadding,
        "--n-feedback-font-size": feedbackFontSize,
        "--n-feedback-height": feedbackHeight,
        "--n-feedback-text-color": feedbackTextColor,
        "--n-feedback-text-color-warning": feedbackTextColorWarning,
        "--n-feedback-text-color-error": feedbackTextColorError
      };
      return cssVars;
    });
    const themeClassHandle = inlineThemeDisabled ? useThemeClass("form-item", computed(() => {
      var _a;
      return `${mergedSizeRef.value[0]}${labelPlacementRef.value[0]}${((_a = labelTextAlignRef.value) === null || _a === void 0 ? void 0 : _a[0]) || ""}`;
    }), cssVarsRef, props) : void 0;
    const reverseColSpaceRef = computed(() => {
      return labelPlacementRef.value === "left" && mergedRequireMarkPlacementRef.value === "left" && labelTextAlignRef.value === "left";
    });
    return Object.assign(Object.assign(Object.assign(Object.assign({ labelElementRef, mergedClsPrefix: mergedClsPrefixRef, mergedRequired: mergedRequiredRef, feedbackId: feedbackIdRef, renderExplains: renderExplainsRef, reverseColSpace: reverseColSpaceRef }, formItemMiscRefs), formItemSizeRefs), exposedRef), { cssVars: inlineThemeDisabled ? void 0 : cssVarsRef, themeClass: themeClassHandle === null || themeClassHandle === void 0 ? void 0 : themeClassHandle.themeClass, onRender: themeClassHandle === null || themeClassHandle === void 0 ? void 0 : themeClassHandle.onRender });
  },
  render() {
    const { $slots, mergedClsPrefix, mergedShowLabel, mergedShowRequireMark, mergedRequireMarkPlacement, onRender } = this;
    const renderedShowRequireMark = mergedShowRequireMark !== void 0 ? mergedShowRequireMark : this.mergedRequired;
    onRender === null || onRender === void 0 ? void 0 : onRender();
    const renderLabel = () => {
      const labelText = this.$slots.label ? this.$slots.label() : this.label;
      if (!labelText)
        return null;
      const textNode = h("span", { class: `${mergedClsPrefix}-form-item-label__text` }, labelText);
      const markNode = renderedShowRequireMark ? h("span", { class: `${mergedClsPrefix}-form-item-label__asterisk` }, mergedRequireMarkPlacement !== "left" ? " *" : "* ") : mergedRequireMarkPlacement === "right-hanging" && h("span", { class: `${mergedClsPrefix}-form-item-label__asterisk-placeholder` }, " *");
      const { labelProps } = this;
      return h("label", Object.assign({}, labelProps, { class: [
        labelProps === null || labelProps === void 0 ? void 0 : labelProps.class,
        `${mergedClsPrefix}-form-item-label`,
        `${mergedClsPrefix}-form-item-label--${mergedRequireMarkPlacement}-mark`,
        this.reverseColSpace && `${mergedClsPrefix}-form-item-label--reverse-columns-space`
      ], style: this.mergedLabelStyle, ref: "labelElementRef" }), mergedRequireMarkPlacement === "left" ? [markNode, textNode] : [textNode, markNode]);
    };
    return h(
      "div",
      { class: [
        `${mergedClsPrefix}-form-item`,
        this.themeClass,
        `${mergedClsPrefix}-form-item--${this.mergedSize}-size`,
        `${mergedClsPrefix}-form-item--${this.mergedLabelPlacement}-labelled`,
        this.isAutoLabelWidth && `${mergedClsPrefix}-form-item--auto-label-width`,
        !mergedShowLabel && `${mergedClsPrefix}-form-item--no-label`
      ], style: this.cssVars },
      mergedShowLabel && renderLabel(),
      h("div", { class: [
        `${mergedClsPrefix}-form-item-blank`,
        this.mergedValidationStatus && `${mergedClsPrefix}-form-item-blank--${this.mergedValidationStatus}`
      ] }, $slots),
      this.mergedShowFeedback ? h(
        "div",
        { key: this.feedbackId, class: `${mergedClsPrefix}-form-item-feedback-wrapper` },
        h(Transition, { name: "fade-down-transition", mode: "out-in" }, {
          default: () => {
            const { mergedValidationStatus } = this;
            return resolveWrappedSlot($slots.feedback, (children) => {
              var _a;
              const { feedback } = this;
              const feedbackNodes = children || feedback ? h("div", { key: "__feedback__", class: `${mergedClsPrefix}-form-item-feedback__line` }, children || feedback) : this.renderExplains.length ? (_a = this.renderExplains) === null || _a === void 0 ? void 0 : _a.map(({ key, render }) => h("div", { key, class: `${mergedClsPrefix}-form-item-feedback__line` }, render())) : null;
              return feedbackNodes ? mergedValidationStatus === "warning" ? h("div", { key: "controlled-warning", class: `${mergedClsPrefix}-form-item-feedback ${mergedClsPrefix}-form-item-feedback--warning` }, feedbackNodes) : mergedValidationStatus === "error" ? h("div", { key: "controlled-error", class: `${mergedClsPrefix}-form-item-feedback ${mergedClsPrefix}-form-item-feedback--error` }, feedbackNodes) : mergedValidationStatus === "success" ? h("div", { key: "controlled-success", class: `${mergedClsPrefix}-form-item-feedback ${mergedClsPrefix}-form-item-feedback--success` }, feedbackNodes) : h("div", { key: "controlled-default", class: `${mergedClsPrefix}-form-item-feedback` }, feedbackNodes) : null;
            });
          }
        })
      ) : null
    );
  }
});
const _hoisted_1$3 = { style: { "width": "100%" } };
const _sfc_main$g = /* @__PURE__ */ defineComponent({
  __name: "AutoloadSettings",
  setup(__props) {
    const settings = useSettings();
    const global = useState();
    const textualInversions = computed(() => {
      return global.state.models.filter((model) => {
        return model.backend === "Textual Inversion";
      });
    });
    const textualInversionOptions = computed(() => {
      return textualInversions.value.map((model) => {
        return {
          value: model.path,
          label: model.name
        };
      });
    });
    const availableModels = computed(() => {
      return global.state.models.filter((model) => {
        return model.backend === "AITemplate" || model.backend === "PyTorch" || model.backend === "ONNX";
      });
    });
    const availableVaes = computed(() => {
      return global.state.models.filter((model) => {
        return model.backend === "VAE";
      });
    });
    const autoloadModelOptions = computed(() => {
      return availableModels.value.map((model) => {
        return {
          value: model.path,
          label: model.name
        };
      });
    });
    const autoloadVaeOptions = computed(() => {
      const arr = availableVaes.value.map((model) => {
        return {
          value: model.path,
          label: model.name
        };
      });
      arr.push({ value: "default", label: "Default" });
      return arr;
    });
    const autoloadVaeValue = (model) => {
      return computed({
        get: () => {
          return settings.defaultSettings.api.autoloaded_vae[model] ?? "default";
        },
        set: (value) => {
          if (!value || value === "default") {
            delete settings.defaultSettings.api.autoloaded_vae[model];
          } else {
            settings.defaultSettings.api.autoloaded_vae[model] = value;
          }
        }
      });
    };
    return (_ctx, _cache) => {
      return openBlock(), createBlock(unref(NForm), null, {
        default: withCtx(() => [
          createVNode(unref(NFormItem), {
            label: "Model",
            "label-placement": "left"
          }, {
            default: withCtx(() => [
              createVNode(unref(NSelect), {
                multiple: "",
                filterable: "",
                options: autoloadModelOptions.value,
                value: unref(settings).defaultSettings.api.autoloaded_models,
                "onUpdate:value": _cache[0] || (_cache[0] = ($event) => unref(settings).defaultSettings.api.autoloaded_models = $event)
              }, null, 8, ["options", "value"])
            ]),
            _: 1
          }),
          createVNode(unref(NFormItem), {
            label: "Textual Inversions",
            "label-placement": "left"
          }, {
            default: withCtx(() => [
              createVNode(unref(NSelect), {
                multiple: "",
                filterable: "",
                options: textualInversionOptions.value,
                value: unref(settings).defaultSettings.api.autoloaded_textual_inversions,
                "onUpdate:value": _cache[1] || (_cache[1] = ($event) => unref(settings).defaultSettings.api.autoloaded_textual_inversions = $event)
              }, null, 8, ["options", "value"])
            ]),
            _: 1
          }),
          createVNode(unref(NCard), { title: "VAE" }, {
            default: withCtx(() => [
              createBaseVNode("div", _hoisted_1$3, [
                (openBlock(true), createElementBlock(Fragment, null, renderList(availableModels.value, (model) => {
                  return openBlock(), createElementBlock("div", {
                    key: model.name,
                    style: { "display": "flex", "flex-direction": "row", "margin-bottom": "4px" }
                  }, [
                    createVNode(unref(NText), { style: { "width": "50%" } }, {
                      default: withCtx(() => [
                        createTextVNode(toDisplayString(model.name), 1)
                      ]),
                      _: 2
                    }, 1024),
                    createVNode(unref(NSelect), {
                      filterable: "",
                      options: autoloadVaeOptions.value,
                      value: autoloadVaeValue(model.path).value,
                      "onUpdate:value": ($event) => autoloadVaeValue(model.path).value = $event
                    }, null, 8, ["options", "value", "onUpdate:value"])
                  ]);
                }), 128))
              ])
            ]),
            _: 1
          })
        ]),
        _: 1
      });
    };
  }
});
const _sfc_main$f = /* @__PURE__ */ defineComponent({
  __name: "BotSettings",
  setup(__props) {
    const settings = useSettings();
    return (_ctx, _cache) => {
      return openBlock(), createBlock(unref(NCard), null, {
        default: withCtx(() => [
          createVNode(unref(NForm), null, {
            default: withCtx(() => [
              createVNode(unref(NFormItem), {
                label: "Default Scheduler",
                "label-placement": "left"
              }, {
                default: withCtx(() => [
                  createVNode(unref(NSelect), {
                    options: unref(settings).scheduler_options,
                    value: unref(settings).defaultSettings.bot.default_scheduler,
                    "onUpdate:value": _cache[0] || (_cache[0] = ($event) => unref(settings).defaultSettings.bot.default_scheduler = $event)
                  }, null, 8, ["options", "value"])
                ]),
                _: 1
              }),
              createVNode(unref(NFormItem), {
                label: "Use Default Negative Prompt",
                "label-placement": "left"
              }, {
                default: withCtx(() => [
                  createVNode(unref(NSwitch), {
                    value: unref(settings).defaultSettings.bot.use_default_negative_prompt,
                    "onUpdate:value": _cache[1] || (_cache[1] = ($event) => unref(settings).defaultSettings.bot.use_default_negative_prompt = $event)
                  }, null, 8, ["value"])
                ]),
                _: 1
              }),
              createVNode(unref(NFormItem), {
                label: "Verbose",
                "label-placement": "left"
              }, {
                default: withCtx(() => [
                  createVNode(unref(NSwitch), {
                    value: unref(settings).defaultSettings.bot.verbose,
                    "onUpdate:value": _cache[2] || (_cache[2] = ($event) => unref(settings).defaultSettings.bot.verbose = $event)
                  }, null, 8, ["value"])
                ]),
                _: 1
              })
            ]),
            _: 1
          })
        ]),
        _: 1
      });
    };
  }
});
const _sfc_main$e = /* @__PURE__ */ defineComponent({
  __name: "ThemeSettings",
  setup(__props) {
    const settings = useSettings();
    const extraThemes = reactive([]);
    const themeOptions = computed(() => {
      return extraThemes.map((theme) => {
        return { label: convertToTextString(theme), value: theme };
      });
    });
    const themesLoading = ref(true);
    fetch(`${serverUrl}/api/general/themes`).then(async (res) => {
      const data = await res.json();
      extraThemes.push(...data);
      themesLoading.value = false;
    }).catch((err) => {
      console.error(err);
      themesLoading.value = false;
    });
    watch(settings.defaultSettings.frontend, () => {
      settings.data.settings.frontend = settings.defaultSettings.frontend;
    });
    return (_ctx, _cache) => {
      return openBlock(), createBlock(unref(NCard), null, {
        default: withCtx(() => [
          createVNode(unref(NForm), null, {
            default: withCtx(() => [
              createVNode(unref(NFormItem), {
                label: "Theme",
                "label-placement": "left"
              }, {
                default: withCtx(() => [
                  createVNode(unref(NSelect), {
                    options: themeOptions.value,
                    value: unref(settings).defaultSettings.frontend.theme,
                    "onUpdate:value": _cache[0] || (_cache[0] = ($event) => unref(settings).defaultSettings.frontend.theme = $event),
                    loading: themesLoading.value,
                    filterable: ""
                  }, null, 8, ["options", "value", "loading"])
                ]),
                _: 1
              }),
              createVNode(unref(NFormItem), {
                label: "Background Image Override",
                "label-placement": "left"
              }, {
                default: withCtx(() => [
                  createVNode(unref(NInput), {
                    value: unref(settings).defaultSettings.frontend.background_image_override,
                    "onUpdate:value": _cache[1] || (_cache[1] = ($event) => unref(settings).defaultSettings.frontend.background_image_override = $event)
                  }, null, 8, ["value"])
                ]),
                _: 1
              }),
              createVNode(unref(NFormItem), {
                label: "Enable Theme Editor",
                "label-placement": "left"
              }, {
                default: withCtx(() => [
                  createVNode(unref(NSwitch), {
                    value: unref(settings).defaultSettings.frontend.enable_theme_editor,
                    "onUpdate:value": _cache[2] || (_cache[2] = ($event) => unref(settings).defaultSettings.frontend.enable_theme_editor = $event)
                  }, null, 8, ["value"])
                ]),
                _: 1
              })
            ]),
            _: 1
          })
        ]),
        _: 1
      });
    };
  }
});
const _sfc_main$d = /* @__PURE__ */ defineComponent({
  __name: "ExtraSettings",
  setup(__props) {
    const settings = useSettings();
    return (_ctx, _cache) => {
      return openBlock(), createBlock(unref(NCard), { title: "Hi-res fix" }, {
        default: withCtx(() => [
          createVNode(unref(NForm), null, {
            default: withCtx(() => [
              createVNode(unref(NFormItem), {
                label: "Scale",
                "label-placement": "left"
              }, {
                default: withCtx(() => [
                  createVNode(unref(NInputNumber), {
                    value: unref(settings).defaultSettings.extra.highres.scale,
                    "onUpdate:value": _cache[0] || (_cache[0] = ($event) => unref(settings).defaultSettings.extra.highres.scale = $event)
                  }, null, 8, ["value"])
                ]),
                _: 1
              }),
              createVNode(unref(NFormItem), {
                label: "Scaling Mode",
                "label-placement": "left"
              }, {
                default: withCtx(() => [
                  createVNode(unref(NSelect), {
                    options: [
                      {
                        label: "Nearest",
                        value: "nearest"
                      },
                      {
                        label: "Linear",
                        value: "linear"
                      },
                      {
                        label: "Bilinear",
                        value: "bilinear"
                      },
                      {
                        label: "Bicubic",
                        value: "bicubic"
                      },
                      {
                        label: "Bislerp (Original, slow)",
                        value: "bislerp-original"
                      },
                      {
                        label: "Bislerp (Tortured, fast)",
                        value: "bislerp-tortured"
                      },
                      {
                        label: "Nearest Exact",
                        value: "nearest-exact"
                      }
                    ],
                    value: unref(settings).defaultSettings.extra.highres.latent_scale_mode,
                    "onUpdate:value": _cache[1] || (_cache[1] = ($event) => unref(settings).defaultSettings.extra.highres.latent_scale_mode = $event)
                  }, null, 8, ["options", "value"])
                ]),
                _: 1
              }),
              createVNode(unref(NFormItem), {
                label: "Strength",
                "label-placement": "left"
              }, {
                default: withCtx(() => [
                  createVNode(unref(NInputNumber), {
                    value: unref(settings).defaultSettings.extra.highres.strength,
                    "onUpdate:value": _cache[2] || (_cache[2] = ($event) => unref(settings).defaultSettings.extra.highres.strength = $event)
                  }, null, 8, ["value"])
                ]),
                _: 1
              }),
              createVNode(unref(NFormItem), {
                label: "Steps",
                "label-placement": "left"
              }, {
                default: withCtx(() => [
                  createVNode(unref(NInputNumber), {
                    value: unref(settings).defaultSettings.extra.highres.steps,
                    "onUpdate:value": _cache[3] || (_cache[3] = ($event) => unref(settings).defaultSettings.extra.highres.steps = $event)
                  }, null, 8, ["value"])
                ]),
                _: 1
              }),
              createVNode(unref(NFormItem), {
                label: "Antialiased",
                "label-placement": "left"
              }, {
                default: withCtx(() => [
                  createVNode(unref(NSwitch), {
                    value: unref(settings).defaultSettings.extra.highres.antialiased,
                    "onUpdate:value": _cache[4] || (_cache[4] = ($event) => unref(settings).defaultSettings.extra.highres.antialiased = $event)
                  }, null, 8, ["value"])
                ]),
                _: 1
              })
            ]),
            _: 1
          })
        ]),
        _: 1
      });
    };
  }
});
const _sfc_main$c = /* @__PURE__ */ defineComponent({
  __name: "FilesSettings",
  setup(__props) {
    const settings = useSettings();
    return (_ctx, _cache) => {
      return openBlock(), createBlock(unref(NForm), null, {
        default: withCtx(() => [
          createVNode(unref(NFormItem), {
            label: "Template for saving outputs",
            "label-placement": "left"
          }, {
            default: withCtx(() => [
              createVNode(unref(NInput), {
                value: unref(settings).defaultSettings.api.save_path_template,
                "onUpdate:value": _cache[0] || (_cache[0] = ($event) => unref(settings).defaultSettings.api.save_path_template = $event)
              }, null, 8, ["value"])
            ]),
            _: 1
          }),
          createVNode(unref(NFormItem), {
            label: "Disable generating grid image",
            "label-placement": "left"
          }, {
            default: withCtx(() => [
              createVNode(unref(NSwitch), {
                value: unref(settings).defaultSettings.api.disable_grid,
                "onUpdate:value": _cache[1] || (_cache[1] = ($event) => unref(settings).defaultSettings.api.disable_grid = $event)
              }, null, 8, ["value"])
            ]),
            _: 1
          }),
          createVNode(unref(NFormItem), {
            label: "Image extension",
            "label-placement": "left"
          }, {
            default: withCtx(() => [
              createVNode(unref(NSelect), {
                value: unref(settings).defaultSettings.api.image_extension,
                "onUpdate:value": _cache[2] || (_cache[2] = ($event) => unref(settings).defaultSettings.api.image_extension = $event),
                options: [
                  {
                    label: "PNG",
                    value: "png"
                  },
                  {
                    label: "WebP",
                    value: "webp"
                  },
                  {
                    label: "JPEG",
                    value: "jpeg"
                  }
                ]
              }, null, 8, ["value"])
            ]),
            _: 1
          }),
          unref(settings).defaultSettings.api.image_extension != "png" ? (openBlock(), createBlock(unref(NFormItem), {
            key: 0,
            label: "Image quality (JPEG/WebP only)",
            "label-placement": "left"
          }, {
            default: withCtx(() => [
              createVNode(unref(NInputNumber), {
                value: unref(settings).defaultSettings.api.image_quality,
                "onUpdate:value": _cache[3] || (_cache[3] = ($event) => unref(settings).defaultSettings.api.image_quality = $event),
                min: 0,
                max: 100,
                step: 1
              }, null, 8, ["value"])
            ]),
            _: 1
          })) : createCommentVNode("", true)
        ]),
        _: 1
      });
    };
  }
});
const _sfc_main$b = /* @__PURE__ */ defineComponent({
  __name: "ControlNetSettings",
  setup(__props) {
    const settings = useSettings();
    return (_ctx, _cache) => {
      return openBlock(), createBlock(unref(NCard), null, {
        default: withCtx(() => [
          createVNode(unref(NForm), null, {
            default: withCtx(() => [
              createVNode(unref(NFormItem), {
                label: "Prompt",
                "label-placement": "left"
              }, {
                default: withCtx(() => [
                  createVNode(unref(NInput), {
                    value: unref(settings).defaultSettings.controlnet.prompt,
                    "onUpdate:value": _cache[0] || (_cache[0] = ($event) => unref(settings).defaultSettings.controlnet.prompt = $event)
                  }, null, 8, ["value"])
                ]),
                _: 1
              }),
              createVNode(unref(NFormItem), {
                label: "Negative Prompt",
                "label-placement": "left"
              }, {
                default: withCtx(() => [
                  createVNode(unref(NInput), {
                    value: unref(settings).defaultSettings.controlnet.negative_prompt,
                    "onUpdate:value": _cache[1] || (_cache[1] = ($event) => unref(settings).defaultSettings.controlnet.negative_prompt = $event)
                  }, null, 8, ["value"])
                ]),
                _: 1
              }),
              createVNode(unref(NFormItem), {
                label: "Batch Count",
                "label-placement": "left"
              }, {
                default: withCtx(() => [
                  createVNode(unref(NInputNumber), {
                    value: unref(settings).defaultSettings.controlnet.batch_count,
                    "onUpdate:value": _cache[2] || (_cache[2] = ($event) => unref(settings).defaultSettings.controlnet.batch_count = $event)
                  }, null, 8, ["value"])
                ]),
                _: 1
              }),
              createVNode(unref(NFormItem), {
                label: "Batch Size",
                "label-placement": "left"
              }, {
                default: withCtx(() => [
                  createVNode(unref(NInputNumber), {
                    value: unref(settings).defaultSettings.controlnet.batch_size,
                    "onUpdate:value": _cache[3] || (_cache[3] = ($event) => unref(settings).defaultSettings.controlnet.batch_size = $event)
                  }, null, 8, ["value"])
                ]),
                _: 1
              }),
              createVNode(unref(NFormItem), {
                label: "CFG Scale",
                "label-placement": "left"
              }, {
                default: withCtx(() => [
                  createVNode(unref(NInputNumber), {
                    value: unref(settings).defaultSettings.controlnet.cfg_scale,
                    "onUpdate:value": _cache[4] || (_cache[4] = ($event) => unref(settings).defaultSettings.controlnet.cfg_scale = $event),
                    step: 0.1
                  }, null, 8, ["value"])
                ]),
                _: 1
              }),
              createVNode(unref(NFormItem), {
                label: "Height",
                "label-placement": "left"
              }, {
                default: withCtx(() => [
                  createVNode(unref(NInputNumber), {
                    value: unref(settings).defaultSettings.controlnet.height,
                    "onUpdate:value": _cache[5] || (_cache[5] = ($event) => unref(settings).defaultSettings.controlnet.height = $event),
                    step: 8
                  }, null, 8, ["value"])
                ]),
                _: 1
              }),
              createVNode(unref(NFormItem), {
                label: "Width",
                "label-placement": "left"
              }, {
                default: withCtx(() => [
                  createVNode(unref(NInputNumber), {
                    value: unref(settings).defaultSettings.controlnet.width,
                    "onUpdate:value": _cache[6] || (_cache[6] = ($event) => unref(settings).defaultSettings.controlnet.width = $event),
                    step: 8
                  }, null, 8, ["value"])
                ]),
                _: 1
              }),
              createVNode(unref(NFormItem), {
                label: "ControlNet",
                "label-placement": "left"
              }, {
                default: withCtx(() => [
                  createVNode(unref(NSelect), {
                    options: unref(settings).controlnet_options,
                    value: unref(settings).defaultSettings.controlnet.controlnet,
                    "onUpdate:value": _cache[7] || (_cache[7] = ($event) => unref(settings).defaultSettings.controlnet.controlnet = $event),
                    filterable: "",
                    tag: ""
                  }, null, 8, ["options", "value"])
                ]),
                _: 1
              }),
              createVNode(unref(NFormItem), {
                label: "Seed",
                "label-placement": "left"
              }, {
                default: withCtx(() => [
                  createVNode(unref(NInputNumber), {
                    value: unref(settings).defaultSettings.controlnet.seed,
                    "onUpdate:value": _cache[8] || (_cache[8] = ($event) => unref(settings).defaultSettings.controlnet.seed = $event),
                    min: -1
                  }, null, 8, ["value"])
                ]),
                _: 1
              }),
              createVNode(unref(NFormItem), {
                label: "Is Preprocessed",
                "label-placement": "left"
              }, {
                default: withCtx(() => [
                  createVNode(unref(NSwitch), {
                    value: unref(settings).defaultSettings.controlnet.is_preprocessed,
                    "onUpdate:value": _cache[9] || (_cache[9] = ($event) => unref(settings).defaultSettings.controlnet.is_preprocessed = $event)
                  }, null, 8, ["value"])
                ]),
                _: 1
              }),
              createVNode(unref(NFormItem), {
                label: "Steps",
                "label-placement": "left"
              }, {
                default: withCtx(() => [
                  createVNode(unref(NInputNumber), {
                    value: unref(settings).defaultSettings.controlnet.steps,
                    "onUpdate:value": _cache[10] || (_cache[10] = ($event) => unref(settings).defaultSettings.controlnet.steps = $event)
                  }, null, 8, ["value"])
                ]),
                _: 1
              }),
              createVNode(unref(NFormItem), {
                label: "ControlNet Conditioning Scale",
                "label-placement": "left"
              }, {
                default: withCtx(() => [
                  createVNode(unref(NInputNumber), {
                    value: unref(settings).defaultSettings.controlnet.controlnet_conditioning_scale,
                    "onUpdate:value": _cache[11] || (_cache[11] = ($event) => unref(settings).defaultSettings.controlnet.controlnet_conditioning_scale = $event),
                    step: 0.1
                  }, null, 8, ["value"])
                ]),
                _: 1
              }),
              createVNode(unref(NFormItem), {
                label: "Detection Resolution",
                "label-placement": "left"
              }, {
                default: withCtx(() => [
                  createVNode(unref(NInputNumber), {
                    value: unref(settings).defaultSettings.controlnet.detection_resolution,
                    "onUpdate:value": _cache[12] || (_cache[12] = ($event) => unref(settings).defaultSettings.controlnet.detection_resolution = $event),
                    step: 8
                  }, null, 8, ["value"])
                ]),
                _: 1
              }),
              createVNode(_sfc_main$h, {
                type: "controlnet",
                target: "defaultSettings"
              })
            ]),
            _: 1
          })
        ]),
        _: 1
      });
    };
  }
});
const _sfc_main$a = /* @__PURE__ */ defineComponent({
  __name: "ImageBrowserSettings",
  setup(__props) {
    const settings = useSettings();
    return (_ctx, _cache) => {
      return openBlock(), createBlock(unref(NForm), null, {
        default: withCtx(() => [
          createVNode(unref(NCard), null, {
            default: withCtx(() => [
              createVNode(unref(NFormItem), {
                label: "Number of columns",
                "label-placement": "left"
              }, {
                default: withCtx(() => [
                  createVNode(unref(NInputNumber), {
                    value: unref(settings).defaultSettings.frontend.image_browser_columns,
                    "onUpdate:value": _cache[0] || (_cache[0] = ($event) => unref(settings).defaultSettings.frontend.image_browser_columns = $event)
                  }, null, 8, ["value"])
                ]),
                _: 1
              })
            ]),
            _: 1
          })
        ]),
        _: 1
      });
    };
  }
});
const _sfc_main$9 = /* @__PURE__ */ defineComponent({
  __name: "ImageToImageSettings",
  setup(__props) {
    const settings = useSettings();
    return (_ctx, _cache) => {
      return openBlock(), createBlock(unref(NCard), null, {
        default: withCtx(() => [
          createVNode(unref(NForm), null, {
            default: withCtx(() => [
              createVNode(unref(NFormItem), {
                label: "Prompt",
                "label-placement": "left"
              }, {
                default: withCtx(() => [
                  createVNode(unref(NInput), {
                    value: unref(settings).defaultSettings.img2img.prompt,
                    "onUpdate:value": _cache[0] || (_cache[0] = ($event) => unref(settings).defaultSettings.img2img.prompt = $event)
                  }, null, 8, ["value"])
                ]),
                _: 1
              }),
              createVNode(unref(NFormItem), {
                label: "Negative Prompt",
                "label-placement": "left"
              }, {
                default: withCtx(() => [
                  createVNode(unref(NInput), {
                    value: unref(settings).defaultSettings.img2img.negative_prompt,
                    "onUpdate:value": _cache[1] || (_cache[1] = ($event) => unref(settings).defaultSettings.img2img.negative_prompt = $event)
                  }, null, 8, ["value"])
                ]),
                _: 1
              }),
              createVNode(unref(NFormItem), {
                label: "Batch Count",
                "label-placement": "left"
              }, {
                default: withCtx(() => [
                  createVNode(unref(NInputNumber), {
                    value: unref(settings).defaultSettings.img2img.batch_count,
                    "onUpdate:value": _cache[2] || (_cache[2] = ($event) => unref(settings).defaultSettings.img2img.batch_count = $event)
                  }, null, 8, ["value"])
                ]),
                _: 1
              }),
              createVNode(unref(NFormItem), {
                label: "Batch Size",
                "label-placement": "left"
              }, {
                default: withCtx(() => [
                  createVNode(unref(NInputNumber), {
                    value: unref(settings).defaultSettings.img2img.batch_size,
                    "onUpdate:value": _cache[3] || (_cache[3] = ($event) => unref(settings).defaultSettings.img2img.batch_size = $event)
                  }, null, 8, ["value"])
                ]),
                _: 1
              }),
              createVNode(unref(NFormItem), {
                label: "CFG Scale",
                "label-placement": "left"
              }, {
                default: withCtx(() => [
                  createVNode(unref(NInputNumber), {
                    value: unref(settings).defaultSettings.img2img.cfg_scale,
                    "onUpdate:value": _cache[4] || (_cache[4] = ($event) => unref(settings).defaultSettings.img2img.cfg_scale = $event),
                    step: 0.1
                  }, null, 8, ["value"])
                ]),
                _: 1
              }),
              createVNode(unref(NFormItem), {
                label: "Height",
                "label-placement": "left"
              }, {
                default: withCtx(() => [
                  createVNode(unref(NInputNumber), {
                    value: unref(settings).defaultSettings.img2img.height,
                    "onUpdate:value": _cache[5] || (_cache[5] = ($event) => unref(settings).defaultSettings.img2img.height = $event),
                    step: 1
                  }, null, 8, ["value"])
                ]),
                _: 1
              }),
              createVNode(unref(NFormItem), {
                label: "Width",
                "label-placement": "left"
              }, {
                default: withCtx(() => [
                  createVNode(unref(NInputNumber), {
                    value: unref(settings).defaultSettings.img2img.width,
                    "onUpdate:value": _cache[6] || (_cache[6] = ($event) => unref(settings).defaultSettings.img2img.width = $event),
                    step: 1
                  }, null, 8, ["value"])
                ]),
                _: 1
              }),
              createVNode(unref(NFormItem), {
                label: "Seed",
                "label-placement": "left"
              }, {
                default: withCtx(() => [
                  createVNode(unref(NInputNumber), {
                    value: unref(settings).defaultSettings.img2img.seed,
                    "onUpdate:value": _cache[7] || (_cache[7] = ($event) => unref(settings).defaultSettings.img2img.seed = $event),
                    min: -1
                  }, null, 8, ["value"])
                ]),
                _: 1
              }),
              createVNode(unref(NFormItem), {
                label: "Steps",
                "label-placement": "left"
              }, {
                default: withCtx(() => [
                  createVNode(unref(NInputNumber), {
                    value: unref(settings).defaultSettings.img2img.steps,
                    "onUpdate:value": _cache[8] || (_cache[8] = ($event) => unref(settings).defaultSettings.img2img.steps = $event)
                  }, null, 8, ["value"])
                ]),
                _: 1
              }),
              createVNode(unref(NFormItem), {
                label: "Denoising Strength",
                "label-placement": "left"
              }, {
                default: withCtx(() => [
                  createVNode(unref(NInputNumber), {
                    value: unref(settings).defaultSettings.img2img.denoising_strength,
                    "onUpdate:value": _cache[9] || (_cache[9] = ($event) => unref(settings).defaultSettings.img2img.denoising_strength = $event),
                    step: 0.1
                  }, null, 8, ["value"])
                ]),
                _: 1
              }),
              createVNode(_sfc_main$h, {
                type: "img2img",
                target: "defaultSettings"
              })
            ]),
            _: 1
          })
        ]),
        _: 1
      });
    };
  }
});
const _sfc_main$8 = /* @__PURE__ */ defineComponent({
  __name: "InpaintingSettings",
  setup(__props) {
    const settings = useSettings();
    return (_ctx, _cache) => {
      return openBlock(), createBlock(unref(NCard), null, {
        default: withCtx(() => [
          createVNode(unref(NForm), null, {
            default: withCtx(() => [
              createVNode(unref(NFormItem), {
                label: "Prompt",
                "label-placement": "left"
              }, {
                default: withCtx(() => [
                  createVNode(unref(NInput), {
                    value: unref(settings).defaultSettings.inpainting.prompt,
                    "onUpdate:value": _cache[0] || (_cache[0] = ($event) => unref(settings).defaultSettings.inpainting.prompt = $event)
                  }, null, 8, ["value"])
                ]),
                _: 1
              }),
              createVNode(unref(NFormItem), {
                label: "Negative Prompt",
                "label-placement": "left"
              }, {
                default: withCtx(() => [
                  createVNode(unref(NInput), {
                    value: unref(settings).defaultSettings.inpainting.negative_prompt,
                    "onUpdate:value": _cache[1] || (_cache[1] = ($event) => unref(settings).defaultSettings.inpainting.negative_prompt = $event)
                  }, null, 8, ["value"])
                ]),
                _: 1
              }),
              createVNode(unref(NFormItem), {
                label: "Batch Count",
                "label-placement": "left"
              }, {
                default: withCtx(() => [
                  createVNode(unref(NInputNumber), {
                    value: unref(settings).defaultSettings.inpainting.batch_count,
                    "onUpdate:value": _cache[2] || (_cache[2] = ($event) => unref(settings).defaultSettings.inpainting.batch_count = $event)
                  }, null, 8, ["value"])
                ]),
                _: 1
              }),
              createVNode(unref(NFormItem), {
                label: "Batch Size",
                "label-placement": "left"
              }, {
                default: withCtx(() => [
                  createVNode(unref(NInputNumber), {
                    value: unref(settings).defaultSettings.inpainting.batch_size,
                    "onUpdate:value": _cache[3] || (_cache[3] = ($event) => unref(settings).defaultSettings.inpainting.batch_size = $event)
                  }, null, 8, ["value"])
                ]),
                _: 1
              }),
              createVNode(unref(NFormItem), {
                label: "CFG Scale",
                "label-placement": "left"
              }, {
                default: withCtx(() => [
                  createVNode(unref(NInputNumber), {
                    value: unref(settings).defaultSettings.inpainting.cfg_scale,
                    "onUpdate:value": _cache[4] || (_cache[4] = ($event) => unref(settings).defaultSettings.inpainting.cfg_scale = $event),
                    step: 0.1
                  }, null, 8, ["value"])
                ]),
                _: 1
              }),
              createVNode(unref(NFormItem), {
                label: "Height",
                "label-placement": "left"
              }, {
                default: withCtx(() => [
                  createVNode(unref(NInputNumber), {
                    value: unref(settings).defaultSettings.inpainting.height,
                    "onUpdate:value": _cache[5] || (_cache[5] = ($event) => unref(settings).defaultSettings.inpainting.height = $event),
                    step: 8
                  }, null, 8, ["value"])
                ]),
                _: 1
              }),
              createVNode(unref(NFormItem), {
                label: "Width",
                "label-placement": "left"
              }, {
                default: withCtx(() => [
                  createVNode(unref(NInputNumber), {
                    value: unref(settings).defaultSettings.inpainting.width,
                    "onUpdate:value": _cache[6] || (_cache[6] = ($event) => unref(settings).defaultSettings.inpainting.width = $event),
                    step: 8
                  }, null, 8, ["value"])
                ]),
                _: 1
              }),
              createVNode(unref(NFormItem), {
                label: "Seed",
                "label-placement": "left"
              }, {
                default: withCtx(() => [
                  createVNode(unref(NInputNumber), {
                    value: unref(settings).defaultSettings.inpainting.seed,
                    "onUpdate:value": _cache[7] || (_cache[7] = ($event) => unref(settings).defaultSettings.inpainting.seed = $event),
                    min: -1
                  }, null, 8, ["value"])
                ]),
                _: 1
              }),
              createVNode(unref(NFormItem), {
                label: "Steps",
                "label-placement": "left"
              }, {
                default: withCtx(() => [
                  createVNode(unref(NInputNumber), {
                    value: unref(settings).defaultSettings.inpainting.steps,
                    "onUpdate:value": _cache[8] || (_cache[8] = ($event) => unref(settings).defaultSettings.inpainting.steps = $event)
                  }, null, 8, ["value"])
                ]),
                _: 1
              }),
              createVNode(_sfc_main$h, {
                type: "inpainting",
                target: "defaultSettings"
              })
            ]),
            _: 1
          })
        ]),
        _: 1
      });
    };
  }
});
const _sfc_main$7 = /* @__PURE__ */ defineComponent({
  __name: "TextToImageSettings",
  setup(__props) {
    const settings = useSettings();
    return (_ctx, _cache) => {
      return openBlock(), createBlock(unref(NCard), null, {
        default: withCtx(() => [
          createVNode(unref(NForm), null, {
            default: withCtx(() => [
              createVNode(unref(NFormItem), {
                label: "Prompt",
                "label-placement": "left"
              }, {
                default: withCtx(() => [
                  createVNode(unref(NInput), {
                    value: unref(settings).defaultSettings.txt2img.prompt,
                    "onUpdate:value": _cache[0] || (_cache[0] = ($event) => unref(settings).defaultSettings.txt2img.prompt = $event)
                  }, null, 8, ["value"])
                ]),
                _: 1
              }),
              createVNode(unref(NFormItem), {
                label: "Negative Prompt",
                "label-placement": "left"
              }, {
                default: withCtx(() => [
                  createVNode(unref(NInput), {
                    value: unref(settings).defaultSettings.txt2img.negative_prompt,
                    "onUpdate:value": _cache[1] || (_cache[1] = ($event) => unref(settings).defaultSettings.txt2img.negative_prompt = $event)
                  }, null, 8, ["value"])
                ]),
                _: 1
              }),
              createVNode(unref(NFormItem), {
                label: "Batch Count",
                "label-placement": "left"
              }, {
                default: withCtx(() => [
                  createVNode(unref(NInputNumber), {
                    value: unref(settings).defaultSettings.txt2img.batch_count,
                    "onUpdate:value": _cache[2] || (_cache[2] = ($event) => unref(settings).defaultSettings.txt2img.batch_count = $event)
                  }, null, 8, ["value"])
                ]),
                _: 1
              }),
              createVNode(unref(NFormItem), {
                label: "Batch Size",
                "label-placement": "left"
              }, {
                default: withCtx(() => [
                  createVNode(unref(NInputNumber), {
                    value: unref(settings).defaultSettings.txt2img.batch_size,
                    "onUpdate:value": _cache[3] || (_cache[3] = ($event) => unref(settings).defaultSettings.txt2img.batch_size = $event)
                  }, null, 8, ["value"])
                ]),
                _: 1
              }),
              createVNode(unref(NFormItem), {
                label: "CFG Scale",
                "label-placement": "left"
              }, {
                default: withCtx(() => [
                  createVNode(unref(NInputNumber), {
                    value: unref(settings).defaultSettings.txt2img.cfg_scale,
                    "onUpdate:value": _cache[4] || (_cache[4] = ($event) => unref(settings).defaultSettings.txt2img.cfg_scale = $event),
                    step: 0.1
                  }, null, 8, ["value"])
                ]),
                _: 1
              }),
              createVNode(unref(NFormItem), {
                label: "Height",
                "label-placement": "left"
              }, {
                default: withCtx(() => [
                  createVNode(unref(NInputNumber), {
                    value: unref(settings).defaultSettings.txt2img.height,
                    "onUpdate:value": _cache[5] || (_cache[5] = ($event) => unref(settings).defaultSettings.txt2img.height = $event),
                    step: 1
                  }, null, 8, ["value"])
                ]),
                _: 1
              }),
              createVNode(unref(NFormItem), {
                label: "Width",
                "label-placement": "left"
              }, {
                default: withCtx(() => [
                  createVNode(unref(NInputNumber), {
                    value: unref(settings).defaultSettings.txt2img.width,
                    "onUpdate:value": _cache[6] || (_cache[6] = ($event) => unref(settings).defaultSettings.txt2img.width = $event),
                    step: 1
                  }, null, 8, ["value"])
                ]),
                _: 1
              }),
              createVNode(unref(NFormItem), {
                label: "Seed",
                "label-placement": "left"
              }, {
                default: withCtx(() => [
                  createVNode(unref(NInputNumber), {
                    value: unref(settings).defaultSettings.txt2img.seed,
                    "onUpdate:value": _cache[7] || (_cache[7] = ($event) => unref(settings).defaultSettings.txt2img.seed = $event),
                    min: -1
                  }, null, 8, ["value"])
                ]),
                _: 1
              }),
              createVNode(unref(NFormItem), {
                label: "Steps",
                "label-placement": "left"
              }, {
                default: withCtx(() => [
                  createVNode(unref(NInputNumber), {
                    value: unref(settings).defaultSettings.txt2img.steps,
                    "onUpdate:value": _cache[8] || (_cache[8] = ($event) => unref(settings).defaultSettings.txt2img.steps = $event)
                  }, null, 8, ["value"])
                ]),
                _: 1
              }),
              createVNode(_sfc_main$h, {
                type: "txt2img",
                target: "defaultSettings"
              })
            ]),
            _: 1
          })
        ]),
        _: 1
      });
    };
  }
});
const _sfc_main$6 = /* @__PURE__ */ defineComponent({
  __name: "FrontendSettings",
  setup(__props) {
    return (_ctx, _cache) => {
      return openBlock(), createBlock(unref(NTabs), null, {
        default: withCtx(() => [
          createVNode(unref(NTabPane), { name: "Text to Image" }, {
            default: withCtx(() => [
              createVNode(_sfc_main$7)
            ]),
            _: 1
          }),
          createVNode(unref(NTabPane), { name: "Image to Image" }, {
            default: withCtx(() => [
              createVNode(_sfc_main$9)
            ]),
            _: 1
          }),
          createVNode(unref(NTabPane), { name: "ControlNet" }, {
            default: withCtx(() => [
              createVNode(_sfc_main$b)
            ]),
            _: 1
          }),
          createVNode(unref(NTabPane), { name: "Inpainting" }, {
            default: withCtx(() => [
              createVNode(_sfc_main$8)
            ]),
            _: 1
          }),
          createVNode(unref(NTabPane), { name: "Image Browser" }, {
            default: withCtx(() => [
              createVNode(_sfc_main$a)
            ]),
            _: 1
          })
        ]),
        _: 1
      });
    };
  }
});
const _sfc_main$5 = /* @__PURE__ */ defineComponent({
  __name: "GeneralSettings",
  setup(__props) {
    const settings = useSettings();
    watch(settings.defaultSettings.frontend, () => {
      settings.data.settings.frontend.on_change_timer = settings.defaultSettings.frontend.on_change_timer;
    });
    return (_ctx, _cache) => {
      return openBlock(), createBlock(unref(NCard), { title: "Timings" }, {
        default: withCtx(() => [
          createVNode(unref(NForm), null, {
            default: withCtx(() => [
              createVNode(unref(NFormItem), {
                label: "Continuous generation timeout (0 for disabled) [ms]",
                "label-placement": "left"
              }, {
                default: withCtx(() => [
                  createVNode(unref(NInputNumber), {
                    value: unref(settings).defaultSettings.frontend.on_change_timer,
                    "onUpdate:value": _cache[0] || (_cache[0] = ($event) => unref(settings).defaultSettings.frontend.on_change_timer = $event),
                    min: 0,
                    step: 50
                  }, null, 8, ["value"])
                ]),
                _: 1
              }),
              createVNode(unref(NFormItem), {
                label: "Enable sending logs to UI",
                "label-placement": "left"
              }, {
                default: withCtx(() => [
                  createVNode(unref(NSwitch), {
                    value: unref(settings).defaultSettings.api.enable_websocket_logging,
                    "onUpdate:value": _cache[1] || (_cache[1] = ($event) => unref(settings).defaultSettings.api.enable_websocket_logging = $event)
                  }, null, 8, ["value"])
                ]),
                _: 1
              })
            ]),
            _: 1
          })
        ]),
        _: 1
      });
    };
  }
});
const _sfc_main$4 = /* @__PURE__ */ defineComponent({
  __name: "NSFWSettings",
  setup(__props) {
    const settings = useSettings();
    watch(
      () => settings.defaultSettings.frontend.nsfw_ok_threshold,
      (value) => {
        settings.data.settings.frontend.nsfw_ok_threshold = value;
      }
    );
    return (_ctx, _cache) => {
      return openBlock(), createBlock(unref(NCard), null, {
        default: withCtx(() => [
          createVNode(unref(NForm), null, {
            default: withCtx(() => [
              createVNode(unref(NFormItem), {
                label: "NSFW OK threshold (if you don't get the reference, select `I'm too young to die`)",
                "label-placement": "left"
              }, {
                default: withCtx(() => [
                  createVNode(unref(NSelect), {
                    value: unref(settings).defaultSettings.frontend.nsfw_ok_threshold,
                    "onUpdate:value": _cache[0] || (_cache[0] = ($event) => unref(settings).defaultSettings.frontend.nsfw_ok_threshold = $event),
                    options: [
                      {
                        label: "I'm too young to die",
                        value: 0
                      },
                      {
                        label: "Hurt me plenty",
                        value: 1
                      },
                      {
                        label: "Ultra violence",
                        value: 2
                      },
                      {
                        label: "Nightmare",
                        value: 3
                      }
                    ]
                  }, null, 8, ["value"])
                ]),
                _: 1
              })
            ]),
            _: 1
          })
        ]),
        _: 1
      });
    };
  }
});
const _hoisted_1$2 = {
  key: 0,
  class: "flex-container"
};
const _hoisted_2$1 = /* @__PURE__ */ createBaseVNode("p", { class: "slider-label" }, "Subquadratic chunk size (affects VRAM usage)", -1);
const _hoisted_3$1 = { "flex-direction": "row" };
const _hoisted_4$1 = { key: 1 };
<<<<<<< HEAD
const _hoisted_5$1 = { class: "flex-container" };
const _hoisted_6$1 = /* @__PURE__ */ createBaseVNode("p", { class: "switch-label" }, "Don't merge latents", -1);
const _hoisted_7 = /* @__PURE__ */ createBaseVNode("b", { class: "highlight" }, "PyTorch ONLY.", -1);
=======
const _hoisted_5$1 = { key: 2 };
>>>>>>> f132c615
const _sfc_main$3 = /* @__PURE__ */ defineComponent({
  __name: "OptimizationSettings",
  setup(__props) {
    const settings = useSettings();
    const global = useState();
    const theme = inject(themeKey);
    const compileColor = computed(() => {
      var _a;
      if (settings.defaultSettings.api.torch_compile)
        return (_a = theme == null ? void 0 : theme.value.Button.common) == null ? void 0 : _a.successColor;
      return void 0;
    });
    const traceColor = computed(() => {
      var _a;
      if (settings.defaultSettings.api.trace_model)
        return (_a = theme == null ? void 0 : theme.value.Button.common) == null ? void 0 : _a.successColor;
      return void 0;
    });
    const sfastColor = computed(() => {
      if (settings.defaultSettings.api.sfast_compile)
        return "#f1f1f1";
      return void 0;
    });
    const disableColor = computed(() => {
      var _a;
      if (settings.defaultSettings.api.torch_compile || settings.defaultSettings.api.trace_model || settings.defaultSettings.api.sfast_compile)
        return void 0;
      return (_a = theme == null ? void 0 : theme.value.Button.common) == null ? void 0 : _a.successColor;
    });
    function change_compilation(a) {
      settings.defaultSettings.api.torch_compile = a === "compile";
      settings.defaultSettings.api.trace_model = a === "trace";
      settings.defaultSettings.api.sfast_compile = a === "sfast";
    }
    const availableTorchCompileBackends = computed(() => {
      return global.state.capabilities.supported_torch_compile_backends.map(
        (value) => {
          return { value, label: value };
        }
      );
    });
    const availableAttentions = computed(() => {
      return global.state.capabilities.supported_self_attentions.map((l) => {
        return { value: l[1], label: l[0] };
      });
    });
    return (_ctx, _cache) => {
      return openBlock(), createBlock(unref(NForm), null, {
        default: withCtx(() => [
          createVNode(unref(NFormItem), {
            label: "Autocast",
            "label-placement": "left"
          }, {
            default: withCtx(() => [
              createVNode(unref(NSwitch), {
                value: unref(settings).defaultSettings.api.autocast,
                "onUpdate:value": _cache[0] || (_cache[0] = ($event) => unref(settings).defaultSettings.api.autocast = $event)
              }, null, 8, ["value"])
            ]),
            _: 1
          }),
          createVNode(unref(NFormItem), {
            label: "Attention processor",
            "label-placement": "left"
          }, {
            default: withCtx(() => [
              createVNode(unref(NSelect), {
                options: availableAttentions.value,
                value: unref(settings).defaultSettings.api.attention_processor,
                "onUpdate:value": _cache[1] || (_cache[1] = ($event) => unref(settings).defaultSettings.api.attention_processor = $event)
              }, null, 8, ["options", "value"])
            ]),
            _: 1
          }),
          unref(settings).defaultSettings.api.attention_processor == "subquadratic" ? (openBlock(), createElementBlock("div", _hoisted_1$2, [
            _hoisted_2$1,
            createVNode(unref(NSlider), {
              value: unref(settings).defaultSettings.api.subquadratic_size,
              "onUpdate:value": _cache[2] || (_cache[2] = ($event) => unref(settings).defaultSettings.api.subquadratic_size = $event),
              step: 64,
              min: 64,
              max: 8192,
              style: { "margin-right": "12px" }
            }, null, 8, ["value"]),
            createVNode(unref(NInputNumber), {
              value: unref(settings).defaultSettings.api.subquadratic_size,
              "onUpdate:value": _cache[3] || (_cache[3] = ($event) => unref(settings).defaultSettings.api.subquadratic_size = $event),
              size: "small",
              style: { "min-width": "96px", "width": "96px" },
              step: 64,
              min: 64,
              max: 8192
            }, null, 8, ["value"])
          ])) : createCommentVNode("", true),
          createVNode(unref(NFormItem), {
            label: "Compilation method",
            "label-placement": "left"
          }, {
            default: withCtx(() => [
              createBaseVNode("div", _hoisted_3$1, [
                createVNode(unref(NButton), {
                  onClick: _cache[4] || (_cache[4] = ($event) => change_compilation("disabled")),
                  color: disableColor.value
                }, {
                  default: withCtx(() => [
                    createTextVNode("Disabled")
                  ]),
                  _: 1
                }, 8, ["color"]),
                createVNode(unref(NButton), {
                  onClick: _cache[5] || (_cache[5] = ($event) => change_compilation("trace")),
                  color: traceColor.value
                }, {
                  default: withCtx(() => [
                    createTextVNode("Trace UNet")
                  ]),
                  _: 1
                }, 8, ["color"]),
                createVNode(unref(NButton), {
                  onClick: _cache[6] || (_cache[6] = ($event) => change_compilation("compile")),
                  color: compileColor.value
                }, {
                  default: withCtx(() => [
                    createTextVNode("torch.compile")
                  ]),
                  _: 1
                }, 8, ["color"]),
                createVNode(unref(NButton), {
                  onClick: _cache[7] || (_cache[7] = ($event) => change_compilation("sfast")),
                  color: sfastColor.value
                }, {
                  default: withCtx(() => [
                    createTextVNode("stable-fast")
                  ]),
                  _: 1
                }, 8, ["color"])
              ])
            ]),
            _: 1
          }),
          unref(settings).defaultSettings.api.sfast_compile ? (openBlock(), createElementBlock("div", _hoisted_4$1, [
            createVNode(unref(NFormItem), {
              label: "Use xFormers during compilation",
              "label-placement": "left"
            }, {
              default: withCtx(() => [
                createVNode(unref(NSwitch), {
                  value: unref(settings).defaultSettings.api.sfast_xformers,
                  "onUpdate:value": _cache[8] || (_cache[8] = ($event) => unref(settings).defaultSettings.api.sfast_xformers = $event),
                  disabled: !unref(global).state.capabilities.supports_xformers
                }, null, 8, ["value", "disabled"])
              ]),
              _: 1
            }),
            createVNode(unref(NFormItem), {
              label: "Use Triton during compilation",
              "label-placement": "left"
            }, {
              default: withCtx(() => [
                createVNode(unref(NSwitch), {
                  value: unref(settings).defaultSettings.api.sfast_triton,
                  "onUpdate:value": _cache[9] || (_cache[9] = ($event) => unref(settings).defaultSettings.api.sfast_triton = $event),
                  disabled: !unref(global).state.capabilities.supports_triton
                }, null, 8, ["value", "disabled"])
              ]),
              _: 1
            }),
            createVNode(unref(NFormItem), {
              label: "Use CUDA graphs during compilation",
              "label-placement": "left"
            }, {
              default: withCtx(() => [
                createVNode(unref(NSwitch), {
                  value: unref(settings).defaultSettings.api.sfast_cuda_graph,
                  "onUpdate:value": _cache[10] || (_cache[10] = ($event) => unref(settings).defaultSettings.api.sfast_cuda_graph = $event)
                }, null, 8, ["value"])
              ]),
              _: 1
            })
          ])) : createCommentVNode("", true),
          unref(settings).defaultSettings.api.torch_compile ? (openBlock(), createElementBlock("div", _hoisted_5$1, [
            createVNode(unref(NFormItem), {
              label: "Fullgraph compile",
              "label-placement": "left"
            }, {
              default: withCtx(() => [
                createVNode(unref(NSwitch), {
                  value: unref(settings).defaultSettings.api.torch_compile_fullgraph,
                  "onUpdate:value": _cache[11] || (_cache[11] = ($event) => unref(settings).defaultSettings.api.torch_compile_fullgraph = $event)
                }, null, 8, ["value"])
              ]),
              _: 1
            }),
            createVNode(unref(NFormItem), {
              label: "Dynamic compile",
              "label-placement": "left"
            }, {
              default: withCtx(() => [
                createVNode(unref(NSwitch), {
                  value: unref(settings).defaultSettings.api.torch_compile_dynamic,
                  "onUpdate:value": _cache[12] || (_cache[12] = ($event) => unref(settings).defaultSettings.api.torch_compile_dynamic = $event)
                }, null, 8, ["value"])
              ]),
              _: 1
            }),
            createVNode(unref(NFormItem), {
              label: "Compilation backend",
              "label-placement": "left"
            }, {
              default: withCtx(() => [
                createVNode(unref(NSelect), {
                  options: availableTorchCompileBackends.value,
                  value: unref(settings).defaultSettings.api.torch_compile_backend,
                  "onUpdate:value": _cache[13] || (_cache[13] = ($event) => unref(settings).defaultSettings.api.torch_compile_backend = $event)
                }, null, 8, ["options", "value"])
              ]),
              _: 1
            }),
            createVNode(unref(NFormItem), {
              label: "Compilation mode",
              "label-placement": "left"
            }, {
              default: withCtx(() => [
                createVNode(unref(NSelect), {
                  options: [
                    { value: "default", label: "Default" },
                    { value: "reduce-overhead", label: "Reduce Overhead" },
                    { value: "max-autotune", label: "Max Autotune" }
                  ],
                  value: unref(settings).defaultSettings.api.torch_compile_mode,
                  "onUpdate:value": _cache[14] || (_cache[14] = ($event) => unref(settings).defaultSettings.api.torch_compile_mode = $event)
                }, null, 8, ["value"])
              ]),
              _: 1
            })
          ])) : createCommentVNode("", true),
          createVNode(unref(NFormItem), {
            label: "Attention Slicing",
            "label-placement": "left"
          }, {
            default: withCtx(() => [
              createVNode(unref(NSelect), {
                options: [
                  {
                    value: "disabled",
                    label: "None"
                  },
                  {
                    value: "auto",
                    label: "Auto"
                  }
                ],
                value: unref(settings).defaultSettings.api.attention_slicing,
                "onUpdate:value": _cache[15] || (_cache[15] = ($event) => unref(settings).defaultSettings.api.attention_slicing = $event)
              }, null, 8, ["value"])
            ]),
            _: 1
          }),
          createVNode(unref(NFormItem), {
            label: "Channels Last",
            "label-placement": "left"
          }, {
            default: withCtx(() => [
              createVNode(unref(NSwitch), {
                value: unref(settings).defaultSettings.api.channels_last,
                "onUpdate:value": _cache[16] || (_cache[16] = ($event) => unref(settings).defaultSettings.api.channels_last = $event)
              }, null, 8, ["value"])
            ]),
            _: 1
          }),
          createVNode(unref(NFormItem), {
            label: "Reduced Precision (RTX 30xx and newer cards)",
            "label-placement": "left"
          }, {
            default: withCtx(() => [
              createVNode(unref(NSwitch), {
                value: unref(settings).defaultSettings.api.reduced_precision,
                "onUpdate:value": _cache[17] || (_cache[17] = ($event) => unref(settings).defaultSettings.api.reduced_precision = $event),
                disabled: !unref(global).state.capabilities.has_tensorfloat
              }, null, 8, ["value", "disabled"])
            ]),
            _: 1
          }),
          createVNode(unref(NFormItem), {
            label: "CudNN Benchmark (big VRAM spikes - use on 8GB+ cards only)",
            "label-placement": "left"
          }, {
            default: withCtx(() => [
              createVNode(unref(NSwitch), {
                value: unref(settings).defaultSettings.api.cudnn_benchmark,
                "onUpdate:value": _cache[18] || (_cache[18] = ($event) => unref(settings).defaultSettings.api.cudnn_benchmark = $event)
              }, null, 8, ["value"])
            ]),
            _: 1
          }),
          createVNode(unref(NFormItem), {
            label: "Clean Memory",
            "label-placement": "left"
          }, {
            default: withCtx(() => [
              createVNode(unref(NSelect), {
                options: [
                  {
                    value: "always",
                    label: "Always"
                  },
                  {
                    value: "never",
                    label: "Never"
                  },
                  {
                    value: "after_disconnect",
                    label: "After disconnect"
                  }
                ],
                value: unref(settings).defaultSettings.api.clear_memory_policy,
                "onUpdate:value": _cache[19] || (_cache[19] = ($event) => unref(settings).defaultSettings.api.clear_memory_policy = $event)
              }, null, 8, ["value"])
            ]),
            _: 1
          }),
          createVNode(unref(NFormItem), {
            label: "VAE Slicing",
            "label-placement": "left"
          }, {
            default: withCtx(() => [
              createVNode(unref(NSwitch), {
                value: unref(settings).defaultSettings.api.vae_slicing,
                "onUpdate:value": _cache[20] || (_cache[20] = ($event) => unref(settings).defaultSettings.api.vae_slicing = $event)
              }, null, 8, ["value"])
            ]),
            _: 1
          }),
          createVNode(unref(NFormItem), {
            label: "VAE Tiling",
            "label-placement": "left"
          }, {
            default: withCtx(() => [
              createVNode(unref(NSwitch), {
                value: unref(settings).defaultSettings.api.vae_tiling,
                "onUpdate:value": _cache[21] || (_cache[21] = ($event) => unref(settings).defaultSettings.api.vae_tiling = $event)
              }, null, 8, ["value"])
            ]),
            _: 1
          }),
          createVNode(unref(NFormItem), {
            label: "Offload",
            "label-placement": "left"
          }, {
            default: withCtx(() => [
              createVNode(unref(NSelect), {
                options: [
                  {
                    value: "disabled",
                    label: "Disabled"
                  },
                  {
                    value: "model",
                    label: "Offload the whole model to RAM when not used"
                  },
                  {
                    value: "module",
                    label: "Offload individual modules to RAM when not used"
                  }
                ],
                value: unref(settings).defaultSettings.api.offload,
                "onUpdate:value": _cache[22] || (_cache[22] = ($event) => unref(settings).defaultSettings.api.offload = $event)
              }, null, 8, ["value"])
            ]),
            _: 1
          }),
          createBaseVNode("div", _hoisted_5$1, [
            createVNode(unref(NTooltip), { style: { "max-width": "600px" } }, {
              trigger: withCtx(() => [
                _hoisted_6$1
              ]),
              default: withCtx(() => [
                _hoisted_7,
                createTextVNode(" Doesn't merge latents into a single one during UNet inference, and instead does both the negatives and positives separately. Saves around 200-300mBs of VRAM during inference for a ~10% speed regression. ")
              ]),
              _: 1
            }),
            createVNode(unref(NSwitch), {
              value: unref(settings).defaultSettings.api.dont_merge_latents,
              "onUpdate:value": _cache[19] || (_cache[19] = ($event) => unref(settings).defaultSettings.api.dont_merge_latents = $event)
            }, null, 8, ["value"])
          ])
        ]),
        _: 1
      });
    };
  }
});
const _hoisted_1$1 = { key: 1 };
const _hoisted_2 = { class: "flex-container" };
const _hoisted_3 = /* @__PURE__ */ createBaseVNode("p", { class: "slider-label" }, "Hypertile UNet chunk size", -1);
const _hoisted_4 = /* @__PURE__ */ createBaseVNode("b", { class: "highlight" }, 'PyTorch ONLY. Recommended sizes are 1/4th your desired resolution or plain "256."', -1);
const _hoisted_5 = /* @__PURE__ */ createBaseVNode("b", null, "LARGE (1024x1024+)", -1);
const _hoisted_6 = { key: 2 };
const _sfc_main$2 = /* @__PURE__ */ defineComponent({
  __name: "ReproducibilitySettings",
  setup(__props) {
    const settings = useSettings();
    const global = useState();
    const availableDtypes = computed(() => {
      if (settings.defaultSettings.api.device.includes("cpu")) {
        return global.state.capabilities.supported_precisions_cpu.map((value) => {
          var description = "";
          switch (value) {
            case "float32":
              description = "32-bit float";
              break;
            case "float16":
              description = "16-bit float";
              break;
            default:
              description = "16-bit bfloat";
          }
          return { value, label: description };
        });
      }
      return global.state.capabilities.supported_precisions_gpu.map((value) => {
        var description = "";
        switch (value) {
          case "float32":
            description = "32-bit float";
            break;
          case "float16":
            description = "16-bit float";
            break;
          default:
            description = "16-bit bfloat";
        }
        return { value, label: description };
      });
    });
    const availableBackends = computed(() => {
      return global.state.capabilities.supported_backends.map((l) => {
        return { value: l[1], label: l[0] };
      });
    });
    const availableQuantizations = computed(() => {
      return [
        { value: "full", label: "Full precision" },
        ...global.state.capabilities.supports_int8 ? [
          { value: "int8", label: "Quantized (int8)" },
          { value: "int4", label: "Quantized (int4)" }
        ] : []
      ];
    });
    return (_ctx, _cache) => {
      return openBlock(), createBlock(unref(NForm), null, {
        default: withCtx(() => [
          createVNode(unref(NFormItem), {
            label: "Device",
            "label-placement": "left"
          }, {
            default: withCtx(() => [
              createVNode(unref(NSelect), {
                options: availableBackends.value,
                value: unref(settings).defaultSettings.api.device,
                "onUpdate:value": _cache[0] || (_cache[0] = ($event) => unref(settings).defaultSettings.api.device = $event)
              }, null, 8, ["options", "value"])
            ]),
            _: 1
          }),
          createVNode(unref(NFormItem), {
            label: "Data type",
            "label-placement": "left"
          }, {
            default: withCtx(() => [
              createVNode(unref(NSelect), {
                options: availableDtypes.value,
                value: unref(settings).defaultSettings.api.data_type,
                "onUpdate:value": _cache[1] || (_cache[1] = ($event) => unref(settings).defaultSettings.api.data_type = $event)
              }, null, 8, ["options", "value"])
            ]),
            _: 1
          }),
          createVNode(unref(NFormItem), {
            label: "Deterministic generation",
            "label-placement": "left"
          }, {
            default: withCtx(() => [
              createVNode(unref(NSwitch), {
                value: unref(settings).defaultSettings.api.deterministic_generation,
                "onUpdate:value": _cache[2] || (_cache[2] = ($event) => unref(settings).defaultSettings.api.deterministic_generation = $event)
              }, null, 8, ["value"])
            ]),
            _: 1
          }),
          createVNode(unref(NFormItem), {
            label: "SGM Noise multiplier",
            "label-placement": "left"
          }, {
            default: withCtx(() => [
              createVNode(unref(NSwitch), {
                value: unref(settings).defaultSettings.api.sgm_noise_multiplier,
                "onUpdate:value": _cache[3] || (_cache[3] = ($event) => unref(settings).defaultSettings.api.sgm_noise_multiplier = $event)
              }, null, 8, ["value"])
            ]),
            _: 1
          }),
          createVNode(unref(NFormItem), {
            label: "Quantization in k-samplers",
            "label-placement": "left"
          }, {
            default: withCtx(() => [
              createVNode(unref(NSwitch), {
                value: unref(settings).defaultSettings.api.kdiffusers_quantization,
                "onUpdate:value": _cache[4] || (_cache[4] = ($event) => unref(settings).defaultSettings.api.kdiffusers_quantization = $event)
              }, null, 8, ["value"])
            ]),
            _: 1
          }),
          createVNode(unref(NFormItem), {
            label: "Generator",
            "label-placement": "left"
          }, {
            default: withCtx(() => [
              createVNode(unref(NSelect), {
                value: unref(settings).defaultSettings.api.generator,
                "onUpdate:value": _cache[5] || (_cache[5] = ($event) => unref(settings).defaultSettings.api.generator = $event),
                options: [
                  { value: "device", label: "On-Device" },
                  { value: "cpu", label: "CPU" },
                  { value: "philox", label: "CPU (device mock)" }
                ]
              }, null, 8, ["value", "options"])
            ]),
            _: 1
          }),
          createVNode(unref(NFormItem), {
            label: "CLIP skip",
            "label-placement": "left"
          }, {
            default: withCtx(() => [
              createVNode(unref(NInputNumber), {
                value: unref(settings).defaultSettings.api.clip_skip,
                "onUpdate:value": _cache[6] || (_cache[6] = ($event) => unref(settings).defaultSettings.api.clip_skip = $event),
                min: 1,
                max: 11,
                step: 1
              }, null, 8, ["value"])
            ]),
            _: 1
          }),
          availableQuantizations.value.length != 1 ? (openBlock(), createBlock(unref(NFormItem), {
            key: 0,
            label: "CLIP quantization",
            "label-placement": "left"
          }, {
            default: withCtx(() => [
              createVNode(unref(NSelect), {
                options: availableQuantizations.value,
                value: unref(settings).defaultSettings.api.clip_quantization,
                "onUpdate:value": _cache[7] || (_cache[7] = ($event) => unref(settings).defaultSettings.api.clip_quantization = $event)
              }, null, 8, ["options", "value"])
            ]),
            _: 1
          })) : createCommentVNode("", true),
          createVNode(unref(NFormItem), {
            label: "Use HyperTile",
            "label-placement": "left"
          }, {
            default: withCtx(() => [
              createVNode(unref(NSwitch), {
                value: unref(settings).defaultSettings.api.hypertile,
                "onUpdate:value": _cache[8] || (_cache[8] = ($event) => unref(settings).defaultSettings.api.hypertile = $event)
              }, null, 8, ["value"])
            ]),
            _: 1
          }),
          unref(settings).defaultSettings.api.hypertile ? (openBlock(), createElementBlock("div", _hoisted_1$1, [
            createBaseVNode("div", _hoisted_2, [
              createVNode(unref(NTooltip), { style: { "max-width": "600px" } }, {
                trigger: withCtx(() => [
                  _hoisted_3
                ]),
                default: withCtx(() => [
                  _hoisted_4,
                  createTextVNode(" Internally splits up the generated image into a grid of this size and does work on them one by one. In practice, this can make generation up to 4x faster on "),
                  _hoisted_5,
                  createTextVNode(" images. ")
                ]),
                _: 1
              }),
              createVNode(unref(NSlider), {
                value: unref(settings).defaultSettings.api.hypertile_unet_chunk,
                "onUpdate:value": _cache[9] || (_cache[9] = ($event) => unref(settings).defaultSettings.api.hypertile_unet_chunk = $event),
                min: 128,
                max: 1024,
                step: 8,
                style: { "margin-right": "12px" }
              }, null, 8, ["value"]),
              createVNode(unref(NInputNumber), {
                value: unref(settings).defaultSettings.api.hypertile_unet_chunk,
                "onUpdate:value": _cache[10] || (_cache[10] = ($event) => unref(settings).defaultSettings.api.hypertile_unet_chunk = $event),
                size: "small",
                style: { "min-width": "96px", "width": "96px" },
                min: 128,
                max: 1024,
                step: 1
              }, null, 8, ["value"])
            ])
          ])) : createCommentVNode("", true),
          createVNode(unref(NFormItem), {
            label: "Use TomeSD",
            "label-placement": "left"
          }, {
            default: withCtx(() => [
              createVNode(unref(NSwitch), {
                value: unref(settings).defaultSettings.api.use_tomesd,
                "onUpdate:value": _cache[11] || (_cache[11] = ($event) => unref(settings).defaultSettings.api.use_tomesd = $event)
              }, null, 8, ["value"])
            ]),
            _: 1
          }),
          unref(settings).defaultSettings.api.use_tomesd ? (openBlock(), createElementBlock("div", _hoisted_6, [
            createVNode(unref(NFormItem), {
              label: "TomeSD Ratio",
              "label-placement": "left"
            }, {
              default: withCtx(() => [
                createVNode(unref(NInputNumber), {
                  value: unref(settings).defaultSettings.api.tomesd_ratio,
                  "onUpdate:value": _cache[12] || (_cache[12] = ($event) => unref(settings).defaultSettings.api.tomesd_ratio = $event),
                  min: 0.1,
                  max: 1
                }, null, 8, ["value"])
              ]),
              _: 1
            }),
            createVNode(unref(NFormItem), {
              label: "TomeSD Downsample layers",
              "label-placement": "left"
            }, {
              default: withCtx(() => [
                createVNode(unref(NSelect), {
                  options: [
                    {
                      value: 1,
                      label: "1"
                    },
                    {
                      value: 2,
                      label: "2"
                    },
                    {
                      value: 4,
                      label: "4"
                    },
                    {
                      value: 8,
                      label: "8"
                    }
                  ],
                  value: unref(settings).defaultSettings.api.tomesd_downsample_layers,
                  "onUpdate:value": _cache[13] || (_cache[13] = ($event) => unref(settings).defaultSettings.api.tomesd_downsample_layers = $event)
                }, null, 8, ["value"])
              ]),
              _: 1
            })
          ])) : createCommentVNode("", true),
          createVNode(unref(NFormItem), {
            label: "Huggingface-style prompting",
            "label-placement": "left"
          }, {
            default: withCtx(() => [
              createVNode(unref(NSwitch), {
                value: unref(settings).defaultSettings.api.huggingface_style_parsing,
                "onUpdate:value": _cache[14] || (_cache[14] = ($event) => unref(settings).defaultSettings.api.huggingface_style_parsing = $event)
              }, null, 8, ["value"])
            ]),
            _: 1
          }),
          createVNode(unref(NFormItem), {
            label: "Prompt-to-Prompt preprocessing",
            "label-placement": "left"
          }, {
            default: withCtx(() => [
              createVNode(unref(NSwitch), {
                value: unref(settings).defaultSettings.api.prompt_to_prompt,
                "onUpdate:value": _cache[15] || (_cache[15] = ($event) => unref(settings).defaultSettings.api.prompt_to_prompt = $event)
              }, null, 8, ["value"])
            ]),
            _: 1
          }),
          createVNode(unref(NFormItem), {
            label: "Prompt-to-Prompt model",
            "label-placement": "left"
          }, {
            default: withCtx(() => [
              createVNode(unref(NSelect), {
                options: [
                  {
                    value: "lllyasviel/Fooocus-Expansion",
                    label: "lllyasviel/Fooocus-Expansion"
                  },
                  {
                    value: "daspartho/prompt-extend",
                    label: "daspartho/prompt-extend"
                  },
                  {
                    value: "succinctly/text2image-prompt-generator",
                    label: "succinctly/text2image-prompt-generator"
                  },
                  {
                    value: "Gustavosta/MagicPrompt-Stable-Diffusion",
                    label: "Gustavosta/MagicPrompt-Stable-Diffusion"
                  },
                  {
                    value: "Ar4ikov/gpt2-medium-650k-stable-diffusion-prompt-generator",
                    label: "Ar4ikov/gpt2-medium-650k-stable-diffusion-prompt-generator"
                  }
                ],
                value: unref(settings).defaultSettings.api.prompt_to_prompt_model,
                "onUpdate:value": _cache[16] || (_cache[16] = ($event) => unref(settings).defaultSettings.api.prompt_to_prompt_model = $event)
              }, null, 8, ["value"])
            ]),
            _: 1
          }),
          createVNode(unref(NFormItem), {
            label: "Prompt-to-Prompt device",
            "label-placement": "left"
          }, {
            default: withCtx(() => [
              createVNode(unref(NSelect), {
                options: [
                  {
                    value: "gpu",
                    label: "On-Device"
                  },
                  {
                    value: "cpu",
                    label: "CPU"
                  }
                ],
                value: unref(settings).defaultSettings.api.prompt_to_prompt_device,
                "onUpdate:value": _cache[17] || (_cache[17] = ($event) => unref(settings).defaultSettings.api.prompt_to_prompt_device = $event)
              }, null, 8, ["value"])
            ]),
            _: 1
          })
        ]),
        _: 1
      });
    };
  }
});
const _sfc_main$1 = /* @__PURE__ */ defineComponent({
  __name: "UISettings",
  setup(__props) {
    const settings = useSettings();
    return (_ctx, _cache) => {
      return openBlock(), createBlock(unref(NForm), null, {
        default: withCtx(() => [
          createVNode(unref(NFormItem), {
            label: "Image Preview Interval (seconds)",
            "label-placement": "left"
          }, {
            default: withCtx(() => [
              createVNode(unref(NInputNumber), {
                value: unref(settings).defaultSettings.api.live_preview_delay,
                "onUpdate:value": _cache[0] || (_cache[0] = ($event) => unref(settings).defaultSettings.api.live_preview_delay = $event),
                step: 0.1
              }, null, 8, ["value"])
            ]),
            _: 1
          }),
          createVNode(unref(NFormItem), {
            label: "Image Preview Method",
            "label-placement": "left"
          }, {
            default: withCtx(() => [
              createVNode(unref(NSelect), {
                value: unref(settings).defaultSettings.api.live_preview_method,
                "onUpdate:value": _cache[1] || (_cache[1] = ($event) => unref(settings).defaultSettings.api.live_preview_method = $event),
                options: [
                  { value: "disabled", label: "Disabled" },
                  { value: "approximation", label: "Quick approximation (Default)" },
                  { value: "taesd", label: "Tiny VAE" }
                ]
              }, null, 8, ["value", "options"])
            ]),
            _: 1
          }),
          createVNode(unref(NFormItem), {
            label: "WebSocket Performance Monitor Interval",
            "label-placement": "left"
          }, {
            default: withCtx(() => [
              createVNode(unref(NInputNumber), {
                value: unref(settings).defaultSettings.api.websocket_perf_interval,
                "onUpdate:value": _cache[2] || (_cache[2] = ($event) => unref(settings).defaultSettings.api.websocket_perf_interval = $event),
                min: 0.1,
                step: 0.1
              }, null, 8, ["value"])
            ]),
            _: 1
          }),
          createVNode(unref(NFormItem), {
            label: "WebSocket Sync Interval",
            "label-placement": "left"
          }, {
            default: withCtx(() => [
              createVNode(unref(NInputNumber), {
                value: unref(settings).defaultSettings.api.websocket_sync_interval,
                "onUpdate:value": _cache[3] || (_cache[3] = ($event) => unref(settings).defaultSettings.api.websocket_sync_interval = $event),
                min: 1e-3,
                step: 0.01
              }, null, 8, ["value"])
            ]),
            _: 1
          })
        ]),
        _: 1
      });
    };
  }
});
const _hoisted_1 = { class: "main-container" };
const _sfc_main = /* @__PURE__ */ defineComponent({
  __name: "SettingsView",
  setup(__props) {
    const message = useMessage();
    const settings = useSettings();
    const notification = useNotification();
    const saving = ref(false);
    function resetSettings() {
      Object.assign(
        settings.defaultSettings,
        JSON.parse(JSON.stringify(defaultSettings))
      );
      message.warning(
        "Settings were reset to default values, please save them if you want to keep them"
      );
    }
    function saveSettings() {
      saving.value = true;
      fetch(`${serverUrl}/api/settings/save`, {
        method: "POST",
        headers: {
          "Content-Type": "application/json"
        },
        body: JSON.stringify(settings.defaultSettings)
      }).then((res) => {
        if (res.status === 200) {
          message.success("Settings saved successfully");
        } else {
          res.json().then((data) => {
            message.error("Error while saving settings");
            notification.create({
              title: "Error while saving settings",
              content: data.message,
              type: "error"
            });
          });
        }
        saving.value = false;
      });
    }
    onUnmounted(() => {
      saveSettings();
    });
    return (_ctx, _cache) => {
      return openBlock(), createElementBlock("div", _hoisted_1, [
        createVNode(unref(NCard), null, {
          default: withCtx(() => [
            createVNode(unref(NTabs), null, {
              suffix: withCtx(() => [
                createVNode(unref(NButton), {
                  type: "error",
                  ghost: "",
                  style: { "margin-right": "12px" },
                  onClick: resetSettings
                }, {
                  default: withCtx(() => [
                    createTextVNode("Reset Settings")
                  ]),
                  _: 1
                }),
                createVNode(unref(NButton), {
                  type: "success",
                  ghost: "",
                  onClick: saveSettings,
                  loading: saving.value
                }, {
                  default: withCtx(() => [
                    createTextVNode("Save Settings")
                  ]),
                  _: 1
                }, 8, ["loading"])
              ]),
              default: withCtx(() => [
                createVNode(unref(NTabPane), { name: "Autoload" }, {
                  default: withCtx(() => [
                    createVNode(_sfc_main$g)
                  ]),
                  _: 1
                }),
                createVNode(unref(NTabPane), { name: "Files & Saving" }, {
                  default: withCtx(() => [
                    createVNode(_sfc_main$c)
                  ]),
                  _: 1
                }),
                createVNode(unref(NTabPane), { name: "Optimizations" }, {
                  default: withCtx(() => [
                    createVNode(_sfc_main$3)
                  ]),
                  _: 1
                }),
                createVNode(unref(NTabPane), { name: "Reproducibility & Generation" }, {
                  default: withCtx(() => [
                    createVNode(_sfc_main$2)
                  ]),
                  _: 1
                }),
                createVNode(unref(NTabPane), { name: "Live preview & UI" }, {
                  default: withCtx(() => [
                    createVNode(_sfc_main$1)
                  ]),
                  _: 1
                }),
                createVNode(unref(NTabPane), { name: "Defaults" }, {
                  default: withCtx(() => [
                    createVNode(_sfc_main$6)
                  ]),
                  _: 1
                }),
                createVNode(unref(NTabPane), { name: "Bot" }, {
                  default: withCtx(() => [
                    createVNode(_sfc_main$f)
                  ]),
                  _: 1
                }),
                createVNode(unref(NTabPane), { name: "General" }, {
                  default: withCtx(() => [
                    createVNode(_sfc_main$5)
                  ]),
                  _: 1
                }),
                createVNode(unref(NTabPane), { name: "Extra" }, {
                  default: withCtx(() => [
                    createVNode(_sfc_main$d)
                  ]),
                  _: 1
                }),
                createVNode(unref(NTabPane), { name: "Theme" }, {
                  default: withCtx(() => [
                    createVNode(_sfc_main$e)
                  ]),
                  _: 1
                }),
                createVNode(unref(NTabPane), { name: "NSFW" }, {
                  default: withCtx(() => [
                    createVNode(_sfc_main$4)
                  ]),
                  _: 1
                })
              ]),
              _: 1
            })
          ]),
          _: 1
        })
      ]);
    };
  }
});
export {
  _sfc_main as default
};<|MERGE_RESOLUTION|>--- conflicted
+++ resolved
@@ -3065,13 +3065,10 @@
 const _hoisted_2$1 = /* @__PURE__ */ createBaseVNode("p", { class: "slider-label" }, "Subquadratic chunk size (affects VRAM usage)", -1);
 const _hoisted_3$1 = { "flex-direction": "row" };
 const _hoisted_4$1 = { key: 1 };
-<<<<<<< HEAD
-const _hoisted_5$1 = { class: "flex-container" };
-const _hoisted_6$1 = /* @__PURE__ */ createBaseVNode("p", { class: "switch-label" }, "Don't merge latents", -1);
-const _hoisted_7 = /* @__PURE__ */ createBaseVNode("b", { class: "highlight" }, "PyTorch ONLY.", -1);
-=======
 const _hoisted_5$1 = { key: 2 };
->>>>>>> f132c615
+const _hoisted_6$1 = { class: "flex-container" };
+const _hoisted_7 = /* @__PURE__ */ createBaseVNode("p", { class: "switch-label" }, "Don't merge latents", -1);
+const _hoisted_8 = /* @__PURE__ */ createBaseVNode("b", { class: "highlight" }, "PyTorch ONLY.", -1);
 const _sfc_main$3 = /* @__PURE__ */ defineComponent({
   __name: "OptimizationSettings",
   setup(__props) {
@@ -3443,20 +3440,20 @@
             ]),
             _: 1
           }),
-          createBaseVNode("div", _hoisted_5$1, [
+          createBaseVNode("div", _hoisted_6$1, [
             createVNode(unref(NTooltip), { style: { "max-width": "600px" } }, {
               trigger: withCtx(() => [
-                _hoisted_6$1
+                _hoisted_7
               ]),
               default: withCtx(() => [
-                _hoisted_7,
+                _hoisted_8,
                 createTextVNode(" Doesn't merge latents into a single one during UNet inference, and instead does both the negatives and positives separately. Saves around 200-300mBs of VRAM during inference for a ~10% speed regression. ")
               ]),
               _: 1
             }),
             createVNode(unref(NSwitch), {
               value: unref(settings).defaultSettings.api.dont_merge_latents,
-              "onUpdate:value": _cache[19] || (_cache[19] = ($event) => unref(settings).defaultSettings.api.dont_merge_latents = $event)
+              "onUpdate:value": _cache[23] || (_cache[23] = ($event) => unref(settings).defaultSettings.api.dont_merge_latents = $event)
             }, null, 8, ["value"])
           ])
         ]),
