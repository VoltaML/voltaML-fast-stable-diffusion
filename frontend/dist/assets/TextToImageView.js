--- conflicted
+++ resolved
@@ -1,18 +1,8 @@
-<<<<<<< HEAD
-import { d as defineComponent, u as useState, a as useSettings, b as useMessage, c as computed, o as onUnmounted, e as openBlock, f as createElementBlock, g as createVNode, w as withCtx, h as unref, N as NGi, i as NCard, j as NSpace, k as createBaseVNode, l as NTooltip, m as createTextVNode, n as createCommentVNode, p as createBlock, q as NSelect, r as NGrid, s as serverUrl } from "./index.js";
-import { _ as _sfc_main$5 } from "./GenerateSection.vue_vue_type_script_setup_true_lang.js";
-import { _ as _sfc_main$6 } from "./ImageOutput.vue_vue_type_script_setup_true_lang.js";
-import { B as BurnerClock, P as Prompt, _ as _sfc_main$3, a as _sfc_main$4, b as _sfc_main$7 } from "./clock.js";
-import { _ as _sfc_main$2 } from "./SamplerPicker.vue_vue_type_script_setup_true_lang.js";
-import { v as v4 } from "./v4.js";
-import { N as NSlider, a as NSwitch } from "./Switch.js";
-=======
-import { d as defineComponent, u as useSettings, a as useState, c as computed, b as upscalerOptions, o as openBlock, e as createBlock, w as withCtx, f as createBaseVNode, g as createVNode, h as unref, N as NSpace, i as NSelect, j as createElementBlock, k as createTextVNode, l as NTooltip, m as createCommentVNode, n as NCard, p as useMessage, q as onUnmounted, r as NGi, s as NGrid, t as serverUrl } from "./index.js";
+import { d as defineComponent, u as useSettings, a as useState, c as computed, b as upscalerOptions, o as openBlock, e as createBlock, w as withCtx, f as createBaseVNode, g as createVNode, h as unref, N as NSpace, i as NSelect, j as createElementBlock, k as createTextVNode, l as NTooltip, m as createCommentVNode, n as NCard, p as useMessage, q as onUnmounted, r as resolveComponent, s as NGi, t as NGrid, v as serverUrl } from "./index.js";
 import { _ as _sfc_main$6 } from "./GenerateSection.vue_vue_type_script_setup_true_lang.js";
 import { _ as _sfc_main$7 } from "./ImageOutput.vue_vue_type_script_setup_true_lang.js";
 import { B as BurnerClock, P as Prompt, _ as _sfc_main$4, a as _sfc_main$5, b as _sfc_main$8 } from "./clock.js";
 import { N as NSwitch, a as NSlider } from "./Switch.js";
->>>>>>> 69002274
 import { N as NInputNumber } from "./InputNumber.js";
 import { _ as _sfc_main$3 } from "./SamplerPicker.vue_vue_type_script_setup_true_lang.js";
 import { v as v4 } from "./v4.js";
@@ -38,11 +28,11 @@
 const _hoisted_12$1 = /* @__PURE__ */ createBaseVNode("p", { class: "slider-label" }, "Latent Mode", -1);
 const _hoisted_13$1 = { class: "flex-container" };
 const _hoisted_14$1 = /* @__PURE__ */ createBaseVNode("p", { class: "slider-label" }, "Steps", -1);
-const _hoisted_15 = /* @__PURE__ */ createBaseVNode("b", { class: "highlight" }, "We recommend using 20-50 steps for most images.", -1);
-const _hoisted_16 = { class: "flex-container" };
-const _hoisted_17 = /* @__PURE__ */ createBaseVNode("p", { class: "slider-label" }, "Scale", -1);
-const _hoisted_18 = { class: "flex-container" };
-const _hoisted_19 = /* @__PURE__ */ createBaseVNode("p", { class: "slider-label" }, "Strength", -1);
+const _hoisted_15$1 = /* @__PURE__ */ createBaseVNode("b", { class: "highlight" }, "We recommend using 20-50 steps for most images.", -1);
+const _hoisted_16$1 = { class: "flex-container" };
+const _hoisted_17$1 = /* @__PURE__ */ createBaseVNode("p", { class: "slider-label" }, "Scale", -1);
+const _hoisted_18$1 = { class: "flex-container" };
+const _hoisted_19$1 = /* @__PURE__ */ createBaseVNode("p", { class: "slider-label" }, "Strength", -1);
 const _sfc_main$2 = /* @__PURE__ */ defineComponent({
   __name: "HighResFix",
   setup(__props) {
@@ -138,7 +128,7 @@
                   ]),
                   default: withCtx(() => [
                     createTextVNode(" Number of steps to take in the diffusion process. Higher values will result in more detailed images but will take longer to generate. There is also a point of diminishing returns around 100 steps. "),
-                    _hoisted_15
+                    _hoisted_15$1
                   ]),
                   _: 1
                 }),
@@ -156,8 +146,8 @@
                   style: { "min-width": "96px", "width": "96px" }
                 }, null, 8, ["value"])
               ]),
-              createBaseVNode("div", _hoisted_16, [
-                _hoisted_17,
+              createBaseVNode("div", _hoisted_16$1, [
+                _hoisted_17$1,
                 createVNode(unref(NSlider), {
                   value: unref(settings).data.settings.flags.highres.scale,
                   "onUpdate:value": _cache[7] || (_cache[7] = ($event) => unref(settings).data.settings.flags.highres.scale = $event),
@@ -174,8 +164,8 @@
                   step: 0.1
                 }, null, 8, ["value"])
               ]),
-              createBaseVNode("div", _hoisted_18, [
-                _hoisted_19,
+              createBaseVNode("div", _hoisted_18$1, [
+                _hoisted_19$1,
                 createVNode(unref(NSlider), {
                   value: unref(settings).data.settings.flags.highres.strength,
                   "onUpdate:value": _cache[9] || (_cache[9] = ($event) => unref(settings).data.settings.flags.highres.strength = $event),
@@ -220,7 +210,6 @@
 const _hoisted_12 = { class: "flex-container" };
 const _hoisted_13 = /* @__PURE__ */ createBaseVNode("p", { style: { "margin-right": "12px", "width": "75px" } }, "Seed", -1);
 const _hoisted_14 = /* @__PURE__ */ createBaseVNode("b", { class: "highlight" }, "For random seed use -1.", -1);
-<<<<<<< HEAD
 const _hoisted_15 = { class: "flex-container" };
 const _hoisted_16 = /* @__PURE__ */ createBaseVNode("div", { class: "slider-label" }, [
   /* @__PURE__ */ createBaseVNode("p", null, "Enabled")
@@ -233,23 +222,6 @@
 const _hoisted_22 = /* @__PURE__ */ createBaseVNode("b", { class: "highlight" }, "We recommend using 20-50 steps for most images.", -1);
 const _hoisted_23 = { class: "flex-container" };
 const _hoisted_24 = /* @__PURE__ */ createBaseVNode("p", { class: "slider-label" }, "Strength", -1);
-const _hoisted_25 = { class: "flex-container" };
-const _hoisted_26 = /* @__PURE__ */ createBaseVNode("div", { class: "slider-label" }, [
-  /* @__PURE__ */ createBaseVNode("p", null, "Enabled")
-], -1);
-const _hoisted_27 = { class: "flex-container" };
-const _hoisted_28 = /* @__PURE__ */ createBaseVNode("p", { class: "slider-label" }, "Steps", -1);
-const _hoisted_29 = /* @__PURE__ */ createBaseVNode("b", { class: "highlight" }, "We recommend using 20-50 steps for most images.", -1);
-const _hoisted_30 = { class: "flex-container" };
-const _hoisted_31 = /* @__PURE__ */ createBaseVNode("p", { class: "slider-label" }, "Scale", -1);
-const _hoisted_32 = { class: "flex-container" };
-const _hoisted_33 = /* @__PURE__ */ createBaseVNode("p", { class: "slider-label" }, "Strength", -1);
-const _hoisted_34 = { class: "flex-container" };
-const _hoisted_35 = /* @__PURE__ */ createBaseVNode("p", { class: "slider-label" }, "Antialiased", -1);
-const _hoisted_36 = { class: "flex-container" };
-const _hoisted_37 = /* @__PURE__ */ createBaseVNode("p", { class: "slider-label" }, "Latent Mode", -1);
-=======
->>>>>>> 69002274
 const _sfc_main$1 = /* @__PURE__ */ defineComponent({
   __name: "Txt2Img",
   setup(__props) {
@@ -271,7 +243,7 @@
       });
     });
     async function onRefinerChange(modelStr) {
-      settings.data.settings.extra.refiner.model = modelStr;
+      settings.data.settings.flags.refiner.model = modelStr;
     }
     const checkSeed = (seed) => {
       if (seed === -1) {
@@ -329,9 +301,9 @@
             }
           } : global.state.txt2img.refiner ? {
             refiner: {
-              model: settings.data.settings.extra.refiner.model,
-              steps: settings.data.settings.extra.refiner.steps,
-              strength: settings.data.settings.extra.refiner.strength
+              model: settings.data.settings.flags.refiner.model,
+              steps: settings.data.settings.flags.refiner.steps,
+              strength: settings.data.settings.flags.refiner.strength
             }
           } : {}
         })
@@ -365,6 +337,8 @@
       burner.cleanup();
     });
     return (_ctx, _cache) => {
+      const _component_NSwitch = resolveComponent("NSwitch");
+      const _component_NSelect = resolveComponent("NSelect");
       return openBlock(), createElementBlock("div", _hoisted_1, [
         createVNode(unref(NGrid), {
           cols: "1 m:2",
@@ -518,7 +492,6 @@
                   ]),
                   _: 1
                 }),
-<<<<<<< HEAD
                 isSelectedModelSDXL.value ? (openBlock(), createBlock(unref(NCard), {
                   key: 0,
                   title: "SDXL Refiner",
@@ -527,7 +500,7 @@
                   default: withCtx(() => [
                     createBaseVNode("div", _hoisted_15, [
                       _hoisted_16,
-                      createVNode(unref(NSwitch), {
+                      createVNode(_component_NSwitch, {
                         value: unref(global).state.txt2img.refiner,
                         "onUpdate:value": _cache[9] || (_cache[9] = ($event) => unref(global).state.txt2img.refiner = $event)
                       }, null, 8, ["value"])
@@ -549,11 +522,11 @@
                             ]),
                             _: 1
                           }),
-                          createVNode(unref(NSelect), {
+                          createVNode(_component_NSelect, {
                             options: refinerModels.value,
                             placeholder: "None",
                             "onUpdate:value": onRefinerChange,
-                            value: unref(settings).data.settings.extra.refiner.model !== null ? unref(settings).data.settings.extra.refiner.model : ""
+                            value: unref(settings).data.settings.flags.refiner.model !== null ? unref(settings).data.settings.flags.refiner.model : ""
                           }, null, 8, ["options", "value"])
                         ]),
                         createBaseVNode("div", _hoisted_20, [
@@ -568,15 +541,15 @@
                             _: 1
                           }),
                           createVNode(unref(NSlider), {
-                            value: unref(settings).data.settings.extra.refiner.steps,
-                            "onUpdate:value": _cache[10] || (_cache[10] = ($event) => unref(settings).data.settings.extra.refiner.steps = $event),
+                            value: unref(settings).data.settings.flags.refiner.steps,
+                            "onUpdate:value": _cache[10] || (_cache[10] = ($event) => unref(settings).data.settings.flags.refiner.steps = $event),
                             min: 5,
                             max: 300,
                             style: { "margin-right": "12px" }
                           }, null, 8, ["value"]),
                           createVNode(unref(NInputNumber), {
-                            value: unref(settings).data.settings.extra.refiner.steps,
-                            "onUpdate:value": _cache[11] || (_cache[11] = ($event) => unref(settings).data.settings.extra.refiner.steps = $event),
+                            value: unref(settings).data.settings.flags.refiner.steps,
+                            "onUpdate:value": _cache[11] || (_cache[11] = ($event) => unref(settings).data.settings.flags.refiner.steps = $event),
                             size: "small",
                             style: { "min-width": "96px", "width": "96px" }
                           }, null, 8, ["value"])
@@ -584,16 +557,16 @@
                         createBaseVNode("div", _hoisted_23, [
                           _hoisted_24,
                           createVNode(unref(NSlider), {
-                            value: unref(settings).data.settings.extra.refiner.strength,
-                            "onUpdate:value": _cache[12] || (_cache[12] = ($event) => unref(settings).data.settings.extra.refiner.strength = $event),
+                            value: unref(settings).data.settings.flags.refiner.strength,
+                            "onUpdate:value": _cache[12] || (_cache[12] = ($event) => unref(settings).data.settings.flags.refiner.strength = $event),
                             min: 0.1,
                             max: 0.9,
                             step: 0.05,
                             style: { "margin-right": "12px" }
                           }, null, 8, ["value"]),
                           createVNode(unref(NInputNumber), {
-                            value: unref(settings).data.settings.extra.refiner.strength,
-                            "onUpdate:value": _cache[13] || (_cache[13] = ($event) => unref(settings).data.settings.extra.refiner.strength = $event),
+                            value: unref(settings).data.settings.flags.refiner.strength,
+                            "onUpdate:value": _cache[13] || (_cache[13] = ($event) => unref(settings).data.settings.flags.refiner.strength = $event),
                             size: "small",
                             style: { "min-width": "96px", "width": "96px" },
                             min: 0.1,
@@ -607,127 +580,7 @@
                   ]),
                   _: 1
                 })) : createCommentVNode("", true),
-                createVNode(unref(NCard), {
-                  title: "Highres fix",
-                  style: { "margin-top": "12px", "margin-bottom": "12px" }
-                }, {
-                  default: withCtx(() => [
-                    createBaseVNode("div", _hoisted_25, [
-                      _hoisted_26,
-                      createVNode(unref(NSwitch), {
-                        value: unref(global).state.txt2img.highres,
-                        "onUpdate:value": _cache[14] || (_cache[14] = ($event) => unref(global).state.txt2img.highres = $event)
-                      }, null, 8, ["value"])
-                    ]),
-                    unref(global).state.txt2img.highres ? (openBlock(), createBlock(unref(NSpace), {
-                      key: 0,
-                      vertical: "",
-                      class: "left-container"
-                    }, {
-                      default: withCtx(() => [
-                        createBaseVNode("div", _hoisted_27, [
-                          createVNode(unref(NTooltip), { style: { "max-width": "600px" } }, {
-                            trigger: withCtx(() => [
-                              _hoisted_28
-                            ]),
-                            default: withCtx(() => [
-                              createTextVNode(" Number of steps to take in the diffusion process. Higher values will result in more detailed images but will take longer to generate. There is also a point of diminishing returns around 100 steps. "),
-                              _hoisted_29
-                            ]),
-                            _: 1
-                          }),
-                          createVNode(unref(NSlider), {
-                            value: unref(settings).data.settings.extra.highres.steps,
-                            "onUpdate:value": _cache[15] || (_cache[15] = ($event) => unref(settings).data.settings.extra.highres.steps = $event),
-                            min: 5,
-                            max: 300,
-                            style: { "margin-right": "12px" }
-                          }, null, 8, ["value"]),
-                          createVNode(unref(NInputNumber), {
-                            value: unref(settings).data.settings.extra.highres.steps,
-                            "onUpdate:value": _cache[16] || (_cache[16] = ($event) => unref(settings).data.settings.extra.highres.steps = $event),
-                            size: "small",
-                            style: { "min-width": "96px", "width": "96px" }
-                          }, null, 8, ["value"])
-                        ]),
-                        createBaseVNode("div", _hoisted_30, [
-                          _hoisted_31,
-                          createVNode(unref(NSlider), {
-                            value: unref(settings).data.settings.extra.highres.scale,
-                            "onUpdate:value": _cache[17] || (_cache[17] = ($event) => unref(settings).data.settings.extra.highres.scale = $event),
-                            min: 1,
-                            max: 8,
-                            step: 0.1,
-                            style: { "margin-right": "12px" }
-                          }, null, 8, ["value"]),
-                          createVNode(unref(NInputNumber), {
-                            value: unref(settings).data.settings.extra.highres.scale,
-                            "onUpdate:value": _cache[18] || (_cache[18] = ($event) => unref(settings).data.settings.extra.highres.scale = $event),
-                            size: "small",
-                            style: { "min-width": "96px", "width": "96px" },
-                            step: 0.1
-                          }, null, 8, ["value"])
-                        ]),
-                        createBaseVNode("div", _hoisted_32, [
-                          _hoisted_33,
-                          createVNode(unref(NSlider), {
-                            value: unref(settings).data.settings.extra.highres.strength,
-                            "onUpdate:value": _cache[19] || (_cache[19] = ($event) => unref(settings).data.settings.extra.highres.strength = $event),
-                            min: 0.1,
-                            max: 0.9,
-                            step: 0.05,
-                            style: { "margin-right": "12px" }
-                          }, null, 8, ["value"]),
-                          createVNode(unref(NInputNumber), {
-                            value: unref(settings).data.settings.extra.highres.strength,
-                            "onUpdate:value": _cache[20] || (_cache[20] = ($event) => unref(settings).data.settings.extra.highres.strength = $event),
-                            size: "small",
-                            style: { "min-width": "96px", "width": "96px" },
-                            min: 0.1,
-                            max: 0.9,
-                            step: 0.05
-                          }, null, 8, ["value"])
-                        ]),
-                        createBaseVNode("div", _hoisted_34, [
-                          _hoisted_35,
-                          createVNode(unref(NSwitch), {
-                            value: unref(settings).data.settings.extra.highres.antialiased,
-                            "onUpdate:value": _cache[21] || (_cache[21] = ($event) => unref(settings).data.settings.extra.highres.antialiased = $event)
-                          }, null, 8, ["value"])
-                        ]),
-                        createBaseVNode("div", _hoisted_36, [
-                          _hoisted_37,
-                          createVNode(unref(NSelect), {
-                            value: unref(settings).data.settings.extra.highres.latent_scale_mode,
-                            "onUpdate:value": _cache[22] || (_cache[22] = ($event) => unref(settings).data.settings.extra.highres.latent_scale_mode = $event),
-                            size: "small",
-                            style: { "flex-grow": "1" },
-                            options: [
-                              { label: "Nearest", value: "nearest" },
-                              { label: "Nearest exact", value: "nearest-exact" },
-                              { label: "Area", value: "area" },
-                              { label: "Bilinear", value: "bilinear" },
-                              { label: "Bicubic", value: "bicubic" },
-                              {
-                                label: "Bislerp (Original, slow)",
-                                value: "bislerp-original"
-                              },
-                              {
-                                label: "Bislerp (Tortured, fast)",
-                                value: "bislerp-tortured"
-                              }
-                            ]
-                          }, null, 8, ["value", "options"])
-                        ])
-                      ]),
-                      _: 1
-                    })) : createCommentVNode("", true)
-                  ]),
-                  _: 1
-                })
-=======
                 createVNode(unref(_sfc_main$2), { style: { "margin-top": "12px", "margin-bottom": "12px" } })
->>>>>>> 69002274
               ]),
               _: 1
             }),
@@ -738,11 +591,7 @@
                   "current-image": unref(global).state.txt2img.currentImage,
                   images: unref(global).state.txt2img.images,
                   data: unref(settings).data.settings.txt2img,
-<<<<<<< HEAD
-                  onImageClicked: _cache[23] || (_cache[23] = ($event) => unref(global).state.txt2img.currentImage = $event)
-=======
-                  onImageClicked: _cache[9] || (_cache[9] = ($event) => unref(global).state.txt2img.currentImage = $event)
->>>>>>> 69002274
+                  onImageClicked: _cache[14] || (_cache[14] = ($event) => unref(global).state.txt2img.currentImage = $event)
                 }, null, 8, ["current-image", "images", "data"]),
                 createVNode(unref(_sfc_main$8), {
                   style: { "margin-top": "12px" },
