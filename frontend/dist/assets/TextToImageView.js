<<<<<<< HEAD
<<<<<<< HEAD
import { _ as _sfc_main$3 } from "./GenerateSection.vue_vue_type_script_setup_true_lang.js";
import { _ as _sfc_main$4 } from "./ImageOutput.vue_vue_type_script_setup_true_lang.js";
import { B as BurnerClock, _ as _sfc_main$1, a as _sfc_main$2, b as _sfc_main$5 } from "./clock.js";
import { d as defineComponent, u as useState, a as useSettings, b as useMessage, c as computed, o as onUnmounted, e as openBlock, f as createElementBlock, g as createVNode, w as withCtx, h as unref, s as serverUrl, N as NGi, i as NCard, j as NSpace, k as NInput, p as promptHandleKeyUp, l as promptHandleKeyDown, m as createTextVNode, t as toDisplayString, n as createBaseVNode, q as NTooltip, r as NSelect, v as createCommentVNode, x as createBlock, y as NGrid, z as spaceRegex } from "./index.js";
import { v as v4 } from "./v4.js";
import { N as NSwitch } from "./Switch.js";
import { N as NSlider } from "./Slider.js";
=======
import { _ as _sfc_main$4 } from "./GenerateSection.vue_vue_type_script_setup_true_lang.js";
import { _ as _sfc_main$5 } from "./ImageOutput.vue_vue_type_script_setup_true_lang.js";
import { B as BurnerClock, _ as _sfc_main$2, a as _sfc_main$3, b as _sfc_main$6 } from "./clock.js";
import { d as defineComponent, u as useSettings, r as ref, c as computed, o as openBlock, a as createElementBlock, b as createBaseVNode, e as createVNode, w as withCtx, f as unref, N as NCard, F as Fragment, g as renderList, h as NButton, i as createTextVNode, t as toDisplayString, j as convertToTextString, k as createBlock, l as resolveDynamicComponent, m as NModal, n as NTooltip, p as NSelect, q as NIcon, s as h, v as useState, x as useMessage, y as onUnmounted, z as serverUrl, A as NGi, B as NSpace, C as NInput, D as promptHandleKeyUp, E as promptHandleKeyDown, G as createCommentVNode, H as NGrid, I as spaceRegex } from "./index.js";
import { S as Settings, N as NCheckbox } from "./Settings.js";
>>>>>>> origin/experimental
import { N as NInputNumber } from "./InputNumber.js";
import { N as NSlider, a as NSwitch } from "./Switch.js";
=======
import { d as defineComponent, u as useState, a as useSettings, b as useMessage, o as onUnmounted, c as openBlock, e as createElementBlock, f as createVNode, w as withCtx, g as unref, N as NGi, h as NCard, i as NSpace, j as createBaseVNode, k as NTooltip, l as createTextVNode, m as createCommentVNode, n as createBlock, p as NSelect, q as NGrid, s as serverUrl } from "./index.js";
import { _ as _sfc_main$5 } from "./GenerateSection.vue_vue_type_script_setup_true_lang.js";
import { _ as _sfc_main$6 } from "./ImageOutput.vue_vue_type_script_setup_true_lang.js";
import { B as BurnerClock, P as Prompt, _ as _sfc_main$3, a as _sfc_main$4, b as _sfc_main$7 } from "./clock.js";
import { _ as _sfc_main$2 } from "./SamplerPicker.vue_vue_type_script_setup_true_lang.js";
>>>>>>> abc74b23
import { v as v4 } from "./v4.js";
import { N as NSlider, a as NSwitch } from "./Switch.js";
import { N as NInputNumber } from "./InputNumber.js";
import "./SendOutputTo.vue_vue_type_script_setup_true_lang.js";
import "./TrashBin.js";
import "./DescriptionsItem.js";
import "./Settings.js";
const _hoisted_1 = { class: "main-container" };
const _hoisted_2 = { class: "flex-container" };
const _hoisted_3 = /* @__PURE__ */ createBaseVNode("p", { class: "slider-label" }, "Steps", -1);
const _hoisted_4 = /* @__PURE__ */ createBaseVNode("b", { class: "highlight" }, "We recommend using 20-50 steps for most images.", -1);
const _hoisted_5 = { class: "flex-container" };
const _hoisted_6 = /* @__PURE__ */ createBaseVNode("p", { class: "slider-label" }, "CFG Scale", -1);
const _hoisted_7 = /* @__PURE__ */ createBaseVNode("b", { class: "highlight" }, "We recommend using 3-15 for most images.", -1);
const _hoisted_8 = {
  key: 0,
  class: "flex-container"
};
const _hoisted_9 = /* @__PURE__ */ createBaseVNode("p", { class: "slider-label" }, "Self Attention Scale", -1);
const _hoisted_10 = { class: "flex-container" };
const _hoisted_11 = /* @__PURE__ */ createBaseVNode("p", { class: "slider-label" }, "Batch Count", -1);
const _hoisted_12 = { class: "flex-container" };
<<<<<<< HEAD
const _hoisted_13 = /* @__PURE__ */ createBaseVNode("p", { class: "slider-label" }, "CFG Scale", -1);
const _hoisted_14 = /* @__PURE__ */ createBaseVNode("b", { class: "highlight" }, "We recommend using 3-15 for most images.", -1);
const _hoisted_15 = {
  key: 0,
  class: "flex-container"
};
const _hoisted_16 = /* @__PURE__ */ createBaseVNode("p", { class: "slider-label" }, "Self Attention Scale", -1);
const _hoisted_17 = /* @__PURE__ */ createBaseVNode("b", { class: "highlight" }, "PyTorch ONLY.", -1);
const _hoisted_18 = { class: "flex-container" };
const _hoisted_19 = /* @__PURE__ */ createBaseVNode("p", { class: "slider-label" }, "Batch Count", -1);
const _hoisted_20 = { class: "flex-container" };
const _hoisted_21 = /* @__PURE__ */ createBaseVNode("p", { style: { "margin-right": "12px", "width": "75px" } }, "Seed", -1);
const _hoisted_22 = /* @__PURE__ */ createBaseVNode("b", { class: "highlight" }, "For random seed use -1.", -1);
const _hoisted_23 = { class: "flex-container" };
const _hoisted_24 = /* @__PURE__ */ createBaseVNode("div", { class: "slider-label" }, [
  /* @__PURE__ */ createBaseVNode("p", null, "Enabled")
], -1);
const _hoisted_25 = { class: "flex-container" };
const _hoisted_26 = /* @__PURE__ */ createBaseVNode("p", { class: "slider-label" }, "Refiner model", -1);
const _hoisted_27 = /* @__PURE__ */ createBaseVNode("b", { class: "highlight" }, " Generally, the refiner that came with your model is bound to generate the best results. ", -1);
const _hoisted_28 = { class: "flex-container" };
const _hoisted_29 = /* @__PURE__ */ createBaseVNode("p", { class: "slider-label" }, "Steps", -1);
const _hoisted_30 = /* @__PURE__ */ createBaseVNode("b", { class: "highlight" }, "We recommend using 20-50 steps for most images.", -1);
const _hoisted_31 = { class: "flex-container" };
const _hoisted_32 = /* @__PURE__ */ createBaseVNode("p", { class: "slider-label" }, "Strength", -1);
const _hoisted_33 = { class: "flex-container" };
const _hoisted_34 = /* @__PURE__ */ createBaseVNode("div", { class: "slider-label" }, [
  /* @__PURE__ */ createBaseVNode("p", null, "Enabled")
], -1);
const _hoisted_35 = { class: "flex-container" };
const _hoisted_36 = /* @__PURE__ */ createBaseVNode("p", { class: "slider-label" }, "Steps", -1);
const _hoisted_37 = /* @__PURE__ */ createBaseVNode("b", { class: "highlight" }, "We recommend using 20-50 steps for most images.", -1);
const _hoisted_38 = { class: "flex-container" };
const _hoisted_39 = /* @__PURE__ */ createBaseVNode("p", { class: "slider-label" }, "Scale", -1);
const _hoisted_40 = { class: "flex-container" };
const _hoisted_41 = /* @__PURE__ */ createBaseVNode("p", { class: "slider-label" }, "Strength", -1);
const _hoisted_42 = { class: "flex-container" };
const _hoisted_43 = /* @__PURE__ */ createBaseVNode("p", { class: "slider-label" }, "Antialiased", -1);
const _hoisted_44 = { class: "flex-container" };
const _hoisted_45 = /* @__PURE__ */ createBaseVNode("p", { class: "slider-label" }, "Latent Mode", -1);
=======
const _hoisted_13 = /* @__PURE__ */ createBaseVNode("p", { style: { "margin-right": "12px", "width": "75px" } }, "Seed", -1);
const _hoisted_14 = /* @__PURE__ */ createBaseVNode("b", { class: "highlight" }, "For random seed use -1.", -1);
const _hoisted_15 = { class: "flex-container" };
const _hoisted_16 = /* @__PURE__ */ createBaseVNode("div", { class: "slider-label" }, [
  /* @__PURE__ */ createBaseVNode("p", null, "Enabled")
], -1);
const _hoisted_17 = { class: "flex-container" };
const _hoisted_18 = /* @__PURE__ */ createBaseVNode("p", { class: "slider-label" }, "Steps", -1);
const _hoisted_19 = /* @__PURE__ */ createBaseVNode("b", { class: "highlight" }, "We recommend using 20-50 steps for most images.", -1);
const _hoisted_20 = { class: "flex-container" };
const _hoisted_21 = /* @__PURE__ */ createBaseVNode("p", { class: "slider-label" }, "Scale", -1);
const _hoisted_22 = { class: "flex-container" };
const _hoisted_23 = /* @__PURE__ */ createBaseVNode("p", { class: "slider-label" }, "Strength", -1);
const _hoisted_24 = { class: "flex-container" };
const _hoisted_25 = /* @__PURE__ */ createBaseVNode("p", { class: "slider-label" }, "Antialiased", -1);
const _hoisted_26 = { class: "flex-container" };
const _hoisted_27 = /* @__PURE__ */ createBaseVNode("p", { class: "slider-label" }, "Latent Mode", -1);
<<<<<<< HEAD
>>>>>>> origin/experimental
const _sfc_main = /* @__PURE__ */ defineComponent({
  __name: "TextToImageView",
=======
const _sfc_main$1 = /* @__PURE__ */ defineComponent({
  __name: "Txt2Img",
>>>>>>> abc74b23
  setup(__props) {
    const global = useState();
    const settings = useSettings();
    const messageHandler = useMessage();
<<<<<<< HEAD
    const promptCount = computed(() => {
      return settings.data.settings.txt2img.prompt.split(spaceRegex).length - 1;
    });
    const negativePromptCount = computed(() => {
      return settings.data.settings.txt2img.negative_prompt.split(spaceRegex).length - 1;
    });
    const refinerModels = computed(() => {
      return global.state.models.filter(
        (model) => model.backend === "SDXL" && model.name.toLowerCase().includes("refiner")
      ).map((model) => {
        return {
          label: model.name,
          value: model.name
        };
      });
    });
    async function onRefinerChange(modelStr) {
      conf.data.settings.extra.refiner.model = modelStr;
    }
=======
>>>>>>> abc74b23
    const checkSeed = (seed) => {
      if (seed === -1) {
        seed = Math.floor(Math.random() * 999999999999);
      }
      return seed;
    };
    const generate = () => {
      var _a;
      if (settings.data.settings.txt2img.seed === null) {
        messageHandler.error("Please set a seed");
        return;
      }
      global.state.generating = true;
      const seed = checkSeed(settings.data.settings.txt2img.seed);
      fetch(`${serverUrl}/api/generate/txt2img`, {
        method: "POST",
        headers: {
          "Content-Type": "application/json"
        },
        body: JSON.stringify({
          data: {
            id: v4(),
            prompt: settings.data.settings.txt2img.prompt,
            negative_prompt: settings.data.settings.txt2img.negative_prompt,
            width: settings.data.settings.txt2img.width,
            height: settings.data.settings.txt2img.height,
            steps: settings.data.settings.txt2img.steps,
            guidance_scale: settings.data.settings.txt2img.cfg_scale,
            seed,
            batch_size: settings.data.settings.txt2img.batch_size,
            batch_count: settings.data.settings.txt2img.batch_count,
            scheduler: settings.data.settings.txt2img.sampler,
            self_attention_scale: settings.data.settings.txt2img.self_attention_scale,
            sigmas: settings.data.settings.txt2img.sigmas,
            sampler_settings: settings.data.settings.sampler_config[settings.data.settings.txt2img.sampler],
            prompt_to_prompt_settings: {
              prompt_to_prompt_model: settings.data.settings.api.prompt_to_prompt_model,
              prompt_to_prompt_model_settings: settings.data.settings.api.prompt_to_prompt_device,
              prompt_to_prompt: settings.data.settings.api.prompt_to_prompt
            }
          },
          model: (_a = settings.data.settings.model) == null ? void 0 : _a.name,
          backend: "PyTorch",
          autoload: false,
          flags: global.state.txt2img.highres ? {
            highres_fix: {
              scale: settings.data.settings.extra.highres.scale,
              latent_scale_mode: settings.data.settings.extra.highres.latent_scale_mode,
              strength: settings.data.settings.extra.highres.strength,
              steps: settings.data.settings.extra.highres.steps,
              antialiased: settings.data.settings.extra.highres.antialiased
            }
          } : global.state.txt2img.refiner ? {
            refiner: {
              model: conf.data.settings.extra.refiner.model,
              steps: conf.data.settings.extra.refiner.steps,
              strength: conf.data.settings.extra.refiner.strength
            }
          } : {}
        })
      }).then((res) => {
        if (!res.ok) {
          throw new Error(res.statusText);
        }
        global.state.generating = false;
        res.json().then((data) => {
          global.state.txt2img.images = data.images;
          global.state.txt2img.currentImage = data.images[0];
          global.state.progress = 0;
          global.state.total_steps = 0;
          global.state.current_step = 0;
          global.state.txt2img.genData = {
            time_taken: parseFloat(parseFloat(data.time).toFixed(4)),
            seed
          };
        });
      }).catch((err) => {
        global.state.generating = false;
        messageHandler.error(err);
      });
    };
<<<<<<< HEAD
    const isSelectedModelPyTorch = computed(() => {
      var _a;
      return ((_a = conf.data.settings.model) == null ? void 0 : _a.backend) === "PyTorch";
    });
    const isSelectedModelSDXL = computed(() => {
      var _a;
      return ((_a = conf.data.settings.model) == null ? void 0 : _a.backend) === "SDXL";
    });
    const burner = new BurnerClock(conf.data.settings.txt2img, conf, generate);
=======
    const burner = new BurnerClock(
      settings.data.settings.txt2img,
      settings,
      generate
    );
>>>>>>> origin/experimental
    onUnmounted(() => {
      burner.cleanup();
    });
    return (_ctx, _cache) => {
      return openBlock(), createElementBlock("div", _hoisted_1, [
        createVNode(unref(NGrid), {
          cols: "1 m:2",
          "x-gap": "12",
          responsive: "screen"
        }, {
          default: withCtx(() => [
            createVNode(unref(NGi), null, {
              default: withCtx(() => [
                createVNode(unref(NCard), { title: "Settings" }, {
                  default: withCtx(() => [
                    createVNode(unref(NSpace), {
                      vertical: "",
                      class: "left-container"
                    }, {
                      default: withCtx(() => {
                        var _a;
                        return [
                          createVNode(unref(Prompt), { tab: "txt2img" }),
                          createVNode(unref(_sfc_main$2), { type: "txt2img" }),
                          createVNode(unref(_sfc_main$3), {
                            "dimensions-object": unref(settings).data.settings.txt2img
                          }, null, 8, ["dimensions-object"]),
                          createBaseVNode("div", _hoisted_2, [
                            createVNode(unref(NTooltip), { style: { "max-width": "600px" } }, {
                              trigger: withCtx(() => [
                                _hoisted_3
                              ]),
                              default: withCtx(() => [
                                createTextVNode(" Number of steps to take in the diffusion process. Higher values will result in more detailed images but will take longer to generate. There is also a point of diminishing returns around 100 steps. "),
                                _hoisted_4
                              ]),
                              _: 1
                            }),
                            createVNode(unref(NSlider), {
                              value: unref(settings).data.settings.txt2img.steps,
                              "onUpdate:value": _cache[0] || (_cache[0] = ($event) => unref(settings).data.settings.txt2img.steps = $event),
                              min: 5,
                              max: 300,
                              style: { "margin-right": "12px" }
                            }, null, 8, ["value"]),
                            createVNode(unref(NInputNumber), {
                              value: unref(settings).data.settings.txt2img.steps,
                              "onUpdate:value": _cache[1] || (_cache[1] = ($event) => unref(settings).data.settings.txt2img.steps = $event),
                              size: "small",
                              style: { "min-width": "96px", "width": "96px" }
                            }, null, 8, ["value"])
                          ]),
                          createBaseVNode("div", _hoisted_5, [
                            createVNode(unref(NTooltip), { style: { "max-width": "600px" } }, {
                              trigger: withCtx(() => [
                                _hoisted_6
                              ]),
                              default: withCtx(() => [
                                createTextVNode(' Guidance scale indicates how much should model stay close to the prompt. Higher values might be exactly what you want, but generated images might have some artefacts. Lower values indicates that model can "dream" about this prompt more. '),
                                _hoisted_7
                              ]),
                              _: 1
                            }),
                            createVNode(unref(NSlider), {
                              value: unref(settings).data.settings.txt2img.cfg_scale,
                              "onUpdate:value": _cache[2] || (_cache[2] = ($event) => unref(settings).data.settings.txt2img.cfg_scale = $event),
                              min: 1,
                              max: 30,
                              step: 0.5,
                              style: { "margin-right": "12px" }
                            }, null, 8, ["value"]),
                            createVNode(unref(NInputNumber), {
                              value: unref(settings).data.settings.txt2img.cfg_scale,
                              "onUpdate:value": _cache[3] || (_cache[3] = ($event) => unref(settings).data.settings.txt2img.cfg_scale = $event),
                              size: "small",
                              style: { "min-width": "96px", "width": "96px" },
                              step: 0.5
                            }, null, 8, ["value"])
                          ]),
<<<<<<< HEAD
                          _: 1
                        }, 8, ["value", "onKeydown"]),
                        createBaseVNode("div", _hoisted_2, [
                          createVNode(unref(NTooltip), { style: { "max-width": "600px" } }, {
                            trigger: withCtx(() => [
                              _hoisted_3
                            ]),
                            default: withCtx(() => [
                              createTextVNode(" The sampler is the method used to generate the image. Your result may vary drastically depending on the sampler you choose. "),
                              _hoisted_4,
                              _hoisted_5
                            ]),
                            _: 1
                          }),
                          createVNode(unref(NSelect), {
                            options: unref(conf).scheduler_options,
                            value: unref(conf).data.settings.txt2img.sampler,
                            "onUpdate:value": _cache[4] || (_cache[4] = ($event) => unref(conf).data.settings.txt2img.sampler = $event),
                            style: { "flex-grow": "1" }
                          }, null, 8, ["options", "value"])
                        ]),
                        createBaseVNode("div", _hoisted_6, [
                          createVNode(unref(NTooltip), { style: { "max-width": "600px" } }, {
                            trigger: withCtx(() => [
                              _hoisted_7
                            ]),
                            default: withCtx(() => [
                              createTextVNode(" Changes the sigmas used in the Karras diffusion process. Might provide better results for some images. "),
                              _hoisted_8
                            ]),
                            _: 1
                          }),
                          createVNode(unref(NSwitch), {
                            value: unref(conf).data.settings.txt2img.use_karras_sigmas,
                            "onUpdate:value": _cache[5] || (_cache[5] = ($event) => unref(conf).data.settings.txt2img.use_karras_sigmas = $event),
                            style: { "justify-self": "flex-end" }
                          }, null, 8, ["value"])
                        ]),
                        createVNode(_sfc_main$1, {
                          "dimensions-object": unref(conf).data.settings.txt2img
                        }, null, 8, ["dimensions-object"]),
                        createBaseVNode("div", _hoisted_9, [
                          createVNode(unref(NTooltip), { style: { "max-width": "600px" } }, {
                            trigger: withCtx(() => [
                              _hoisted_10
                            ]),
                            default: withCtx(() => [
                              createTextVNode(" Number of steps to take in the diffusion process. Higher values will result in more detailed images but will take longer to generate. There is also a point of diminishing returns around 100 steps. "),
                              _hoisted_11
                            ]),
                            _: 1
                          }),
                          createVNode(unref(NSlider), {
                            value: unref(conf).data.settings.txt2img.steps,
                            "onUpdate:value": _cache[6] || (_cache[6] = ($event) => unref(conf).data.settings.txt2img.steps = $event),
                            min: 5,
                            max: 300,
                            style: { "margin-right": "12px" }
                          }, null, 8, ["value"]),
                          createVNode(unref(NInputNumber), {
                            value: unref(conf).data.settings.txt2img.steps,
                            "onUpdate:value": _cache[7] || (_cache[7] = ($event) => unref(conf).data.settings.txt2img.steps = $event),
                            size: "small",
                            style: { "min-width": "96px", "width": "96px" }
                          }, null, 8, ["value"])
                        ]),
                        createBaseVNode("div", _hoisted_12, [
                          createVNode(unref(NTooltip), { style: { "max-width": "600px" } }, {
                            trigger: withCtx(() => [
                              _hoisted_13
                            ]),
                            default: withCtx(() => [
                              createTextVNode(' Guidance scale indicates how much should model stay close to the prompt. Higher values might be exactly what you want, but generated images might have some artefacts. Lower values indicates that model can "dream" about this prompt more. '),
                              _hoisted_14
                            ]),
                            _: 1
                          }),
                          createVNode(unref(NSlider), {
                            value: unref(conf).data.settings.txt2img.cfg_scale,
                            "onUpdate:value": _cache[8] || (_cache[8] = ($event) => unref(conf).data.settings.txt2img.cfg_scale = $event),
                            min: 1,
                            max: 30,
                            step: 0.5,
                            style: { "margin-right": "12px" }
                          }, null, 8, ["value"]),
                          createVNode(unref(NInputNumber), {
                            value: unref(conf).data.settings.txt2img.cfg_scale,
                            "onUpdate:value": _cache[9] || (_cache[9] = ($event) => unref(conf).data.settings.txt2img.cfg_scale = $event),
                            size: "small",
                            style: { "min-width": "96px", "width": "96px" },
                            step: 0.5
                          }, null, 8, ["value"])
                        ]),
                        isSelectedModelPyTorch.value ? (openBlock(), createElementBlock("div", _hoisted_15, [
                          createVNode(unref(NTooltip), { style: { "max-width": "600px" } }, {
                            trigger: withCtx(() => [
                              _hoisted_16
                            ]),
                            default: withCtx(() => [
                              _hoisted_17,
                              createTextVNode(" If self attention is >0, SAG will guide the model and improve the quality of the image at the cost of speed. Higher values will follow the guidance more closely, which can lead to better, more sharp and detailed outputs. ")
                            ]),
                            _: 1
                          }),
                          createVNode(unref(NSlider), {
                            value: unref(conf).data.settings.txt2img.self_attention_scale,
                            "onUpdate:value": _cache[10] || (_cache[10] = ($event) => unref(conf).data.settings.txt2img.self_attention_scale = $event),
                            min: 0,
                            max: 1,
                            step: 0.05,
                            style: { "margin-right": "12px" }
                          }, null, 8, ["value"]),
                          createVNode(unref(NInputNumber), {
                            value: unref(conf).data.settings.txt2img.self_attention_scale,
                            "onUpdate:value": _cache[11] || (_cache[11] = ($event) => unref(conf).data.settings.txt2img.self_attention_scale = $event),
                            size: "small",
                            style: { "min-width": "96px", "width": "96px" },
                            step: 0.05
                          }, null, 8, ["value"])
                        ])) : createCommentVNode("", true),
                        createBaseVNode("div", _hoisted_18, [
                          createVNode(unref(NTooltip), { style: { "max-width": "600px" } }, {
                            trigger: withCtx(() => [
                              _hoisted_19
                            ]),
                            default: withCtx(() => [
                              createTextVNode(" Number of images to generate after each other. ")
                            ]),
                            _: 1
                          }),
                          createVNode(unref(NSlider), {
                            value: unref(conf).data.settings.txt2img.batch_count,
                            "onUpdate:value": _cache[12] || (_cache[12] = ($event) => unref(conf).data.settings.txt2img.batch_count = $event),
                            min: 1,
                            max: 9,
                            style: { "margin-right": "12px" }
                          }, null, 8, ["value"]),
                          createVNode(unref(NInputNumber), {
                            value: unref(conf).data.settings.txt2img.batch_count,
                            "onUpdate:value": _cache[13] || (_cache[13] = ($event) => unref(conf).data.settings.txt2img.batch_count = $event),
                            size: "small",
                            style: { "min-width": "96px", "width": "96px" }
                          }, null, 8, ["value"])
                        ]),
                        createVNode(_sfc_main$2, {
                          "batch-size-object": unref(conf).data.settings.txt2img
                        }, null, 8, ["batch-size-object"]),
                        createBaseVNode("div", _hoisted_20, [
                          createVNode(unref(NTooltip), { style: { "max-width": "600px" } }, {
                            trigger: withCtx(() => [
                              _hoisted_21
                            ]),
                            default: withCtx(() => [
                              createTextVNode(" Seed is a number that represents the starting canvas of your image. If you want to create the same image as your friend, you can use the same settings and seed to do so. "),
                              _hoisted_22
                            ]),
                            _: 1
                          }),
                          createVNode(unref(NInputNumber), {
                            value: unref(conf).data.settings.txt2img.seed,
                            "onUpdate:value": _cache[14] || (_cache[14] = ($event) => unref(conf).data.settings.txt2img.seed = $event),
                            size: "small",
                            style: { "flex-grow": "1" }
                          }, null, 8, ["value"])
                        ])
                      ]),
=======
                          Number.isInteger(unref(settings).data.settings.txt2img.sampler) && ((_a = unref(settings).data.settings.model) == null ? void 0 : _a.backend) === "PyTorch" ? (openBlock(), createElementBlock("div", _hoisted_8, [
                            createVNode(unref(NTooltip), { style: { "max-width": "600px" } }, {
                              trigger: withCtx(() => [
                                _hoisted_9
                              ]),
                              default: withCtx(() => [
                                createTextVNode(" If self attention is >0, SAG will guide the model and improve the quality of the image at the cost of speed. Higher values will follow the guidance more closely, which can lead to better, more sharp and detailed outputs. ")
                              ]),
                              _: 1
                            }),
                            createVNode(unref(NSlider), {
                              value: unref(settings).data.settings.txt2img.self_attention_scale,
                              "onUpdate:value": _cache[4] || (_cache[4] = ($event) => unref(settings).data.settings.txt2img.self_attention_scale = $event),
                              min: 0,
                              max: 1,
                              step: 0.05,
                              style: { "margin-right": "12px" }
                            }, null, 8, ["value"]),
                            createVNode(unref(NInputNumber), {
                              value: unref(settings).data.settings.txt2img.self_attention_scale,
                              "onUpdate:value": _cache[5] || (_cache[5] = ($event) => unref(settings).data.settings.txt2img.self_attention_scale = $event),
                              size: "small",
                              style: { "min-width": "96px", "width": "96px" },
                              step: 0.05
                            }, null, 8, ["value"])
                          ])) : createCommentVNode("", true),
                          createBaseVNode("div", _hoisted_10, [
                            createVNode(unref(NTooltip), { style: { "max-width": "600px" } }, {
                              trigger: withCtx(() => [
                                _hoisted_11
                              ]),
                              default: withCtx(() => [
                                createTextVNode(" Number of images to generate after each other. ")
                              ]),
                              _: 1
                            }),
                            createVNode(unref(NSlider), {
                              value: unref(settings).data.settings.txt2img.batch_count,
                              "onUpdate:value": _cache[6] || (_cache[6] = ($event) => unref(settings).data.settings.txt2img.batch_count = $event),
                              min: 1,
                              max: 9,
                              style: { "margin-right": "12px" }
                            }, null, 8, ["value"]),
                            createVNode(unref(NInputNumber), {
                              value: unref(settings).data.settings.txt2img.batch_count,
                              "onUpdate:value": _cache[7] || (_cache[7] = ($event) => unref(settings).data.settings.txt2img.batch_count = $event),
                              size: "small",
                              style: { "min-width": "96px", "width": "96px" }
                            }, null, 8, ["value"])
                          ]),
                          createVNode(unref(_sfc_main$4), {
                            "batch-size-object": unref(settings).data.settings.txt2img
                          }, null, 8, ["batch-size-object"]),
                          createBaseVNode("div", _hoisted_12, [
                            createVNode(unref(NTooltip), { style: { "max-width": "600px" } }, {
                              trigger: withCtx(() => [
                                _hoisted_13
                              ]),
                              default: withCtx(() => [
                                createTextVNode(" Seed is a number that represents the starting canvas of your image. If you want to create the same image as your friend, you can use the same settings and seed to do so. "),
                                _hoisted_14
                              ]),
                              _: 1
                            }),
                            createVNode(unref(NInputNumber), {
                              value: unref(settings).data.settings.txt2img.seed,
                              "onUpdate:value": _cache[8] || (_cache[8] = ($event) => unref(settings).data.settings.txt2img.seed = $event),
                              size: "small",
                              style: { "flex-grow": "1" }
                            }, null, 8, ["value"])
                          ])
                        ];
                      }),
>>>>>>> origin/experimental
                      _: 1
                    })
                  ]),
                  _: 1
                }),
                isSelectedModelSDXL.value ? (openBlock(), createBlock(unref(NCard), {
                  key: 0,
                  title: "SDXL Refiner",
                  style: { "margin-top": "12px", "margin-bottom": "12px" }
                }, {
                  default: withCtx(() => [
                    createBaseVNode("div", _hoisted_15, [
                      _hoisted_16,
                      createVNode(unref(NSwitch), {
<<<<<<< HEAD
                        value: unref(global).state.txt2img.refiner,
                        "onUpdate:value": _cache[15] || (_cache[15] = ($event) => unref(global).state.txt2img.refiner = $event)
                      }, null, 8, ["value"])
                    ]),
                    unref(global).state.txt2img.refiner ? (openBlock(), createBlock(unref(NSpace), {
=======
                        value: unref(global).state.txt2img.highres,
                        "onUpdate:value": _cache[9] || (_cache[9] = ($event) => unref(global).state.txt2img.highres = $event)
                      }, null, 8, ["value"])
                    ]),
                    unref(global).state.txt2img.highres ? (openBlock(), createBlock(unref(NSpace), {
>>>>>>> origin/experimental
                      key: 0,
                      vertical: "",
                      class: "left-container"
                    }, {
                      default: withCtx(() => [
                        createBaseVNode("div", _hoisted_17, [
                          createVNode(unref(NTooltip), { style: { "max-width": "600px" } }, {
                            trigger: withCtx(() => [
                              _hoisted_18
                            ]),
                            default: withCtx(() => [
<<<<<<< HEAD
                              createTextVNode(" The SDXL-Refiner model to use for this step of diffusion. "),
                              _hoisted_27
=======
                              createTextVNode(" Number of steps to take in the diffusion process. Higher values will result in more detailed images but will take longer to generate. There is also a point of diminishing returns around 100 steps. "),
                              _hoisted_19
>>>>>>> origin/experimental
                            ]),
                            _: 1
                          }),
                          createVNode(unref(NSelect), {
                            options: refinerModels.value,
                            placeholder: "None",
                            "onUpdate:value": onRefinerChange,
                            value: unref(conf).data.settings.extra.refiner.model !== null ? unref(conf).data.settings.extra.refiner.model : ""
                          }, null, 8, ["options", "value"])
                        ]),
                        createBaseVNode("div", _hoisted_28, [
                          createVNode(unref(NTooltip), { style: { "max-width": "600px" } }, {
                            trigger: withCtx(() => [
                              _hoisted_29
                            ]),
                            default: withCtx(() => [
                              createTextVNode(" Number of steps to take in the diffusion process. Higher values will result in more detailed images but will take longer to generate. There is also a point of diminishing returns around 100 steps. "),
                              _hoisted_30
                            ]),
                            _: 1
                          }),
                          createVNode(unref(NSlider), {
                            value: unref(conf).data.settings.extra.refiner.steps,
                            "onUpdate:value": _cache[16] || (_cache[16] = ($event) => unref(conf).data.settings.extra.refiner.steps = $event),
                            min: 5,
                            max: 300,
                            style: { "margin-right": "12px" }
                          }, null, 8, ["value"]),
                          createVNode(unref(NInputNumber), {
                            value: unref(conf).data.settings.extra.refiner.steps,
                            "onUpdate:value": _cache[17] || (_cache[17] = ($event) => unref(conf).data.settings.extra.refiner.steps = $event),
                            size: "small",
                            style: { "min-width": "96px", "width": "96px" }
                          }, null, 8, ["value"])
                        ]),
                        createBaseVNode("div", _hoisted_31, [
                          _hoisted_32,
                          createVNode(unref(NSlider), {
                            value: unref(conf).data.settings.extra.refiner.strength,
                            "onUpdate:value": _cache[18] || (_cache[18] = ($event) => unref(conf).data.settings.extra.refiner.strength = $event),
                            min: 0.1,
                            max: 0.9,
                            step: 0.05,
                            style: { "margin-right": "12px" }
                          }, null, 8, ["value"]),
                          createVNode(unref(NInputNumber), {
                            value: unref(conf).data.settings.extra.refiner.strength,
                            "onUpdate:value": _cache[19] || (_cache[19] = ($event) => unref(conf).data.settings.extra.refiner.strength = $event),
                            size: "small",
                            style: { "min-width": "96px", "width": "96px" },
                            min: 0.1,
                            max: 0.9,
                            step: 0.05
                          }, null, 8, ["value"])
                        ])
                      ]),
                      _: 1
                    })) : createCommentVNode("", true)
                  ]),
                  _: 1
                })) : createCommentVNode("", true),
                !isSelectedModelSDXL.value ? (openBlock(), createBlock(unref(NCard), {
                  key: 1,
                  title: "Highres fix",
                  style: { "margin-top": "12px", "margin-bottom": "12px" }
                }, {
                  default: withCtx(() => [
                    createBaseVNode("div", _hoisted_33, [
                      _hoisted_34,
                      createVNode(unref(NSwitch), {
                        value: unref(global).state.txt2img.highres,
                        "onUpdate:value": _cache[20] || (_cache[20] = ($event) => unref(global).state.txt2img.highres = $event),
                        disabled: !isSelectedModelPyTorch.value
                      }, null, 8, ["value", "disabled"])
                    ]),
                    unref(global).state.txt2img.highres && isSelectedModelPyTorch.value ? (openBlock(), createBlock(unref(NSpace), {
                      key: 0,
                      vertical: "",
                      class: "left-container"
                    }, {
                      default: withCtx(() => [
                        createBaseVNode("div", _hoisted_35, [
                          createVNode(unref(NTooltip), { style: { "max-width": "600px" } }, {
                            trigger: withCtx(() => [
                              _hoisted_36
                            ]),
                            default: withCtx(() => [
                              createTextVNode(" Number of steps to take in the diffusion process. Higher values will result in more detailed images but will take longer to generate. There is also a point of diminishing returns around 100 steps. "),
                              _hoisted_37
                            ]),
                            _: 1
                          }),
                          createVNode(unref(NSlider), {
<<<<<<< HEAD
                            value: unref(conf).data.settings.extra.highres.steps,
                            "onUpdate:value": _cache[21] || (_cache[21] = ($event) => unref(conf).data.settings.extra.highres.steps = $event),
=======
                            value: unref(settings).data.settings.extra.highres.steps,
<<<<<<< HEAD
                            "onUpdate:value": _cache[14] || (_cache[14] = ($event) => unref(settings).data.settings.extra.highres.steps = $event),
>>>>>>> origin/experimental
=======
                            "onUpdate:value": _cache[10] || (_cache[10] = ($event) => unref(settings).data.settings.extra.highres.steps = $event),
>>>>>>> abc74b23
                            min: 5,
                            max: 300,
                            style: { "margin-right": "12px" }
                          }, null, 8, ["value"]),
                          createVNode(unref(NInputNumber), {
<<<<<<< HEAD
                            value: unref(conf).data.settings.extra.highres.steps,
                            "onUpdate:value": _cache[22] || (_cache[22] = ($event) => unref(conf).data.settings.extra.highres.steps = $event),
=======
                            value: unref(settings).data.settings.extra.highres.steps,
<<<<<<< HEAD
                            "onUpdate:value": _cache[15] || (_cache[15] = ($event) => unref(settings).data.settings.extra.highres.steps = $event),
>>>>>>> origin/experimental
=======
                            "onUpdate:value": _cache[11] || (_cache[11] = ($event) => unref(settings).data.settings.extra.highres.steps = $event),
>>>>>>> abc74b23
                            size: "small",
                            style: { "min-width": "96px", "width": "96px" }
                          }, null, 8, ["value"])
                        ]),
<<<<<<< HEAD
                        createBaseVNode("div", _hoisted_38, [
                          _hoisted_39,
                          createVNode(unref(NSlider), {
                            value: unref(conf).data.settings.extra.highres.scale,
                            "onUpdate:value": _cache[23] || (_cache[23] = ($event) => unref(conf).data.settings.extra.highres.scale = $event),
=======
                        createBaseVNode("div", _hoisted_20, [
                          _hoisted_21,
                          createVNode(unref(NSlider), {
                            value: unref(settings).data.settings.extra.highres.scale,
<<<<<<< HEAD
                            "onUpdate:value": _cache[16] || (_cache[16] = ($event) => unref(settings).data.settings.extra.highres.scale = $event),
>>>>>>> origin/experimental
=======
                            "onUpdate:value": _cache[12] || (_cache[12] = ($event) => unref(settings).data.settings.extra.highres.scale = $event),
>>>>>>> abc74b23
                            min: 1,
                            max: 8,
                            step: 0.1,
                            style: { "margin-right": "12px" }
                          }, null, 8, ["value"]),
                          createVNode(unref(NInputNumber), {
<<<<<<< HEAD
                            value: unref(conf).data.settings.extra.highres.scale,
                            "onUpdate:value": _cache[24] || (_cache[24] = ($event) => unref(conf).data.settings.extra.highres.scale = $event),
=======
                            value: unref(settings).data.settings.extra.highres.scale,
<<<<<<< HEAD
                            "onUpdate:value": _cache[17] || (_cache[17] = ($event) => unref(settings).data.settings.extra.highres.scale = $event),
>>>>>>> origin/experimental
=======
                            "onUpdate:value": _cache[13] || (_cache[13] = ($event) => unref(settings).data.settings.extra.highres.scale = $event),
>>>>>>> abc74b23
                            size: "small",
                            style: { "min-width": "96px", "width": "96px" },
                            step: 0.1
                          }, null, 8, ["value"])
                        ]),
<<<<<<< HEAD
                        createBaseVNode("div", _hoisted_40, [
                          _hoisted_41,
                          createVNode(unref(NSlider), {
                            value: unref(conf).data.settings.extra.highres.strength,
                            "onUpdate:value": _cache[25] || (_cache[25] = ($event) => unref(conf).data.settings.extra.highres.strength = $event),
=======
                        createBaseVNode("div", _hoisted_22, [
                          _hoisted_23,
                          createVNode(unref(NSlider), {
                            value: unref(settings).data.settings.extra.highres.strength,
<<<<<<< HEAD
                            "onUpdate:value": _cache[18] || (_cache[18] = ($event) => unref(settings).data.settings.extra.highres.strength = $event),
>>>>>>> origin/experimental
=======
                            "onUpdate:value": _cache[14] || (_cache[14] = ($event) => unref(settings).data.settings.extra.highres.strength = $event),
>>>>>>> abc74b23
                            min: 0.1,
                            max: 0.9,
                            step: 0.05,
                            style: { "margin-right": "12px" }
                          }, null, 8, ["value"]),
                          createVNode(unref(NInputNumber), {
<<<<<<< HEAD
                            value: unref(conf).data.settings.extra.highres.strength,
                            "onUpdate:value": _cache[26] || (_cache[26] = ($event) => unref(conf).data.settings.extra.highres.strength = $event),
=======
                            value: unref(settings).data.settings.extra.highres.strength,
<<<<<<< HEAD
                            "onUpdate:value": _cache[19] || (_cache[19] = ($event) => unref(settings).data.settings.extra.highres.strength = $event),
>>>>>>> origin/experimental
=======
                            "onUpdate:value": _cache[15] || (_cache[15] = ($event) => unref(settings).data.settings.extra.highres.strength = $event),
>>>>>>> abc74b23
                            size: "small",
                            style: { "min-width": "96px", "width": "96px" },
                            min: 0.1,
                            max: 0.9,
                            step: 0.05
                          }, null, 8, ["value"])
                        ]),
<<<<<<< HEAD
                        createBaseVNode("div", _hoisted_42, [
                          _hoisted_43,
                          createVNode(unref(NSwitch), {
                            value: unref(conf).data.settings.extra.highres.antialiased,
                            "onUpdate:value": _cache[27] || (_cache[27] = ($event) => unref(conf).data.settings.extra.highres.antialiased = $event)
                          }, null, 8, ["value"])
                        ]),
                        createBaseVNode("div", _hoisted_44, [
                          _hoisted_45,
                          createVNode(unref(NSelect), {
                            value: unref(conf).data.settings.extra.highres.latent_scale_mode,
                            "onUpdate:value": _cache[28] || (_cache[28] = ($event) => unref(conf).data.settings.extra.highres.latent_scale_mode = $event),
=======
                        createBaseVNode("div", _hoisted_24, [
                          _hoisted_25,
                          createVNode(unref(NSwitch), {
                            value: unref(settings).data.settings.extra.highres.antialiased,
                            "onUpdate:value": _cache[16] || (_cache[16] = ($event) => unref(settings).data.settings.extra.highres.antialiased = $event)
                          }, null, 8, ["value"])
                        ]),
                        createBaseVNode("div", _hoisted_26, [
                          _hoisted_27,
                          createVNode(unref(NSelect), {
                            value: unref(settings).data.settings.extra.highres.latent_scale_mode,
<<<<<<< HEAD
                            "onUpdate:value": _cache[21] || (_cache[21] = ($event) => unref(settings).data.settings.extra.highres.latent_scale_mode = $event),
>>>>>>> origin/experimental
=======
                            "onUpdate:value": _cache[17] || (_cache[17] = ($event) => unref(settings).data.settings.extra.highres.latent_scale_mode = $event),
>>>>>>> abc74b23
                            size: "small",
                            style: { "flex-grow": "1" },
                            options: [
                              { label: "Nearest", value: "nearest" },
                              { label: "Nearest exact", value: "nearest-exact" },
                              { label: "Area", value: "area" },
                              { label: "Bilinear", value: "bilinear" },
                              { label: "Bicubic", value: "bicubic" },
                              {
                                label: "Bislerp (Original, slow)",
                                value: "bislerp-original"
                              },
                              {
                                label: "Bislerp (Tortured, fast)",
                                value: "bislerp-tortured"
                              }
                            ]
                          }, null, 8, ["value", "options"])
                        ])
                      ]),
                      _: 1
                    })) : createCommentVNode("", true)
                  ]),
                  _: 1
                })) : createCommentVNode("", true)
              ]),
              _: 1
            }),
            createVNode(unref(NGi), null, {
              default: withCtx(() => [
                createVNode(unref(_sfc_main$5), { generate }),
                createVNode(unref(_sfc_main$6), {
                  "current-image": unref(global).state.txt2img.currentImage,
                  images: unref(global).state.txt2img.images,
<<<<<<< HEAD
                  onImageClicked: _cache[29] || (_cache[29] = ($event) => unref(global).state.txt2img.currentImage = $event)
                }, null, 8, ["current-image", "images"]),
                createVNode(_sfc_main$5, {
=======
                  data: unref(settings).data.settings.txt2img,
                  onImageClicked: _cache[18] || (_cache[18] = ($event) => unref(global).state.txt2img.currentImage = $event)
                }, null, 8, ["current-image", "images", "data"]),
<<<<<<< HEAD
                createVNode(_sfc_main$6, {
>>>>>>> origin/experimental
=======
                createVNode(unref(_sfc_main$7), {
>>>>>>> abc74b23
                  style: { "margin-top": "12px" },
                  "gen-data": unref(global).state.txt2img.genData
                }, null, 8, ["gen-data"])
              ]),
              _: 1
            })
          ]),
          _: 1
        })
      ]);
    };
  }
});
const _sfc_main = /* @__PURE__ */ defineComponent({
  __name: "TextToImageView",
  setup(__props) {
    return (_ctx, _cache) => {
      return openBlock(), createBlock(unref(_sfc_main$1));
    };
  }
});
export {
  _sfc_main as default
};<|MERGE_RESOLUTION|>--- conflicted
+++ resolved
@@ -1,28 +1,8 @@
-<<<<<<< HEAD
-<<<<<<< HEAD
-import { _ as _sfc_main$3 } from "./GenerateSection.vue_vue_type_script_setup_true_lang.js";
-import { _ as _sfc_main$4 } from "./ImageOutput.vue_vue_type_script_setup_true_lang.js";
-import { B as BurnerClock, _ as _sfc_main$1, a as _sfc_main$2, b as _sfc_main$5 } from "./clock.js";
-import { d as defineComponent, u as useState, a as useSettings, b as useMessage, c as computed, o as onUnmounted, e as openBlock, f as createElementBlock, g as createVNode, w as withCtx, h as unref, s as serverUrl, N as NGi, i as NCard, j as NSpace, k as NInput, p as promptHandleKeyUp, l as promptHandleKeyDown, m as createTextVNode, t as toDisplayString, n as createBaseVNode, q as NTooltip, r as NSelect, v as createCommentVNode, x as createBlock, y as NGrid, z as spaceRegex } from "./index.js";
-import { v as v4 } from "./v4.js";
-import { N as NSwitch } from "./Switch.js";
-import { N as NSlider } from "./Slider.js";
-=======
+import { d as defineComponent, u as useState, a as useSettings, b as useMessage, c as computed, s as spaceRegex, o as onUnmounted, e as openBlock, f as createElementBlock, g as createVNode, w as withCtx, h as unref, i as serverUrl, N as NGi, j as NCard, k as NSpace, l as NInput, p as promptHandleKeyUp, m as promptHandleKeyDown, n as createTextVNode, t as toDisplayString, q as createBaseVNode, r as NTooltip, v as createCommentVNode, x as createBlock, y as NSelect, z as NGrid } from "./index.js";
 import { _ as _sfc_main$4 } from "./GenerateSection.vue_vue_type_script_setup_true_lang.js";
 import { _ as _sfc_main$5 } from "./ImageOutput.vue_vue_type_script_setup_true_lang.js";
 import { B as BurnerClock, _ as _sfc_main$2, a as _sfc_main$3, b as _sfc_main$6 } from "./clock.js";
-import { d as defineComponent, u as useSettings, r as ref, c as computed, o as openBlock, a as createElementBlock, b as createBaseVNode, e as createVNode, w as withCtx, f as unref, N as NCard, F as Fragment, g as renderList, h as NButton, i as createTextVNode, t as toDisplayString, j as convertToTextString, k as createBlock, l as resolveDynamicComponent, m as NModal, n as NTooltip, p as NSelect, q as NIcon, s as h, v as useState, x as useMessage, y as onUnmounted, z as serverUrl, A as NGi, B as NSpace, C as NInput, D as promptHandleKeyUp, E as promptHandleKeyDown, G as createCommentVNode, H as NGrid, I as spaceRegex } from "./index.js";
-import { S as Settings, N as NCheckbox } from "./Settings.js";
->>>>>>> origin/experimental
-import { N as NInputNumber } from "./InputNumber.js";
-import { N as NSlider, a as NSwitch } from "./Switch.js";
-=======
-import { d as defineComponent, u as useState, a as useSettings, b as useMessage, o as onUnmounted, c as openBlock, e as createElementBlock, f as createVNode, w as withCtx, g as unref, N as NGi, h as NCard, i as NSpace, j as createBaseVNode, k as NTooltip, l as createTextVNode, m as createCommentVNode, n as createBlock, p as NSelect, q as NGrid, s as serverUrl } from "./index.js";
-import { _ as _sfc_main$5 } from "./GenerateSection.vue_vue_type_script_setup_true_lang.js";
-import { _ as _sfc_main$6 } from "./ImageOutput.vue_vue_type_script_setup_true_lang.js";
-import { B as BurnerClock, P as Prompt, _ as _sfc_main$3, a as _sfc_main$4, b as _sfc_main$7 } from "./clock.js";
-import { _ as _sfc_main$2 } from "./SamplerPicker.vue_vue_type_script_setup_true_lang.js";
->>>>>>> abc74b23
+import { _ as _sfc_main$1 } from "./SamplerPicker.vue_vue_type_script_setup_true_lang.js";
 import { v as v4 } from "./v4.js";
 import { N as NSlider, a as NSwitch } from "./Switch.js";
 import { N as NInputNumber } from "./InputNumber.js";
@@ -45,48 +25,6 @@
 const _hoisted_10 = { class: "flex-container" };
 const _hoisted_11 = /* @__PURE__ */ createBaseVNode("p", { class: "slider-label" }, "Batch Count", -1);
 const _hoisted_12 = { class: "flex-container" };
-<<<<<<< HEAD
-const _hoisted_13 = /* @__PURE__ */ createBaseVNode("p", { class: "slider-label" }, "CFG Scale", -1);
-const _hoisted_14 = /* @__PURE__ */ createBaseVNode("b", { class: "highlight" }, "We recommend using 3-15 for most images.", -1);
-const _hoisted_15 = {
-  key: 0,
-  class: "flex-container"
-};
-const _hoisted_16 = /* @__PURE__ */ createBaseVNode("p", { class: "slider-label" }, "Self Attention Scale", -1);
-const _hoisted_17 = /* @__PURE__ */ createBaseVNode("b", { class: "highlight" }, "PyTorch ONLY.", -1);
-const _hoisted_18 = { class: "flex-container" };
-const _hoisted_19 = /* @__PURE__ */ createBaseVNode("p", { class: "slider-label" }, "Batch Count", -1);
-const _hoisted_20 = { class: "flex-container" };
-const _hoisted_21 = /* @__PURE__ */ createBaseVNode("p", { style: { "margin-right": "12px", "width": "75px" } }, "Seed", -1);
-const _hoisted_22 = /* @__PURE__ */ createBaseVNode("b", { class: "highlight" }, "For random seed use -1.", -1);
-const _hoisted_23 = { class: "flex-container" };
-const _hoisted_24 = /* @__PURE__ */ createBaseVNode("div", { class: "slider-label" }, [
-  /* @__PURE__ */ createBaseVNode("p", null, "Enabled")
-], -1);
-const _hoisted_25 = { class: "flex-container" };
-const _hoisted_26 = /* @__PURE__ */ createBaseVNode("p", { class: "slider-label" }, "Refiner model", -1);
-const _hoisted_27 = /* @__PURE__ */ createBaseVNode("b", { class: "highlight" }, " Generally, the refiner that came with your model is bound to generate the best results. ", -1);
-const _hoisted_28 = { class: "flex-container" };
-const _hoisted_29 = /* @__PURE__ */ createBaseVNode("p", { class: "slider-label" }, "Steps", -1);
-const _hoisted_30 = /* @__PURE__ */ createBaseVNode("b", { class: "highlight" }, "We recommend using 20-50 steps for most images.", -1);
-const _hoisted_31 = { class: "flex-container" };
-const _hoisted_32 = /* @__PURE__ */ createBaseVNode("p", { class: "slider-label" }, "Strength", -1);
-const _hoisted_33 = { class: "flex-container" };
-const _hoisted_34 = /* @__PURE__ */ createBaseVNode("div", { class: "slider-label" }, [
-  /* @__PURE__ */ createBaseVNode("p", null, "Enabled")
-], -1);
-const _hoisted_35 = { class: "flex-container" };
-const _hoisted_36 = /* @__PURE__ */ createBaseVNode("p", { class: "slider-label" }, "Steps", -1);
-const _hoisted_37 = /* @__PURE__ */ createBaseVNode("b", { class: "highlight" }, "We recommend using 20-50 steps for most images.", -1);
-const _hoisted_38 = { class: "flex-container" };
-const _hoisted_39 = /* @__PURE__ */ createBaseVNode("p", { class: "slider-label" }, "Scale", -1);
-const _hoisted_40 = { class: "flex-container" };
-const _hoisted_41 = /* @__PURE__ */ createBaseVNode("p", { class: "slider-label" }, "Strength", -1);
-const _hoisted_42 = { class: "flex-container" };
-const _hoisted_43 = /* @__PURE__ */ createBaseVNode("p", { class: "slider-label" }, "Antialiased", -1);
-const _hoisted_44 = { class: "flex-container" };
-const _hoisted_45 = /* @__PURE__ */ createBaseVNode("p", { class: "slider-label" }, "Latent Mode", -1);
-=======
 const _hoisted_13 = /* @__PURE__ */ createBaseVNode("p", { style: { "margin-right": "12px", "width": "75px" } }, "Seed", -1);
 const _hoisted_14 = /* @__PURE__ */ createBaseVNode("b", { class: "highlight" }, "For random seed use -1.", -1);
 const _hoisted_15 = { class: "flex-container" };
@@ -94,29 +32,34 @@
   /* @__PURE__ */ createBaseVNode("p", null, "Enabled")
 ], -1);
 const _hoisted_17 = { class: "flex-container" };
-const _hoisted_18 = /* @__PURE__ */ createBaseVNode("p", { class: "slider-label" }, "Steps", -1);
-const _hoisted_19 = /* @__PURE__ */ createBaseVNode("b", { class: "highlight" }, "We recommend using 20-50 steps for most images.", -1);
+const _hoisted_18 = /* @__PURE__ */ createBaseVNode("p", { class: "slider-label" }, "Refiner model", -1);
+const _hoisted_19 = /* @__PURE__ */ createBaseVNode("b", { class: "highlight" }, " Generally, the refiner that came with your model is bound to generate the best results. ", -1);
 const _hoisted_20 = { class: "flex-container" };
-const _hoisted_21 = /* @__PURE__ */ createBaseVNode("p", { class: "slider-label" }, "Scale", -1);
-const _hoisted_22 = { class: "flex-container" };
-const _hoisted_23 = /* @__PURE__ */ createBaseVNode("p", { class: "slider-label" }, "Strength", -1);
-const _hoisted_24 = { class: "flex-container" };
-const _hoisted_25 = /* @__PURE__ */ createBaseVNode("p", { class: "slider-label" }, "Antialiased", -1);
-const _hoisted_26 = { class: "flex-container" };
-const _hoisted_27 = /* @__PURE__ */ createBaseVNode("p", { class: "slider-label" }, "Latent Mode", -1);
-<<<<<<< HEAD
->>>>>>> origin/experimental
+const _hoisted_21 = /* @__PURE__ */ createBaseVNode("p", { class: "slider-label" }, "Steps", -1);
+const _hoisted_22 = /* @__PURE__ */ createBaseVNode("b", { class: "highlight" }, "We recommend using 20-50 steps for most images.", -1);
+const _hoisted_23 = { class: "flex-container" };
+const _hoisted_24 = /* @__PURE__ */ createBaseVNode("p", { class: "slider-label" }, "Strength", -1);
+const _hoisted_25 = { class: "flex-container" };
+const _hoisted_26 = /* @__PURE__ */ createBaseVNode("div", { class: "slider-label" }, [
+  /* @__PURE__ */ createBaseVNode("p", null, "Enabled")
+], -1);
+const _hoisted_27 = { class: "flex-container" };
+const _hoisted_28 = /* @__PURE__ */ createBaseVNode("p", { class: "slider-label" }, "Steps", -1);
+const _hoisted_29 = /* @__PURE__ */ createBaseVNode("b", { class: "highlight" }, "We recommend using 20-50 steps for most images.", -1);
+const _hoisted_30 = { class: "flex-container" };
+const _hoisted_31 = /* @__PURE__ */ createBaseVNode("p", { class: "slider-label" }, "Scale", -1);
+const _hoisted_32 = { class: "flex-container" };
+const _hoisted_33 = /* @__PURE__ */ createBaseVNode("p", { class: "slider-label" }, "Strength", -1);
+const _hoisted_34 = { class: "flex-container" };
+const _hoisted_35 = /* @__PURE__ */ createBaseVNode("p", { class: "slider-label" }, "Antialiased", -1);
+const _hoisted_36 = { class: "flex-container" };
+const _hoisted_37 = /* @__PURE__ */ createBaseVNode("p", { class: "slider-label" }, "Latent Mode", -1);
 const _sfc_main = /* @__PURE__ */ defineComponent({
   __name: "TextToImageView",
-=======
-const _sfc_main$1 = /* @__PURE__ */ defineComponent({
-  __name: "Txt2Img",
->>>>>>> abc74b23
   setup(__props) {
     const global = useState();
     const settings = useSettings();
     const messageHandler = useMessage();
-<<<<<<< HEAD
     const promptCount = computed(() => {
       return settings.data.settings.txt2img.prompt.split(spaceRegex).length - 1;
     });
@@ -134,10 +77,8 @@
       });
     });
     async function onRefinerChange(modelStr) {
-      conf.data.settings.extra.refiner.model = modelStr;
+      settings.data.settings.extra.refiner.model = modelStr;
     }
-=======
->>>>>>> abc74b23
     const checkSeed = (seed) => {
       if (seed === -1) {
         seed = Math.floor(Math.random() * 999999999999);
@@ -172,12 +113,7 @@
             scheduler: settings.data.settings.txt2img.sampler,
             self_attention_scale: settings.data.settings.txt2img.self_attention_scale,
             sigmas: settings.data.settings.txt2img.sigmas,
-            sampler_settings: settings.data.settings.sampler_config[settings.data.settings.txt2img.sampler],
-            prompt_to_prompt_settings: {
-              prompt_to_prompt_model: settings.data.settings.api.prompt_to_prompt_model,
-              prompt_to_prompt_model_settings: settings.data.settings.api.prompt_to_prompt_device,
-              prompt_to_prompt: settings.data.settings.api.prompt_to_prompt
-            }
+            sampler_settings: settings.data.settings.sampler_config[settings.data.settings.txt2img.sampler]
           },
           model: (_a = settings.data.settings.model) == null ? void 0 : _a.name,
           backend: "PyTorch",
@@ -192,9 +128,9 @@
             }
           } : global.state.txt2img.refiner ? {
             refiner: {
-              model: conf.data.settings.extra.refiner.model,
-              steps: conf.data.settings.extra.refiner.steps,
-              strength: conf.data.settings.extra.refiner.strength
+              model: settings.data.settings.extra.refiner.model,
+              steps: settings.data.settings.extra.refiner.steps,
+              strength: settings.data.settings.extra.refiner.strength
             }
           } : {}
         })
@@ -217,25 +153,18 @@
       }).catch((err) => {
         global.state.generating = false;
         messageHandler.error(err);
+        console.log(err);
       });
     };
-<<<<<<< HEAD
-    const isSelectedModelPyTorch = computed(() => {
-      var _a;
-      return ((_a = conf.data.settings.model) == null ? void 0 : _a.backend) === "PyTorch";
-    });
     const isSelectedModelSDXL = computed(() => {
       var _a;
-      return ((_a = conf.data.settings.model) == null ? void 0 : _a.backend) === "SDXL";
+      return ((_a = settings.data.settings.model) == null ? void 0 : _a.backend) === "SDXL";
     });
-    const burner = new BurnerClock(conf.data.settings.txt2img, conf, generate);
-=======
     const burner = new BurnerClock(
       settings.data.settings.txt2img,
       settings,
       generate
     );
->>>>>>> origin/experimental
     onUnmounted(() => {
       burner.cleanup();
     });
@@ -258,9 +187,46 @@
                       default: withCtx(() => {
                         var _a;
                         return [
-                          createVNode(unref(Prompt), { tab: "txt2img" }),
-                          createVNode(unref(_sfc_main$2), { type: "txt2img" }),
-                          createVNode(unref(_sfc_main$3), {
+                          createVNode(unref(NInput), {
+                            value: unref(settings).data.settings.txt2img.prompt,
+                            "onUpdate:value": _cache[0] || (_cache[0] = ($event) => unref(settings).data.settings.txt2img.prompt = $event),
+                            type: "textarea",
+                            placeholder: "Prompt",
+                            "show-count": "",
+                            onKeyup: _cache[1] || (_cache[1] = ($event) => unref(promptHandleKeyUp)(
+                              $event,
+                              unref(settings).data.settings.txt2img,
+                              "prompt",
+                              unref(global)
+                            )),
+                            onKeydown: unref(promptHandleKeyDown)
+                          }, {
+                            count: withCtx(() => [
+                              createTextVNode(toDisplayString(promptCount.value), 1)
+                            ]),
+                            _: 1
+                          }, 8, ["value", "onKeydown"]),
+                          createVNode(unref(NInput), {
+                            value: unref(settings).data.settings.txt2img.negative_prompt,
+                            "onUpdate:value": _cache[2] || (_cache[2] = ($event) => unref(settings).data.settings.txt2img.negative_prompt = $event),
+                            type: "textarea",
+                            placeholder: "Negative prompt",
+                            "show-count": "",
+                            onKeyup: _cache[3] || (_cache[3] = ($event) => unref(promptHandleKeyUp)(
+                              $event,
+                              unref(settings).data.settings.txt2img,
+                              "negative_prompt",
+                              unref(global)
+                            )),
+                            onKeydown: unref(promptHandleKeyDown)
+                          }, {
+                            count: withCtx(() => [
+                              createTextVNode(toDisplayString(negativePromptCount.value), 1)
+                            ]),
+                            _: 1
+                          }, 8, ["value", "onKeydown"]),
+                          createVNode(_sfc_main$1, { type: "txt2img" }),
+                          createVNode(_sfc_main$2, {
                             "dimensions-object": unref(settings).data.settings.txt2img
                           }, null, 8, ["dimensions-object"]),
                           createBaseVNode("div", _hoisted_2, [
@@ -276,14 +242,14 @@
                             }),
                             createVNode(unref(NSlider), {
                               value: unref(settings).data.settings.txt2img.steps,
-                              "onUpdate:value": _cache[0] || (_cache[0] = ($event) => unref(settings).data.settings.txt2img.steps = $event),
+                              "onUpdate:value": _cache[4] || (_cache[4] = ($event) => unref(settings).data.settings.txt2img.steps = $event),
                               min: 5,
                               max: 300,
                               style: { "margin-right": "12px" }
                             }, null, 8, ["value"]),
                             createVNode(unref(NInputNumber), {
                               value: unref(settings).data.settings.txt2img.steps,
-                              "onUpdate:value": _cache[1] || (_cache[1] = ($event) => unref(settings).data.settings.txt2img.steps = $event),
+                              "onUpdate:value": _cache[5] || (_cache[5] = ($event) => unref(settings).data.settings.txt2img.steps = $event),
                               size: "small",
                               style: { "min-width": "96px", "width": "96px" }
                             }, null, 8, ["value"])
@@ -301,7 +267,7 @@
                             }),
                             createVNode(unref(NSlider), {
                               value: unref(settings).data.settings.txt2img.cfg_scale,
-                              "onUpdate:value": _cache[2] || (_cache[2] = ($event) => unref(settings).data.settings.txt2img.cfg_scale = $event),
+                              "onUpdate:value": _cache[6] || (_cache[6] = ($event) => unref(settings).data.settings.txt2img.cfg_scale = $event),
                               min: 1,
                               max: 30,
                               step: 0.5,
@@ -309,180 +275,12 @@
                             }, null, 8, ["value"]),
                             createVNode(unref(NInputNumber), {
                               value: unref(settings).data.settings.txt2img.cfg_scale,
-                              "onUpdate:value": _cache[3] || (_cache[3] = ($event) => unref(settings).data.settings.txt2img.cfg_scale = $event),
+                              "onUpdate:value": _cache[7] || (_cache[7] = ($event) => unref(settings).data.settings.txt2img.cfg_scale = $event),
                               size: "small",
                               style: { "min-width": "96px", "width": "96px" },
                               step: 0.5
                             }, null, 8, ["value"])
                           ]),
-<<<<<<< HEAD
-                          _: 1
-                        }, 8, ["value", "onKeydown"]),
-                        createBaseVNode("div", _hoisted_2, [
-                          createVNode(unref(NTooltip), { style: { "max-width": "600px" } }, {
-                            trigger: withCtx(() => [
-                              _hoisted_3
-                            ]),
-                            default: withCtx(() => [
-                              createTextVNode(" The sampler is the method used to generate the image. Your result may vary drastically depending on the sampler you choose. "),
-                              _hoisted_4,
-                              _hoisted_5
-                            ]),
-                            _: 1
-                          }),
-                          createVNode(unref(NSelect), {
-                            options: unref(conf).scheduler_options,
-                            value: unref(conf).data.settings.txt2img.sampler,
-                            "onUpdate:value": _cache[4] || (_cache[4] = ($event) => unref(conf).data.settings.txt2img.sampler = $event),
-                            style: { "flex-grow": "1" }
-                          }, null, 8, ["options", "value"])
-                        ]),
-                        createBaseVNode("div", _hoisted_6, [
-                          createVNode(unref(NTooltip), { style: { "max-width": "600px" } }, {
-                            trigger: withCtx(() => [
-                              _hoisted_7
-                            ]),
-                            default: withCtx(() => [
-                              createTextVNode(" Changes the sigmas used in the Karras diffusion process. Might provide better results for some images. "),
-                              _hoisted_8
-                            ]),
-                            _: 1
-                          }),
-                          createVNode(unref(NSwitch), {
-                            value: unref(conf).data.settings.txt2img.use_karras_sigmas,
-                            "onUpdate:value": _cache[5] || (_cache[5] = ($event) => unref(conf).data.settings.txt2img.use_karras_sigmas = $event),
-                            style: { "justify-self": "flex-end" }
-                          }, null, 8, ["value"])
-                        ]),
-                        createVNode(_sfc_main$1, {
-                          "dimensions-object": unref(conf).data.settings.txt2img
-                        }, null, 8, ["dimensions-object"]),
-                        createBaseVNode("div", _hoisted_9, [
-                          createVNode(unref(NTooltip), { style: { "max-width": "600px" } }, {
-                            trigger: withCtx(() => [
-                              _hoisted_10
-                            ]),
-                            default: withCtx(() => [
-                              createTextVNode(" Number of steps to take in the diffusion process. Higher values will result in more detailed images but will take longer to generate. There is also a point of diminishing returns around 100 steps. "),
-                              _hoisted_11
-                            ]),
-                            _: 1
-                          }),
-                          createVNode(unref(NSlider), {
-                            value: unref(conf).data.settings.txt2img.steps,
-                            "onUpdate:value": _cache[6] || (_cache[6] = ($event) => unref(conf).data.settings.txt2img.steps = $event),
-                            min: 5,
-                            max: 300,
-                            style: { "margin-right": "12px" }
-                          }, null, 8, ["value"]),
-                          createVNode(unref(NInputNumber), {
-                            value: unref(conf).data.settings.txt2img.steps,
-                            "onUpdate:value": _cache[7] || (_cache[7] = ($event) => unref(conf).data.settings.txt2img.steps = $event),
-                            size: "small",
-                            style: { "min-width": "96px", "width": "96px" }
-                          }, null, 8, ["value"])
-                        ]),
-                        createBaseVNode("div", _hoisted_12, [
-                          createVNode(unref(NTooltip), { style: { "max-width": "600px" } }, {
-                            trigger: withCtx(() => [
-                              _hoisted_13
-                            ]),
-                            default: withCtx(() => [
-                              createTextVNode(' Guidance scale indicates how much should model stay close to the prompt. Higher values might be exactly what you want, but generated images might have some artefacts. Lower values indicates that model can "dream" about this prompt more. '),
-                              _hoisted_14
-                            ]),
-                            _: 1
-                          }),
-                          createVNode(unref(NSlider), {
-                            value: unref(conf).data.settings.txt2img.cfg_scale,
-                            "onUpdate:value": _cache[8] || (_cache[8] = ($event) => unref(conf).data.settings.txt2img.cfg_scale = $event),
-                            min: 1,
-                            max: 30,
-                            step: 0.5,
-                            style: { "margin-right": "12px" }
-                          }, null, 8, ["value"]),
-                          createVNode(unref(NInputNumber), {
-                            value: unref(conf).data.settings.txt2img.cfg_scale,
-                            "onUpdate:value": _cache[9] || (_cache[9] = ($event) => unref(conf).data.settings.txt2img.cfg_scale = $event),
-                            size: "small",
-                            style: { "min-width": "96px", "width": "96px" },
-                            step: 0.5
-                          }, null, 8, ["value"])
-                        ]),
-                        isSelectedModelPyTorch.value ? (openBlock(), createElementBlock("div", _hoisted_15, [
-                          createVNode(unref(NTooltip), { style: { "max-width": "600px" } }, {
-                            trigger: withCtx(() => [
-                              _hoisted_16
-                            ]),
-                            default: withCtx(() => [
-                              _hoisted_17,
-                              createTextVNode(" If self attention is >0, SAG will guide the model and improve the quality of the image at the cost of speed. Higher values will follow the guidance more closely, which can lead to better, more sharp and detailed outputs. ")
-                            ]),
-                            _: 1
-                          }),
-                          createVNode(unref(NSlider), {
-                            value: unref(conf).data.settings.txt2img.self_attention_scale,
-                            "onUpdate:value": _cache[10] || (_cache[10] = ($event) => unref(conf).data.settings.txt2img.self_attention_scale = $event),
-                            min: 0,
-                            max: 1,
-                            step: 0.05,
-                            style: { "margin-right": "12px" }
-                          }, null, 8, ["value"]),
-                          createVNode(unref(NInputNumber), {
-                            value: unref(conf).data.settings.txt2img.self_attention_scale,
-                            "onUpdate:value": _cache[11] || (_cache[11] = ($event) => unref(conf).data.settings.txt2img.self_attention_scale = $event),
-                            size: "small",
-                            style: { "min-width": "96px", "width": "96px" },
-                            step: 0.05
-                          }, null, 8, ["value"])
-                        ])) : createCommentVNode("", true),
-                        createBaseVNode("div", _hoisted_18, [
-                          createVNode(unref(NTooltip), { style: { "max-width": "600px" } }, {
-                            trigger: withCtx(() => [
-                              _hoisted_19
-                            ]),
-                            default: withCtx(() => [
-                              createTextVNode(" Number of images to generate after each other. ")
-                            ]),
-                            _: 1
-                          }),
-                          createVNode(unref(NSlider), {
-                            value: unref(conf).data.settings.txt2img.batch_count,
-                            "onUpdate:value": _cache[12] || (_cache[12] = ($event) => unref(conf).data.settings.txt2img.batch_count = $event),
-                            min: 1,
-                            max: 9,
-                            style: { "margin-right": "12px" }
-                          }, null, 8, ["value"]),
-                          createVNode(unref(NInputNumber), {
-                            value: unref(conf).data.settings.txt2img.batch_count,
-                            "onUpdate:value": _cache[13] || (_cache[13] = ($event) => unref(conf).data.settings.txt2img.batch_count = $event),
-                            size: "small",
-                            style: { "min-width": "96px", "width": "96px" }
-                          }, null, 8, ["value"])
-                        ]),
-                        createVNode(_sfc_main$2, {
-                          "batch-size-object": unref(conf).data.settings.txt2img
-                        }, null, 8, ["batch-size-object"]),
-                        createBaseVNode("div", _hoisted_20, [
-                          createVNode(unref(NTooltip), { style: { "max-width": "600px" } }, {
-                            trigger: withCtx(() => [
-                              _hoisted_21
-                            ]),
-                            default: withCtx(() => [
-                              createTextVNode(" Seed is a number that represents the starting canvas of your image. If you want to create the same image as your friend, you can use the same settings and seed to do so. "),
-                              _hoisted_22
-                            ]),
-                            _: 1
-                          }),
-                          createVNode(unref(NInputNumber), {
-                            value: unref(conf).data.settings.txt2img.seed,
-                            "onUpdate:value": _cache[14] || (_cache[14] = ($event) => unref(conf).data.settings.txt2img.seed = $event),
-                            size: "small",
-                            style: { "flex-grow": "1" }
-                          }, null, 8, ["value"])
-                        ])
-                      ]),
-=======
                           Number.isInteger(unref(settings).data.settings.txt2img.sampler) && ((_a = unref(settings).data.settings.model) == null ? void 0 : _a.backend) === "PyTorch" ? (openBlock(), createElementBlock("div", _hoisted_8, [
                             createVNode(unref(NTooltip), { style: { "max-width": "600px" } }, {
                               trigger: withCtx(() => [
@@ -495,7 +293,7 @@
                             }),
                             createVNode(unref(NSlider), {
                               value: unref(settings).data.settings.txt2img.self_attention_scale,
-                              "onUpdate:value": _cache[4] || (_cache[4] = ($event) => unref(settings).data.settings.txt2img.self_attention_scale = $event),
+                              "onUpdate:value": _cache[8] || (_cache[8] = ($event) => unref(settings).data.settings.txt2img.self_attention_scale = $event),
                               min: 0,
                               max: 1,
                               step: 0.05,
@@ -503,7 +301,7 @@
                             }, null, 8, ["value"]),
                             createVNode(unref(NInputNumber), {
                               value: unref(settings).data.settings.txt2img.self_attention_scale,
-                              "onUpdate:value": _cache[5] || (_cache[5] = ($event) => unref(settings).data.settings.txt2img.self_attention_scale = $event),
+                              "onUpdate:value": _cache[9] || (_cache[9] = ($event) => unref(settings).data.settings.txt2img.self_attention_scale = $event),
                               size: "small",
                               style: { "min-width": "96px", "width": "96px" },
                               step: 0.05
@@ -521,19 +319,19 @@
                             }),
                             createVNode(unref(NSlider), {
                               value: unref(settings).data.settings.txt2img.batch_count,
-                              "onUpdate:value": _cache[6] || (_cache[6] = ($event) => unref(settings).data.settings.txt2img.batch_count = $event),
+                              "onUpdate:value": _cache[10] || (_cache[10] = ($event) => unref(settings).data.settings.txt2img.batch_count = $event),
                               min: 1,
                               max: 9,
                               style: { "margin-right": "12px" }
                             }, null, 8, ["value"]),
                             createVNode(unref(NInputNumber), {
                               value: unref(settings).data.settings.txt2img.batch_count,
-                              "onUpdate:value": _cache[7] || (_cache[7] = ($event) => unref(settings).data.settings.txt2img.batch_count = $event),
+                              "onUpdate:value": _cache[11] || (_cache[11] = ($event) => unref(settings).data.settings.txt2img.batch_count = $event),
                               size: "small",
                               style: { "min-width": "96px", "width": "96px" }
                             }, null, 8, ["value"])
                           ]),
-                          createVNode(unref(_sfc_main$4), {
+                          createVNode(_sfc_main$3, {
                             "batch-size-object": unref(settings).data.settings.txt2img
                           }, null, 8, ["batch-size-object"]),
                           createBaseVNode("div", _hoisted_12, [
@@ -549,14 +347,13 @@
                             }),
                             createVNode(unref(NInputNumber), {
                               value: unref(settings).data.settings.txt2img.seed,
-                              "onUpdate:value": _cache[8] || (_cache[8] = ($event) => unref(settings).data.settings.txt2img.seed = $event),
+                              "onUpdate:value": _cache[12] || (_cache[12] = ($event) => unref(settings).data.settings.txt2img.seed = $event),
                               size: "small",
                               style: { "flex-grow": "1" }
                             }, null, 8, ["value"])
                           ])
                         ];
                       }),
->>>>>>> origin/experimental
                       _: 1
                     })
                   ]),
@@ -571,19 +368,11 @@
                     createBaseVNode("div", _hoisted_15, [
                       _hoisted_16,
                       createVNode(unref(NSwitch), {
-<<<<<<< HEAD
                         value: unref(global).state.txt2img.refiner,
-                        "onUpdate:value": _cache[15] || (_cache[15] = ($event) => unref(global).state.txt2img.refiner = $event)
+                        "onUpdate:value": _cache[13] || (_cache[13] = ($event) => unref(global).state.txt2img.refiner = $event)
                       }, null, 8, ["value"])
                     ]),
                     unref(global).state.txt2img.refiner ? (openBlock(), createBlock(unref(NSpace), {
-=======
-                        value: unref(global).state.txt2img.highres,
-                        "onUpdate:value": _cache[9] || (_cache[9] = ($event) => unref(global).state.txt2img.highres = $event)
-                      }, null, 8, ["value"])
-                    ]),
-                    unref(global).state.txt2img.highres ? (openBlock(), createBlock(unref(NSpace), {
->>>>>>> origin/experimental
                       key: 0,
                       vertical: "",
                       class: "left-container"
@@ -595,13 +384,8 @@
                               _hoisted_18
                             ]),
                             default: withCtx(() => [
-<<<<<<< HEAD
                               createTextVNode(" The SDXL-Refiner model to use for this step of diffusion. "),
-                              _hoisted_27
-=======
-                              createTextVNode(" Number of steps to take in the diffusion process. Higher values will result in more detailed images but will take longer to generate. There is also a point of diminishing returns around 100 steps. "),
                               _hoisted_19
->>>>>>> origin/experimental
                             ]),
                             _: 1
                           }),
@@ -609,47 +393,47 @@
                             options: refinerModels.value,
                             placeholder: "None",
                             "onUpdate:value": onRefinerChange,
-                            value: unref(conf).data.settings.extra.refiner.model !== null ? unref(conf).data.settings.extra.refiner.model : ""
+                            value: unref(settings).data.settings.extra.refiner.model !== null ? unref(settings).data.settings.extra.refiner.model : ""
                           }, null, 8, ["options", "value"])
                         ]),
-                        createBaseVNode("div", _hoisted_28, [
+                        createBaseVNode("div", _hoisted_20, [
                           createVNode(unref(NTooltip), { style: { "max-width": "600px" } }, {
                             trigger: withCtx(() => [
-                              _hoisted_29
+                              _hoisted_21
                             ]),
                             default: withCtx(() => [
                               createTextVNode(" Number of steps to take in the diffusion process. Higher values will result in more detailed images but will take longer to generate. There is also a point of diminishing returns around 100 steps. "),
-                              _hoisted_30
+                              _hoisted_22
                             ]),
                             _: 1
                           }),
                           createVNode(unref(NSlider), {
-                            value: unref(conf).data.settings.extra.refiner.steps,
-                            "onUpdate:value": _cache[16] || (_cache[16] = ($event) => unref(conf).data.settings.extra.refiner.steps = $event),
+                            value: unref(settings).data.settings.extra.refiner.steps,
+                            "onUpdate:value": _cache[14] || (_cache[14] = ($event) => unref(settings).data.settings.extra.refiner.steps = $event),
                             min: 5,
                             max: 300,
                             style: { "margin-right": "12px" }
                           }, null, 8, ["value"]),
                           createVNode(unref(NInputNumber), {
-                            value: unref(conf).data.settings.extra.refiner.steps,
-                            "onUpdate:value": _cache[17] || (_cache[17] = ($event) => unref(conf).data.settings.extra.refiner.steps = $event),
+                            value: unref(settings).data.settings.extra.refiner.steps,
+                            "onUpdate:value": _cache[15] || (_cache[15] = ($event) => unref(settings).data.settings.extra.refiner.steps = $event),
                             size: "small",
                             style: { "min-width": "96px", "width": "96px" }
                           }, null, 8, ["value"])
                         ]),
-                        createBaseVNode("div", _hoisted_31, [
-                          _hoisted_32,
+                        createBaseVNode("div", _hoisted_23, [
+                          _hoisted_24,
                           createVNode(unref(NSlider), {
-                            value: unref(conf).data.settings.extra.refiner.strength,
-                            "onUpdate:value": _cache[18] || (_cache[18] = ($event) => unref(conf).data.settings.extra.refiner.strength = $event),
+                            value: unref(settings).data.settings.extra.refiner.strength,
+                            "onUpdate:value": _cache[16] || (_cache[16] = ($event) => unref(settings).data.settings.extra.refiner.strength = $event),
                             min: 0.1,
                             max: 0.9,
                             step: 0.05,
                             style: { "margin-right": "12px" }
                           }, null, 8, ["value"]),
                           createVNode(unref(NInputNumber), {
-                            value: unref(conf).data.settings.extra.refiner.strength,
-                            "onUpdate:value": _cache[19] || (_cache[19] = ($event) => unref(conf).data.settings.extra.refiner.strength = $event),
+                            value: unref(settings).data.settings.extra.refiner.strength,
+                            "onUpdate:value": _cache[17] || (_cache[17] = ($event) => unref(settings).data.settings.extra.refiner.strength = $event),
                             size: "small",
                             style: { "min-width": "96px", "width": "96px" },
                             min: 0.1,
@@ -669,136 +453,75 @@
                   style: { "margin-top": "12px", "margin-bottom": "12px" }
                 }, {
                   default: withCtx(() => [
-                    createBaseVNode("div", _hoisted_33, [
-                      _hoisted_34,
+                    createBaseVNode("div", _hoisted_25, [
+                      _hoisted_26,
                       createVNode(unref(NSwitch), {
                         value: unref(global).state.txt2img.highres,
-                        "onUpdate:value": _cache[20] || (_cache[20] = ($event) => unref(global).state.txt2img.highres = $event),
-                        disabled: !isSelectedModelPyTorch.value
-                      }, null, 8, ["value", "disabled"])
+                        "onUpdate:value": _cache[18] || (_cache[18] = ($event) => unref(global).state.txt2img.highres = $event)
+                      }, null, 8, ["value"])
                     ]),
-                    unref(global).state.txt2img.highres && isSelectedModelPyTorch.value ? (openBlock(), createBlock(unref(NSpace), {
+                    unref(global).state.txt2img.highres ? (openBlock(), createBlock(unref(NSpace), {
                       key: 0,
                       vertical: "",
                       class: "left-container"
                     }, {
                       default: withCtx(() => [
-                        createBaseVNode("div", _hoisted_35, [
+                        createBaseVNode("div", _hoisted_27, [
                           createVNode(unref(NTooltip), { style: { "max-width": "600px" } }, {
                             trigger: withCtx(() => [
-                              _hoisted_36
+                              _hoisted_28
                             ]),
                             default: withCtx(() => [
                               createTextVNode(" Number of steps to take in the diffusion process. Higher values will result in more detailed images but will take longer to generate. There is also a point of diminishing returns around 100 steps. "),
-                              _hoisted_37
+                              _hoisted_29
                             ]),
                             _: 1
                           }),
                           createVNode(unref(NSlider), {
-<<<<<<< HEAD
-                            value: unref(conf).data.settings.extra.highres.steps,
-                            "onUpdate:value": _cache[21] || (_cache[21] = ($event) => unref(conf).data.settings.extra.highres.steps = $event),
-=======
                             value: unref(settings).data.settings.extra.highres.steps,
-<<<<<<< HEAD
-                            "onUpdate:value": _cache[14] || (_cache[14] = ($event) => unref(settings).data.settings.extra.highres.steps = $event),
->>>>>>> origin/experimental
-=======
-                            "onUpdate:value": _cache[10] || (_cache[10] = ($event) => unref(settings).data.settings.extra.highres.steps = $event),
->>>>>>> abc74b23
+                            "onUpdate:value": _cache[19] || (_cache[19] = ($event) => unref(settings).data.settings.extra.highres.steps = $event),
                             min: 5,
                             max: 300,
                             style: { "margin-right": "12px" }
                           }, null, 8, ["value"]),
                           createVNode(unref(NInputNumber), {
-<<<<<<< HEAD
-                            value: unref(conf).data.settings.extra.highres.steps,
-                            "onUpdate:value": _cache[22] || (_cache[22] = ($event) => unref(conf).data.settings.extra.highres.steps = $event),
-=======
                             value: unref(settings).data.settings.extra.highres.steps,
-<<<<<<< HEAD
-                            "onUpdate:value": _cache[15] || (_cache[15] = ($event) => unref(settings).data.settings.extra.highres.steps = $event),
->>>>>>> origin/experimental
-=======
-                            "onUpdate:value": _cache[11] || (_cache[11] = ($event) => unref(settings).data.settings.extra.highres.steps = $event),
->>>>>>> abc74b23
+                            "onUpdate:value": _cache[20] || (_cache[20] = ($event) => unref(settings).data.settings.extra.highres.steps = $event),
                             size: "small",
                             style: { "min-width": "96px", "width": "96px" }
                           }, null, 8, ["value"])
                         ]),
-<<<<<<< HEAD
-                        createBaseVNode("div", _hoisted_38, [
-                          _hoisted_39,
-                          createVNode(unref(NSlider), {
-                            value: unref(conf).data.settings.extra.highres.scale,
-                            "onUpdate:value": _cache[23] || (_cache[23] = ($event) => unref(conf).data.settings.extra.highres.scale = $event),
-=======
-                        createBaseVNode("div", _hoisted_20, [
-                          _hoisted_21,
+                        createBaseVNode("div", _hoisted_30, [
+                          _hoisted_31,
                           createVNode(unref(NSlider), {
                             value: unref(settings).data.settings.extra.highres.scale,
-<<<<<<< HEAD
-                            "onUpdate:value": _cache[16] || (_cache[16] = ($event) => unref(settings).data.settings.extra.highres.scale = $event),
->>>>>>> origin/experimental
-=======
-                            "onUpdate:value": _cache[12] || (_cache[12] = ($event) => unref(settings).data.settings.extra.highres.scale = $event),
->>>>>>> abc74b23
+                            "onUpdate:value": _cache[21] || (_cache[21] = ($event) => unref(settings).data.settings.extra.highres.scale = $event),
                             min: 1,
                             max: 8,
                             step: 0.1,
                             style: { "margin-right": "12px" }
                           }, null, 8, ["value"]),
                           createVNode(unref(NInputNumber), {
-<<<<<<< HEAD
-                            value: unref(conf).data.settings.extra.highres.scale,
-                            "onUpdate:value": _cache[24] || (_cache[24] = ($event) => unref(conf).data.settings.extra.highres.scale = $event),
-=======
                             value: unref(settings).data.settings.extra.highres.scale,
-<<<<<<< HEAD
-                            "onUpdate:value": _cache[17] || (_cache[17] = ($event) => unref(settings).data.settings.extra.highres.scale = $event),
->>>>>>> origin/experimental
-=======
-                            "onUpdate:value": _cache[13] || (_cache[13] = ($event) => unref(settings).data.settings.extra.highres.scale = $event),
->>>>>>> abc74b23
+                            "onUpdate:value": _cache[22] || (_cache[22] = ($event) => unref(settings).data.settings.extra.highres.scale = $event),
                             size: "small",
                             style: { "min-width": "96px", "width": "96px" },
                             step: 0.1
                           }, null, 8, ["value"])
                         ]),
-<<<<<<< HEAD
-                        createBaseVNode("div", _hoisted_40, [
-                          _hoisted_41,
-                          createVNode(unref(NSlider), {
-                            value: unref(conf).data.settings.extra.highres.strength,
-                            "onUpdate:value": _cache[25] || (_cache[25] = ($event) => unref(conf).data.settings.extra.highres.strength = $event),
-=======
-                        createBaseVNode("div", _hoisted_22, [
-                          _hoisted_23,
+                        createBaseVNode("div", _hoisted_32, [
+                          _hoisted_33,
                           createVNode(unref(NSlider), {
                             value: unref(settings).data.settings.extra.highres.strength,
-<<<<<<< HEAD
-                            "onUpdate:value": _cache[18] || (_cache[18] = ($event) => unref(settings).data.settings.extra.highres.strength = $event),
->>>>>>> origin/experimental
-=======
-                            "onUpdate:value": _cache[14] || (_cache[14] = ($event) => unref(settings).data.settings.extra.highres.strength = $event),
->>>>>>> abc74b23
+                            "onUpdate:value": _cache[23] || (_cache[23] = ($event) => unref(settings).data.settings.extra.highres.strength = $event),
                             min: 0.1,
                             max: 0.9,
                             step: 0.05,
                             style: { "margin-right": "12px" }
                           }, null, 8, ["value"]),
                           createVNode(unref(NInputNumber), {
-<<<<<<< HEAD
-                            value: unref(conf).data.settings.extra.highres.strength,
-                            "onUpdate:value": _cache[26] || (_cache[26] = ($event) => unref(conf).data.settings.extra.highres.strength = $event),
-=======
                             value: unref(settings).data.settings.extra.highres.strength,
-<<<<<<< HEAD
-                            "onUpdate:value": _cache[19] || (_cache[19] = ($event) => unref(settings).data.settings.extra.highres.strength = $event),
->>>>>>> origin/experimental
-=======
-                            "onUpdate:value": _cache[15] || (_cache[15] = ($event) => unref(settings).data.settings.extra.highres.strength = $event),
->>>>>>> abc74b23
+                            "onUpdate:value": _cache[24] || (_cache[24] = ($event) => unref(settings).data.settings.extra.highres.strength = $event),
                             size: "small",
                             style: { "min-width": "96px", "width": "96px" },
                             min: 0.1,
@@ -806,37 +529,18 @@
                             step: 0.05
                           }, null, 8, ["value"])
                         ]),
-<<<<<<< HEAD
-                        createBaseVNode("div", _hoisted_42, [
-                          _hoisted_43,
+                        createBaseVNode("div", _hoisted_34, [
+                          _hoisted_35,
                           createVNode(unref(NSwitch), {
-                            value: unref(conf).data.settings.extra.highres.antialiased,
-                            "onUpdate:value": _cache[27] || (_cache[27] = ($event) => unref(conf).data.settings.extra.highres.antialiased = $event)
+                            value: unref(settings).data.settings.extra.highres.antialiased,
+                            "onUpdate:value": _cache[25] || (_cache[25] = ($event) => unref(settings).data.settings.extra.highres.antialiased = $event)
                           }, null, 8, ["value"])
                         ]),
-                        createBaseVNode("div", _hoisted_44, [
-                          _hoisted_45,
-                          createVNode(unref(NSelect), {
-                            value: unref(conf).data.settings.extra.highres.latent_scale_mode,
-                            "onUpdate:value": _cache[28] || (_cache[28] = ($event) => unref(conf).data.settings.extra.highres.latent_scale_mode = $event),
-=======
-                        createBaseVNode("div", _hoisted_24, [
-                          _hoisted_25,
-                          createVNode(unref(NSwitch), {
-                            value: unref(settings).data.settings.extra.highres.antialiased,
-                            "onUpdate:value": _cache[16] || (_cache[16] = ($event) => unref(settings).data.settings.extra.highres.antialiased = $event)
-                          }, null, 8, ["value"])
-                        ]),
-                        createBaseVNode("div", _hoisted_26, [
-                          _hoisted_27,
+                        createBaseVNode("div", _hoisted_36, [
+                          _hoisted_37,
                           createVNode(unref(NSelect), {
                             value: unref(settings).data.settings.extra.highres.latent_scale_mode,
-<<<<<<< HEAD
-                            "onUpdate:value": _cache[21] || (_cache[21] = ($event) => unref(settings).data.settings.extra.highres.latent_scale_mode = $event),
->>>>>>> origin/experimental
-=======
-                            "onUpdate:value": _cache[17] || (_cache[17] = ($event) => unref(settings).data.settings.extra.highres.latent_scale_mode = $event),
->>>>>>> abc74b23
+                            "onUpdate:value": _cache[26] || (_cache[26] = ($event) => unref(settings).data.settings.extra.highres.latent_scale_mode = $event),
                             size: "small",
                             style: { "flex-grow": "1" },
                             options: [
@@ -867,24 +571,14 @@
             }),
             createVNode(unref(NGi), null, {
               default: withCtx(() => [
-                createVNode(unref(_sfc_main$5), { generate }),
-                createVNode(unref(_sfc_main$6), {
+                createVNode(_sfc_main$4, { generate }),
+                createVNode(_sfc_main$5, {
                   "current-image": unref(global).state.txt2img.currentImage,
                   images: unref(global).state.txt2img.images,
-<<<<<<< HEAD
-                  onImageClicked: _cache[29] || (_cache[29] = ($event) => unref(global).state.txt2img.currentImage = $event)
-                }, null, 8, ["current-image", "images"]),
-                createVNode(_sfc_main$5, {
-=======
                   data: unref(settings).data.settings.txt2img,
-                  onImageClicked: _cache[18] || (_cache[18] = ($event) => unref(global).state.txt2img.currentImage = $event)
+                  onImageClicked: _cache[27] || (_cache[27] = ($event) => unref(global).state.txt2img.currentImage = $event)
                 }, null, 8, ["current-image", "images", "data"]),
-<<<<<<< HEAD
                 createVNode(_sfc_main$6, {
->>>>>>> origin/experimental
-=======
-                createVNode(unref(_sfc_main$7), {
->>>>>>> abc74b23
                   style: { "margin-top": "12px" },
                   "gen-data": unref(global).state.txt2img.genData
                 }, null, 8, ["gen-data"])
@@ -898,14 +592,6 @@
     };
   }
 });
-const _sfc_main = /* @__PURE__ */ defineComponent({
-  __name: "TextToImageView",
-  setup(__props) {
-    return (_ctx, _cache) => {
-      return openBlock(), createBlock(unref(_sfc_main$1));
-    };
-  }
-});
 export {
   _sfc_main as default
 };