--- conflicted
+++ resolved
@@ -1,8 +1,4 @@
-<<<<<<< HEAD
-import { _ as _export_sfc, d as defineComponent, u as useState, e as openBlock, p as createBlock, w as withCtx, h as unref, g as createVNode, C as NTabPane, D as NTabs } from "./index.js";
-=======
-import { _ as _export_sfc, d as defineComponent, a as useState, o as openBlock, e as createBlock, w as withCtx, h as unref, g as createVNode, D as NTabPane, E as NTabs } from "./index.js";
->>>>>>> 69002274
+import { _ as _export_sfc, d as defineComponent, a as useState, o as openBlock, e as createBlock, w as withCtx, h as unref, g as createVNode, E as NTabPane, F as NTabs } from "./index.js";
 const _sfc_main$2 = {};
 function _sfc_render$1(_ctx, _cache) {
   return "Autofill manager";
