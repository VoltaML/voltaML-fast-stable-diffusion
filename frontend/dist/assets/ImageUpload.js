--- conflicted
+++ resolved
@@ -1,8 +1,4 @@
-<<<<<<< HEAD
-import { d as defineComponent, y as ref, c as computed, b9 as onMounted, e as openBlock, p as createBlock, w as withCtx, k as createBaseVNode, bU as withModifiers, f as createElementBlock, g as createVNode, h as unref, A as NIcon, B as toDisplayString, i as NCard, t as pushScopeId, v as popScopeId, _ as _export_sfc } from "./index.js";
-=======
-import { d as defineComponent, z as ref, c as computed, b9 as onMounted, o as openBlock, e as createBlock, w as withCtx, f as createBaseVNode, bU as withModifiers, j as createElementBlock, g as createVNode, h as unref, B as NIcon, C as toDisplayString, n as NCard, v as pushScopeId, x as popScopeId, _ as _export_sfc } from "./index.js";
->>>>>>> 69002274
+import { d as defineComponent, A as ref, c as computed, ba as onMounted, o as openBlock, e as createBlock, w as withCtx, f as createBaseVNode, bV as withModifiers, j as createElementBlock, g as createVNode, h as unref, C as NIcon, D as toDisplayString, n as NCard, x as pushScopeId, y as popScopeId, _ as _export_sfc } from "./index.js";
 import { C as CloudUpload } from "./CloudUpload.js";
 const _withScopeId = (n) => (pushScopeId("data-v-9ed1514f"), n = n(), popScopeId(), n);
 const _hoisted_1 = { class: "image-container" };
