--- conflicted
+++ resolved
@@ -1,12 +1,4 @@
-<<<<<<< HEAD
-<<<<<<< HEAD
-import { d as defineComponent, E as ref, c as computed, b9 as onMounted, e as openBlock, x as createBlock, w as withCtx, n as createBaseVNode, bM as withModifiers, f as createElementBlock, g as createVNode, h as unref, G as NIcon, t as toDisplayString, i as NCard, A as pushScopeId, B as popScopeId, _ as _export_sfc } from "./index.js";
-=======
-import { d as defineComponent, r as ref, c as computed, bb as onMounted, o as openBlock, k as createBlock, w as withCtx, b as createBaseVNode, bR as withModifiers, a as createElementBlock, e as createVNode, f as unref, q as NIcon, t as toDisplayString, N as NCard, J as pushScopeId, K as popScopeId, _ as _export_sfc } from "./index.js";
->>>>>>> origin/experimental
-=======
-import { d as defineComponent, x as ref, D as computed, b9 as onMounted, c as openBlock, n as createBlock, w as withCtx, j as createBaseVNode, bU as withModifiers, e as createElementBlock, f as createVNode, g as unref, z as NIcon, A as toDisplayString, h as NCard, r as pushScopeId, t as popScopeId, _ as _export_sfc } from "./index.js";
->>>>>>> abc74b23
+import { d as defineComponent, E as ref, c as computed, b9 as onMounted, e as openBlock, x as createBlock, w as withCtx, q as createBaseVNode, bU as withModifiers, f as createElementBlock, g as createVNode, h as unref, A as NIcon, t as toDisplayString, j as NCard, B as pushScopeId, C as popScopeId, _ as _export_sfc } from "./index.js";
 import { C as CloudUpload } from "./CloudUpload.js";
 const _withScopeId = (n) => (pushScopeId("data-v-9ed1514f"), n = n(), popScopeId(), n);
 const _hoisted_1 = { class: "image-container" };
