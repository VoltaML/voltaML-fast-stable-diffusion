--- conflicted
+++ resolved
@@ -1,9 +1,5 @@
-<<<<<<< HEAD
-import { d as defineComponent, E as ref, c as computed, bk as onMounted, e as openBlock, v as createBlock, w as withCtx, n as createBaseVNode, bM as withModifiers, f as createElementBlock, g as createVNode, h as unref, G as NIcon, t as toDisplayString, i as NCard, A as pushScopeId, B as popScopeId, _ as _export_sfc } from "./index.js";
-=======
-import { d as defineComponent, E as ref, c as computed, b9 as onMounted, e as openBlock, v as createBlock, w as withCtx, n as createBaseVNode, bM as withModifiers, f as createElementBlock, g as createVNode, h as unref, G as NIcon, t as toDisplayString, i as NCard, A as pushScopeId, B as popScopeId, _ as _export_sfc } from "./index.js";
->>>>>>> ffed18f9
 import { C as CloudUpload } from "./CloudUpload.js";
+import { i as NCard, G as NIcon, _ as _export_sfc, c as computed, n as createBaseVNode, v as createBlock, f as createElementBlock, g as createVNode, d as defineComponent, b9 as onMounted, e as openBlock, B as popScopeId, A as pushScopeId, E as ref, t as toDisplayString, h as unref, w as withCtx, bM as withModifiers } from "./index.js";
 const _withScopeId = (n) => (pushScopeId("data-v-4f5be896"), n = n(), popScopeId(), n);
 const _hoisted_1 = { class: "image-container" };
 const _hoisted_2 = {
@@ -141,5 +137,5 @@
 const ImageUpload_vue_vue_type_style_index_0_scoped_4f5be896_lang = "";
 const ImageUpload = /* @__PURE__ */ _export_sfc(_sfc_main, [["__scopeId", "data-v-4f5be896"]]);
 export {
-  ImageUpload as I
+ImageUpload as I
 };