<<<<<<< HEAD
import { d as defineComponent, e as openBlock, f as createElementBlock, n as createBaseVNode, bB as useCssVars, u as useState, a as useSettings, E as ref, c as computed, b7 as reactive, bk as onMounted, o as onUnmounted, g as createVNode, h as unref, w as withCtx, K as Fragment, L as renderList, s as serverUrl, k as NInput, G as NIcon, b9 as NModal, y as NGrid, N as NGi, F as NButton, m as createTextVNode, M as NScrollbar, v as createBlock, t as toDisplayString, x as createCommentVNode, bC as urlFromPath, _ as _export_sfc } from "./index.js";
=======
import { d as defineComponent, b7 as useCssVars, u as useState, a as useSettings, E as ref, c as computed, b8 as reactive, b9 as onMounted, o as onUnmounted, e as openBlock, f as createElementBlock, n as createBaseVNode, g as createVNode, h as unref, w as withCtx, J as Fragment, L as renderList, s as serverUrl, k as NInput, G as NIcon, bc as NModal, y as NGrid, N as NGi, F as NButton, m as createTextVNode, M as NScrollbar, v as createBlock, t as toDisplayString, x as createCommentVNode, bC as urlFromPath, _ as _export_sfc } from "./index.js";
>>>>>>> ffed18f9
import { D as Download, _ as _sfc_main$1 } from "./SendOutputTo.vue_vue_type_script_setup_true_lang.js";
import { G as GridOutline } from "./GridOutline.js";
import { N as NImage, T as TrashBin } from "./TrashBin.js";
import { N as NSlider } from "./Slider.js";
import { N as NDescriptionsItem, a as NDescriptions } from "./DescriptionsItem.js";
const _hoisted_1 = {
  style: { "width": "calc(100vw - 98px)", "height": "48px", "border-bottom": "#505050 1px solid", "margin-top": "53px", "display": "flex", "justify-content": "end", "align-items": "center", "padding-right": "24px", "position": "fixed", "top": "0", "z-index": "1" },
  class: "top-bar"
};
const _hoisted_2 = {
  class: "main-container",
  style: { "margin-top": "114px" }
};
const _hoisted_3 = { class: "image-grid" };
const _hoisted_4 = ["src", "onClick"];
const _sfc_main = /* @__PURE__ */ defineComponent({
  __name: "ImageBrowserView",
  setup(__props) {
    useCssVars((_ctx) => ({
      "0fdcbc19": unref(conf).data.settings.frontend.image_browser_columns,
      "ae02b812": backgroundColor.value
    }));
    const global = useState();
    const conf = useSettings();
    const showDeleteModal = ref(false);
    const showImageModal = ref(false);
    const scrollComponent = ref(null);
    const imageLimit = ref(30);
    const itemFilter = ref("");
    const gridColumnRefs = ref([]);
    const imageSrc = computed(() => {
      const url = urlFromPath(global.state.imageBrowser.currentImage.path);
      return url;
    });
    function deleteImage() {
      const url = new URL(`${serverUrl}/api/output/delete/`);
      url.searchParams.append(
        "filename",
        global.state.imageBrowser.currentImage.path
      );
      fetch(url, { method: "DELETE" }).then((res) => res.json()).then(() => {
        showImageModal.value = false;
        const index = imgData.findIndex((el) => {
          return el.path === global.state.imageBrowser.currentImage.path;
        });
        imgData.splice(index, 1);
        global.state.imageBrowser.currentImage = {
          path: "",
          id: "",
          time: 0
        };
        global.state.imageBrowser.currentImageByte64 = "";
        global.state.imageBrowser.currentImageMetadata = /* @__PURE__ */ new Map();
      });
    }
    function toDescriptionString(str) {
      const upper = str.charAt(0).toUpperCase() + str.slice(1);
      return upper.replace(/_/g, " ");
    }
    function downloadImage() {
      const url = urlFromPath(global.state.imageBrowser.currentImage.path);
      fetch(url).then((res) => res.blob()).then((blob) => {
        const reader = new FileReader();
        reader.readAsDataURL(blob);
        reader.onloadend = function() {
          const base64data = reader.result;
          if (base64data !== null) {
            const a = document.createElement("a");
            a.href = base64data.toString();
            a.download = global.state.imageBrowser.currentImage.id;
            a.target = "_blank";
            document.body.appendChild(a);
            a.click();
            document.body.removeChild(a);
          } else {
            console.log("base64data is null!");
          }
        };
      });
    }
    function setByte64FromImage(path) {
      const url = urlFromPath(path);
      fetch(url).then((res) => res.blob()).then((blob) => {
        const reader = new FileReader();
        reader.readAsDataURL(blob);
        reader.onloadend = function() {
          const base64data = reader.result;
          if (base64data !== null) {
            global.state.imageBrowser.currentImageByte64 = base64data.toString();
          } else {
            console.log("base64data is null!");
          }
        };
      });
    }
    const currentColumn = ref(0);
    const currentRowIndex = ref(0);
    function imgClick(column_index, item_index) {
      currentRowIndex.value = item_index;
      currentColumn.value = column_index;
      const item = columns.value[column_index][item_index];
      global.state.imageBrowser.currentImage = item;
      setByte64FromImage(item.path);
      const url = new URL(`${serverUrl}/api/output/data/`);
      url.searchParams.append("filename", item.path);
      fetch(url).then((res) => res.json()).then((data) => {
        global.state.imageBrowser.currentImageMetadata = data;
      });
      showImageModal.value = true;
    }
    const imgData = reactive([]);
    const filteredImgData = computed(() => {
      return imgData.filter((item) => {
        if (itemFilter.value === "") {
          return true;
        }
        return item.path.includes(itemFilter.value);
      });
    });
    const computedImgDataLimit = computed(() => {
      return Math.min(filteredImgData.value.length, imageLimit.value);
    });
    const columns = computed(() => {
      const cols = [];
      for (let i = 0; i < conf.data.settings.frontend.image_browser_columns; i++) {
        cols.push([]);
      }
      for (let i = 0; i < computedImgDataLimit.value; i++) {
        cols[i % conf.data.settings.frontend.image_browser_columns].push(
          filteredImgData.value[i]
        );
      }
      return cols;
    });
    async function refreshImages() {
      imgData.splice(0, imgData.length);
      await fetch(`${serverUrl}/api/output/txt2img`).then((res) => res.json()).then((data) => {
        data.forEach((item) => {
          imgData.push(item);
        });
      });
      await fetch(`${serverUrl}/api/output/img2img`).then((res) => res.json()).then((data) => {
        data.forEach((item) => {
          imgData.push(item);
        });
      });
      await fetch(`${serverUrl}/api/output/extra`).then((res) => res.json()).then((data) => {
        data.forEach((item) => {
          imgData.push(item);
        });
      });
      imgData.sort((a, b) => {
        return b.time - a.time;
      });
    }
    const handleScroll = (e) => {
      let element = scrollComponent.value;
      if (element === null) {
        return;
      }
      let minBox = 0;
      for (const col of gridColumnRefs.value) {
        const lastImg = col.childNodes.item(
          col.childNodes.length - 2
        );
        const bottombbox = lastImg.getBoundingClientRect().bottom;
        if (minBox === 0) {
          minBox = bottombbox;
        } else if (bottombbox < minBox) {
          minBox = bottombbox;
        }
      }
      if (minBox - 50 < window.innerHeight) {
        if (imageLimit.value >= filteredImgData.value.length) {
          return;
        }
        imageLimit.value += 30;
      }
    };
    function moveImage(direction) {
      const numColumns = conf.data.settings.frontend.image_browser_columns;
      if (direction === -1) {
        if (currentColumn.value > 0) {
          imgClick(currentColumn.value - 1, currentRowIndex.value);
        } else {
          imgClick(numColumns - 1, currentRowIndex.value - 1);
        }
      } else if (direction === 1) {
        if (currentColumn.value < numColumns - 1) {
          imgClick(currentColumn.value + 1, currentRowIndex.value);
        } else {
          imgClick(0, currentRowIndex.value + 1);
        }
      }
    }
    onMounted(() => {
      window.addEventListener("scroll", handleScroll);
      window.addEventListener("keydown", (e) => {
        if (e.key === "ArrowLeft") {
          moveImage(-1);
        } else if (e.key === "ArrowRight") {
          moveImage(1);
        }
      });
    });
    onUnmounted(() => {
      window.removeEventListener("scroll", handleScroll);
      window.removeEventListener("keydown", (e) => {
        if (e.key === "ArrowLeft") {
          moveImage(-1);
        } else if (e.key === "ArrowRight") {
          moveImage(1);
        }
      });
    });
    refreshImages();
    const backgroundColor = computed(() => {
      if (conf.data.settings.frontend.theme === "dark") {
        return "#121215";
      } else {
        return "#fff";
      }
    });
    return (_ctx, _cache) => {
      return openBlock(), createElementBlock(Fragment, null, [
        createBaseVNode("div", _hoisted_1, [
          createVNode(unref(NInput), {
            value: itemFilter.value,
            "onUpdate:value": _cache[0] || (_cache[0] = ($event) => itemFilter.value = $event),
            style: { "margin": "0 12px" },
            placeholder: "Filter"
          }, null, 8, ["value"]),
          createVNode(unref(NIcon), {
            style: { "margin-right": "12px" },
            size: "22"
          }, {
            default: withCtx(() => [
              createVNode(unref(GridOutline))
            ]),
            _: 1
          }),
          createVNode(unref(NSlider), {
            style: { "width": "50vw" },
            min: 1,
            max: 10,
            value: unref(conf).data.settings.frontend.image_browser_columns,
            "onUpdate:value": _cache[1] || (_cache[1] = ($event) => unref(conf).data.settings.frontend.image_browser_columns = $event)
          }, null, 8, ["value"])
        ]),
        createBaseVNode("div", _hoisted_2, [
          createVNode(unref(NModal), {
            show: showDeleteModal.value,
            "onUpdate:show": _cache[2] || (_cache[2] = ($event) => showDeleteModal.value = $event),
            "mask-closable": false,
            preset: "confirm",
            type: "error",
            title: "Delete Image",
            content: "Do you want to delete this image? This action cannot be undone.",
            "positive-text": "Confirm",
            "negative-text": "Cancel",
            "transform-origin": "center",
            onPositiveClick: deleteImage,
            onNegativeClick: _cache[3] || (_cache[3] = ($event) => showDeleteModal.value = false)
          }, null, 8, ["show"]),
          createVNode(unref(NModal), {
            show: showImageModal.value,
            "onUpdate:show": _cache[5] || (_cache[5] = ($event) => showImageModal.value = $event),
            closable: "",
            "mask-closable": "",
            preset: "card",
            style: { "width": "85vw" },
            title: "Image Info",
            id: "image-modal"
          }, {
            default: withCtx(() => [
              createVNode(unref(NGrid), {
                cols: "1 m:2",
                "x-gap": "12",
                "y-gap": "12",
                responsive: "screen"
              }, {
                default: withCtx(() => [
                  createVNode(unref(NGi), null, {
                    default: withCtx(() => [
                      createVNode(unref(NImage), {
                        src: imageSrc.value,
                        "object-fit": "contain",
                        style: { "width": "100%", "height": "auto", "justify-content": "center" },
                        "img-props": { style: { width: "40vw", maxHeight: "70vh" } }
                      }, null, 8, ["src"]),
                      createVNode(unref(NGrid), {
                        cols: "2",
                        "x-gap": "4",
                        "y-gap": "4",
                        style: { "margin-top": "12px" }
                      }, {
                        default: withCtx(() => [
                          createVNode(unref(NGi), null, {
                            default: withCtx(() => [
                              createVNode(unref(NButton), {
                                type: "success",
                                onClick: downloadImage,
                                style: { "width": "100%" },
                                ghost: ""
                              }, {
                                icon: withCtx(() => [
                                  createVNode(unref(NIcon), null, {
                                    default: withCtx(() => [
                                      createVNode(unref(Download))
                                    ]),
                                    _: 1
                                  })
                                ]),
                                default: withCtx(() => [
                                  createTextVNode("Download")
                                ]),
                                _: 1
                              })
                            ]),
                            _: 1
                          }),
                          createVNode(unref(NGi), null, {
                            default: withCtx(() => [
                              createVNode(unref(NButton), {
                                type: "error",
                                onClick: _cache[4] || (_cache[4] = ($event) => showDeleteModal.value = true),
                                style: { "width": "100%" },
                                ghost: ""
                              }, {
                                icon: withCtx(() => [
                                  createVNode(unref(NIcon), null, {
                                    default: withCtx(() => [
                                      createVNode(unref(TrashBin))
                                    ]),
                                    _: 1
                                  })
                                ]),
                                default: withCtx(() => [
                                  createTextVNode(" Delete")
                                ]),
                                _: 1
                              })
                            ]),
                            _: 1
                          }),
                          createVNode(unref(NGi), { span: "2" }, {
                            default: withCtx(() => [
                              createVNode(_sfc_main$1, {
                                output: unref(global).state.imageBrowser.currentImageByte64,
                                card: false
                              }, null, 8, ["output"])
                            ]),
                            _: 1
                          })
                        ]),
                        _: 1
                      })
                    ]),
                    _: 1
                  }),
                  createVNode(unref(NGi), null, {
                    default: withCtx(() => [
                      createVNode(unref(NScrollbar), null, {
                        default: withCtx(() => [
                          unref(global).state.imageBrowser.currentImageMetadata.size !== 0 ? (openBlock(), createBlock(unref(NDescriptions), {
                            key: 0,
                            column: 2,
                            size: "large"
                          }, {
                            default: withCtx(() => [
                              (openBlock(true), createElementBlock(Fragment, null, renderList(unref(global).state.imageBrowser.currentImageMetadata, (item, key) => {
                                return openBlock(), createBlock(unref(NDescriptionsItem), {
                                  label: toDescriptionString(key.toString()),
                                  "content-style": "max-width: 100px; word-wrap: break-word;",
                                  style: { "margin": "4px" },
                                  key: item.toString()
                                }, {
                                  default: withCtx(() => [
                                    createTextVNode(toDisplayString(item), 1)
                                  ]),
                                  _: 2
                                }, 1032, ["label"]);
                              }), 128))
                            ]),
                            _: 1
                          })) : createCommentVNode("", true)
                        ]),
                        _: 1
                      })
                    ]),
                    _: 1
                  })
                ]),
                _: 1
              })
            ]),
            _: 1
          }, 8, ["show"]),
          createBaseVNode("div", {
            ref_key: "scrollComponent",
            ref: scrollComponent
          }, [
            createBaseVNode("div", _hoisted_3, [
              (openBlock(true), createElementBlock(Fragment, null, renderList(columns.value, (column, column_index) => {
                return openBlock(), createElementBlock("div", {
                  key: column_index,
                  class: "image-column",
                  ref_for: true,
                  ref_key: "gridColumnRefs",
                  ref: gridColumnRefs
                }, [
                  (openBlock(true), createElementBlock(Fragment, null, renderList(column, (item, item_index) => {
                    return openBlock(), createElementBlock("img", {
                      src: unref(urlFromPath)(item.path),
                      key: item_index,
                      style: { "width": "100%", "height": "auto", "border-radius": "8px", "cursor": "pointer", "margin-bottom": "6px" },
                      onClick: ($event) => imgClick(column_index, item_index)
                    }, null, 8, _hoisted_4);
                  }), 128))
                ]);
              }), 128))
            ])
          ], 512)
        ])
      ], 64);
    };
  }
});
const ImageBrowserView_vue_vue_type_style_index_0_scoped_c0900653_lang = "";
const ImageBrowserView = /* @__PURE__ */ _export_sfc(_sfc_main, [["__scopeId", "data-v-c0900653"]]);
export {
  ImageBrowserView as default
};<|MERGE_RESOLUTION|>--- conflicted
+++ resolved
@@ -1,13 +1,9 @@
-<<<<<<< HEAD
-import { d as defineComponent, e as openBlock, f as createElementBlock, n as createBaseVNode, bB as useCssVars, u as useState, a as useSettings, E as ref, c as computed, b7 as reactive, bk as onMounted, o as onUnmounted, g as createVNode, h as unref, w as withCtx, K as Fragment, L as renderList, s as serverUrl, k as NInput, G as NIcon, b9 as NModal, y as NGrid, N as NGi, F as NButton, m as createTextVNode, M as NScrollbar, v as createBlock, t as toDisplayString, x as createCommentVNode, bC as urlFromPath, _ as _export_sfc } from "./index.js";
-=======
-import { d as defineComponent, b7 as useCssVars, u as useState, a as useSettings, E as ref, c as computed, b8 as reactive, b9 as onMounted, o as onUnmounted, e as openBlock, f as createElementBlock, n as createBaseVNode, g as createVNode, h as unref, w as withCtx, J as Fragment, L as renderList, s as serverUrl, k as NInput, G as NIcon, bc as NModal, y as NGrid, N as NGi, F as NButton, m as createTextVNode, M as NScrollbar, v as createBlock, t as toDisplayString, x as createCommentVNode, bC as urlFromPath, _ as _export_sfc } from "./index.js";
->>>>>>> ffed18f9
+import { a as NDescriptions, N as NDescriptionsItem } from "./DescriptionsItem.js";
+import { G as GridOutline } from "./GridOutline.js";
 import { D as Download, _ as _sfc_main$1 } from "./SendOutputTo.vue_vue_type_script_setup_true_lang.js";
-import { G as GridOutline } from "./GridOutline.js";
+import { N as NSlider } from "./Slider.js";
 import { N as NImage, T as TrashBin } from "./TrashBin.js";
-import { N as NSlider } from "./Slider.js";
-import { N as NDescriptionsItem, a as NDescriptions } from "./DescriptionsItem.js";
+import { J as Fragment, F as NButton, N as NGi, y as NGrid, G as NIcon, k as NInput, bc as NModal, M as NScrollbar, _ as _export_sfc, c as computed, n as createBaseVNode, v as createBlock, x as createCommentVNode, f as createElementBlock, m as createTextVNode, g as createVNode, d as defineComponent, b9 as onMounted, o as onUnmounted, e as openBlock, b8 as reactive, E as ref, L as renderList, s as serverUrl, t as toDisplayString, h as unref, bC as urlFromPath, b7 as useCssVars, a as useSettings, u as useState, w as withCtx } from "./index.js";
 const _hoisted_1 = {
   style: { "width": "calc(100vw - 98px)", "height": "48px", "border-bottom": "#505050 1px solid", "margin-top": "53px", "display": "flex", "justify-content": "end", "align-items": "center", "padding-right": "24px", "position": "fixed", "top": "0", "z-index": "1" },
   class: "top-bar"
@@ -434,5 +430,5 @@
 const ImageBrowserView_vue_vue_type_style_index_0_scoped_c0900653_lang = "";
 const ImageBrowserView = /* @__PURE__ */ _export_sfc(_sfc_main, [["__scopeId", "data-v-c0900653"]]);
 export {
-  ImageBrowserView as default
+ImageBrowserView as default
 };