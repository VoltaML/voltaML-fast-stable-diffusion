--- conflicted
+++ resolved
@@ -18,13 +18,8 @@
   __name: "ImageBrowserView",
   setup(__props) {
     useCssVars((_ctx) => ({
-<<<<<<< HEAD
-      "b5694a5a": unref(conf).data.settings.frontend.image_browser_columns,
-      "99a5dd9e": backgroundColor.value
-=======
       "c641501e": unref(settings).data.settings.frontend.image_browser_columns,
       "0c6c1cae": backgroundColor.value
->>>>>>> c9680e39
     }));
     const global = useState();
     const settings = useSettings();
@@ -452,13 +447,8 @@
     };
   }
 });
-<<<<<<< HEAD
-const ImageBrowserView_vue_vue_type_style_index_0_scoped_53c8c0e3_lang = "";
-const ImageBrowserView = /* @__PURE__ */ _export_sfc(_sfc_main, [["__scopeId", "data-v-53c8c0e3"]]);
-=======
 const ImageBrowserView_vue_vue_type_style_index_0_scoped_59d31164_lang = "";
 const ImageBrowserView = /* @__PURE__ */ _export_sfc(_sfc_main, [["__scopeId", "data-v-59d31164"]]);
->>>>>>> c9680e39
 export {
   ImageBrowserView as default
 };