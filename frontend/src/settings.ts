import { ControlNetType, type ModelEntry } from "./core/interfaces";
import { serverUrl } from "./env";

export enum Sampler {
  DDIM = 1,
  DDPM = 2,
  PNDM = 3,
  LMSD = 4,
  EulerDiscrete = 5,
  HeunDiscrete = 6,
  EulerAncestralDiscrete = 7,
  DPMSolverMultistep = 8,
  DPMSolverSinglestep = 9,
  KDPM2Discrete = 10,
  KDPM2AncestralDiscrete = 11,
  DEISMultistep = 12,
  UniPCMultistep = 13,
  DPMSolverSDEScheduler = 14,
}

export type SigmaType =
  | "automatic"
  | "karras"
  | "exponential"
  | "polyexponential"
  | "vp";

export interface IQuantDict {
  vae_decoder: boolean | null;
  vae_encoder: boolean | null;
  unet: boolean | null;
  text_encoder: boolean | null;
}

export interface ISettings {
  $schema: string;
  backend: "PyTorch" | "AITemplate" | "ONNX" | "unknown";
  model: ModelEntry | null;
  extra: {
    highres: {
      scale: number;
      latent_scale_mode:
        | "nearest"
        | "area"
        | "bilinear"
        | "bislerp-original"
        | "bislerp-tortured"
        | "bicubic"
        | "nearest-exact";
      strength: number;
      steps: 50;
      antialiased: boolean;
    };
  };
  aitDim: {
    width: number[] | undefined;
    height: number[] | undefined;
    batch_size: number[] | undefined;
  };
  txt2img: {
    prompt: string;
    negative_prompt: string;
    width: number;
    height: number;
    seed: number;
    cfg_scale: number;
    sampler: Sampler | string;
    steps: number;
    batch_count: number;
    batch_size: number;
    self_attention_scale: number;
    sigmas: SigmaType;
  };
  img2img: {
    prompt: string;
    negative_prompt: string;
    width: number;
    height: number;
    seed: number;
    cfg_scale: number;
    sampler: Sampler | string;
    steps: number;
    batch_count: number;
    batch_size: number;
    denoising_strength: number;
    image: string;
    self_attention_scale: number;
    sigmas: SigmaType;
  };
  inpainting: {
    prompt: string;
    negative_prompt: string;
    width: number;
    height: number;
    seed: number;
    cfg_scale: number;
    steps: number;
    batch_count: number;
    batch_size: number;
    sampler: Sampler | string;
    image: string;
    mask_image: string;
    self_attention_scale: number;
    sigmas: SigmaType;
  };
  controlnet: {
    prompt: string;
    negative_prompt: string;
    width: number;
    height: number;
    seed: number;
    cfg_scale: number;
    steps: number;
    batch_count: number;
    batch_size: number;
    sampler: Sampler | string;
    controlnet: ControlNetType;
    controlnet_conditioning_scale: number;
    detection_resolution: number;
    image: string;
    is_preprocessed: boolean;
    save_preprocessed: boolean;
    return_preprocessed: boolean;
    sigmas: SigmaType;
  };
  upscale: {
    image: string;
    upscale_factor: number;
    model:
      | "RealESRGAN_x4plus"
      | "RealESRNet_x4plus"
      | "RealESRGAN_x4plus_anime_6B"
      | "RealESRGAN_x2plus"
      | "RealESR-general-x4v3";
    tile_size: number;
    tile_padding: number;
  };
  tagger: {
    image: string;
    model: string;
    threshold: number;
  };
  api: {
    websocket_sync_interval: number;
    websocket_perf_interval: number;

    use_tomesd: boolean;
    tomesd_ratio: number;
    tomesd_downsample_layers: 1 | 2 | 4 | 8;

    clip_skip: number;
    clip_quantization: "full" | "int4" | "int8";

    autocast: boolean;
    attention_processor:
      | "xformers"
      | "sdpa"
      | "cross-attention"
      | "subquadratic"
      | "multihead";
    subquadratic_size: number;
    attention_slicing: "auto" | number | "disabled";
    channels_last: boolean;
    vae_slicing: boolean;
    vae_tiling: boolean;
    trace_model: boolean;
    offload: "module" | "model" | "disabled";
    device: string;
    data_type: "float16" | "float32" | "bfloat16";
    deterministic_generation: boolean;
    reduced_precision: boolean;
    cudnn_benchmark: boolean;
    clear_memory_policy: "always" | "after_disconnect" | "never";

    huggingface_style_parsing: boolean;

    autoloaded_textual_inversions: string[];
    autoloaded_models: string[];
    autoloaded_vae: Record<string, string>;

    save_path_template: string;
    image_extension: "webp" | "png" | "jpeg";
    image_quality: number;

    disable_grid: boolean;

    torch_compile: boolean;
    torch_compile_fullgraph: boolean;
    torch_compile_dynamic: boolean;
    torch_compile_backend: string;
    torch_compile_mode: "default" | "reduce-overhead" | "max-autotune";

<<<<<<< HEAD
    hypertile: boolean;
    hypertile_unet_chunk: number;
=======
    sgm_noise_multiplier: boolean;
    kdiffusers_quantization: boolean;

    generator: "device" | "cpu" | "philox";
    live_preview_method: "disabled" | "approximation" | "taesd";
    live_preview_delay: number;
>>>>>>> c9680e39
  };
  aitemplate: {
    num_threads: number;
  };
  onnx: {
    quant_dict: IQuantDict;
    convert_to_fp16: boolean;
    simplify_unet: boolean;
  };
  bot: {
    default_scheduler: Sampler;
    verbose: boolean;
    use_default_negative_prompt: boolean;
  };
  frontend: {
    theme: "dark" | "light";
    enable_theme_editor: boolean;
    image_browser_columns: number;
    on_change_timer: number;
    nsfw_ok_threshold: number;
  };
  sampler_config: Record<string, Record<string, any>>;
}

export const defaultSettings: ISettings = {
  $schema: "./schema/ui_data/settings.json",
  backend: "PyTorch",
  model: null,
  extra: {
    highres: {
      scale: 2,
      latent_scale_mode: "bilinear",
      strength: 0.7,
      steps: 50,
      antialiased: false,
    },
  },
  aitDim: {
    width: undefined,
    height: undefined,
    batch_size: undefined,
  },
  txt2img: {
    width: 512,
    height: 512,
    seed: -1,
    cfg_scale: 7,
    sampler: Sampler.DPMSolverMultistep,
    prompt: "",
    steps: 25,
    batch_count: 1,
    batch_size: 1,
    negative_prompt: "",
    self_attention_scale: 0,
    sigmas: "automatic",
  },
  img2img: {
    width: 512,
    height: 512,
    seed: -1,
    cfg_scale: 7,
    sampler: Sampler.DPMSolverMultistep,
    prompt: "",
    steps: 25,
    batch_count: 1,
    batch_size: 1,
    negative_prompt: "",
    denoising_strength: 0.6,
    image: "",
    self_attention_scale: 0,
    sigmas: "automatic",
  },
  inpainting: {
    prompt: "",
    negative_prompt: "",
    image: "",
    mask_image: "",
    width: 512,
    height: 512,
    steps: 25,
    cfg_scale: 7,
    seed: -1,
    batch_count: 1,
    batch_size: 1,
    sampler: Sampler.DPMSolverMultistep,
    self_attention_scale: 0,
    sigmas: "automatic",
  },
  controlnet: {
    prompt: "",
    image: "",
    sampler: Sampler.DPMSolverMultistep,
    controlnet: ControlNetType.CANNY,
    negative_prompt: "",
    width: 512,
    height: 512,
    steps: 25,
    cfg_scale: 7,
    seed: -1,
    batch_size: 1,
    batch_count: 1,
    controlnet_conditioning_scale: 1,
    detection_resolution: 512,
    is_preprocessed: false,
    save_preprocessed: false,
    return_preprocessed: true,
    sigmas: "automatic",
  },
  upscale: {
    image: "",
    upscale_factor: 4,
    model: "RealESRGAN_x4plus_anime_6B",
    tile_size: 128,
    tile_padding: 10,
  },
  tagger: {
    image: "",
    model: "deepdanbooru",
    threshold: 0.5,
  },
  api: {
    websocket_sync_interval: 0.02,
    websocket_perf_interval: 1,

    clip_skip: 1,
    clip_quantization: "full",

    autocast: true,
    attention_processor: "xformers",
    subquadratic_size: 512,
    attention_slicing: "disabled",
    channels_last: true,
    vae_slicing: false,
    vae_tiling: false,
    trace_model: false,
    cudnn_benchmark: false,
    offload: "disabled",

    device: "cuda:0",
    data_type: "float16",

    use_tomesd: true,
    tomesd_ratio: 0.4,
    tomesd_downsample_layers: 1,

    deterministic_generation: false,
    reduced_precision: false,
    clear_memory_policy: "always",

    huggingface_style_parsing: false,
    autoloaded_textual_inversions: [],
    autoloaded_models: [],
    autoloaded_vae: {},

    save_path_template: "{folder}/{prompt}/{id}-{index}.{extension}",
    image_extension: "png",
    image_quality: 95,

    disable_grid: false,

    torch_compile: false,
    torch_compile_fullgraph: false,
    torch_compile_dynamic: false,
    torch_compile_backend: "inductor",
    torch_compile_mode: "default",

<<<<<<< HEAD
    hypertile: false,
    hypertile_unet_chunk: 256,
=======
    sgm_noise_multiplier: false,
    kdiffusers_quantization: true,

    generator: "device",
    live_preview_method: "approximation",
    live_preview_delay: 2.0,
>>>>>>> c9680e39
  },
  aitemplate: {
    num_threads: 8,
  },
  onnx: {
    quant_dict: {
      text_encoder: null,
      unet: null,
      vae_decoder: null,
      vae_encoder: null,
    },
    convert_to_fp16: true,
    simplify_unet: false,
  },
  bot: {
    default_scheduler: Sampler.DPMSolverMultistep,
    verbose: false,
    use_default_negative_prompt: true,
  },
  frontend: {
    theme: "dark",
    enable_theme_editor: false,
    image_browser_columns: 5,
    on_change_timer: 2000,
    nsfw_ok_threshold: 0,
  },
  sampler_config: {},
};

let rSettings: ISettings = JSON.parse(JSON.stringify(defaultSettings));

try {
  const req = new XMLHttpRequest();
  req.open("GET", `${serverUrl}/api/settings/`, false);
  req.send();

  // Extra is CatchAll property, so we need to keep ours and merge the rest
  const extra = rSettings.extra;
  // Merge the recieved settings with the default settings
  rSettings = { ...rSettings, ...JSON.parse(req.responseText) };
  // Overwrite the extra property as it is store for frontend only
  Object.assign(rSettings.extra, { ...extra, ...rSettings.extra });
} catch (e) {
  console.error(e);
}

console.log("Settings:", rSettings);
export const recievedSettings = rSettings;

export class Settings {
  public settings: ISettings;

  constructor(settings_override: Partial<ISettings>) {
    this.settings = { ...defaultSettings, ...settings_override };
  }

  public to_json(): string {
    return JSON.stringify(this.settings);
  }
}<|MERGE_RESOLUTION|>--- conflicted
+++ resolved
@@ -190,17 +190,15 @@
     torch_compile_backend: string;
     torch_compile_mode: "default" | "reduce-overhead" | "max-autotune";
 
-<<<<<<< HEAD
     hypertile: boolean;
     hypertile_unet_chunk: number;
-=======
+
     sgm_noise_multiplier: boolean;
     kdiffusers_quantization: boolean;
 
     generator: "device" | "cpu" | "philox";
     live_preview_method: "disabled" | "approximation" | "taesd";
     live_preview_delay: number;
->>>>>>> c9680e39
   };
   aitemplate: {
     num_threads: number;
@@ -367,17 +365,15 @@
     torch_compile_backend: "inductor",
     torch_compile_mode: "default",
 
-<<<<<<< HEAD
     hypertile: false,
     hypertile_unet_chunk: 256,
-=======
+
     sgm_noise_multiplier: false,
     kdiffusers_quantization: true,
 
     generator: "device",
     live_preview_method: "approximation",
     live_preview_delay: 2.0,
->>>>>>> c9680e39
   },
   aitemplate: {
     num_threads: 8,
