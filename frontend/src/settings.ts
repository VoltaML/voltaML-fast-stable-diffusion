--- conflicted
+++ resolved
@@ -169,15 +169,8 @@
     vae_slicing: boolean;
     vae_tiling: boolean;
     trace_model: boolean;
-<<<<<<< HEAD
     offload: boolean;
-    image_preview_delay: number;
-    device_id: number;
-    device_type: "cpu" | "cuda" | "mps" | "directml";
-=======
-    offload: "module" | "model" | "disabled";
     device: string;
->>>>>>> origin/experimental
     data_type: "float16" | "float32" | "bfloat16";
     deterministic_generation: boolean;
     reduced_precision: boolean;
@@ -364,12 +357,8 @@
     vae_tiling: false,
     trace_model: false,
     cudnn_benchmark: false,
-<<<<<<< HEAD
     offload: false,
-=======
-    offload: "disabled",
     dont_merge_latents: false,
->>>>>>> abc74b23
 
     device: "cuda:0",
     data_type: "float16",
