--- conflicted
+++ resolved
@@ -233,7 +233,7 @@
               </NTooltip>
               <NSlider
                 v-model:value="
-                  settings.data.settings.extra.refiner.aesthetic_score
+                  settings.data.settings.flags.refiner.aesthetic_score
                 "
                 :min="0"
                 :max="10"
@@ -242,7 +242,7 @@
               />
               <NInputNumber
                 v-model:value="
-                  settings.data.settings.extra.refiner.aesthetic_score
+                  settings.data.settings.flags.refiner.aesthetic_score
                 "
                 :min="0"
                 :max="10"
@@ -263,7 +263,7 @@
               </NTooltip>
               <NSlider
                 v-model:value="
-                  settings.data.settings.extra.refiner.negative_aesthetic_score
+                  settings.data.settings.flags.refiner.negative_aesthetic_score
                 "
                 :min="0"
                 :max="10"
@@ -272,7 +272,7 @@
               />
               <NInputNumber
                 v-model:value="
-                  settings.data.settings.extra.refiner.negative_aesthetic_score
+                  settings.data.settings.flags.refiner.negative_aesthetic_score
                 "
                 :min="0"
                 :max="10"
@@ -303,119 +303,7 @@
           </NSpace>
         </NCard>
 
-<<<<<<< HEAD
-        <NCard
-          title="Highres fix"
-          style="margin-top: 12px; margin-bottom: 12px"
-          v-if="!isSelectedModelSDXL"
-        >
-          <div class="flex-container">
-            <div class="slider-label">
-              <p>Enabled</p>
-            </div>
-            <NSwitch v-model:value="global.state.txt2img.highres" />
-          </div>
-
-          <NSpace
-            vertical
-            class="left-container"
-            v-if="global.state.txt2img.highres"
-          >
-            <!-- Steps -->
-            <div class="flex-container">
-              <NTooltip style="max-width: 600px">
-                <template #trigger>
-                  <p class="slider-label">Steps</p>
-                </template>
-                Number of steps to take in the diffusion process. Higher values
-                will result in more detailed images but will take longer to
-                generate. There is also a point of diminishing returns around
-                100 steps.
-                <b class="highlight"
-                  >We recommend using 20-50 steps for most images.</b
-                >
-              </NTooltip>
-              <NSlider
-                v-model:value="settings.data.settings.extra.highres.steps"
-                :min="5"
-                :max="300"
-                style="margin-right: 12px"
-              />
-              <NInputNumber
-                v-model:value="settings.data.settings.extra.highres.steps"
-                size="small"
-                style="min-width: 96px; width: 96px"
-              />
-            </div>
-
-            <!-- Scale -->
-            <div class="flex-container">
-              <p class="slider-label">Scale</p>
-              <NSlider
-                v-model:value="settings.data.settings.extra.highres.scale"
-                :min="1"
-                :max="8"
-                :step="0.1"
-                style="margin-right: 12px"
-              />
-              <NInputNumber
-                v-model:value="settings.data.settings.extra.highres.scale"
-                size="small"
-                style="min-width: 96px; width: 96px"
-                :step="0.1"
-              />
-            </div>
-
-            <!-- Denoising strength -->
-            <div class="flex-container">
-              <p class="slider-label">Strength</p>
-              <NSlider
-                v-model:value="settings.data.settings.extra.highres.strength"
-                :min="0.1"
-                :max="0.9"
-                :step="0.05"
-                style="margin-right: 12px"
-              />
-              <NInputNumber
-                v-model:value="settings.data.settings.extra.highres.strength"
-                size="small"
-                style="min-width: 96px; width: 96px"
-                :min="0.1"
-                :max="0.9"
-                :step="0.05"
-              />
-            </div>
-
-            <div class="flex-container">
-              <p class="slider-label">Antialiased</p>
-              <NSwitch
-                v-model:value="settings.data.settings.extra.highres.antialiased"
-              />
-            </div>
-
-            <div class="flex-container">
-              <p class="slider-label">Latent Mode</p>
-              <NSelect
-                v-model:value="
-                  settings.data.settings.extra.highres.latent_scale_mode
-                "
-                size="small"
-                style="flex-grow: 1"
-                :options="[
-                  { label: 'Nearest', value: 'nearest' },
-                  { label: 'Nearest exact', value: 'nearest-exact' },
-                  { label: 'Area', value: 'area' },
-                  { label: 'Bilinear', value: 'bilinear' },
-                  { label: 'Bicubic', value: 'bicubic' },
-                  { label: 'Bislerp', value: 'bislerp' },
-                ]"
-              />
-            </div>
-          </NSpace>
-        </NCard>
-=======
         <HighResFix style="margin-top: 12px; margin-bottom: 12px" />
->>>>>>> b2e4900d
       </NGi>
 
       <!-- Split -->
@@ -548,65 +436,42 @@
       model: settings.data.settings.model?.name,
       backend: "PyTorch",
       autoload: false,
-<<<<<<< HEAD
       flags: {
         ...(isSelectedModelSDXL.value
           ? {
               sdxl: {
-                original_size: settings.data.settings.extra.sdxl.original_size,
+                original_size: settings.data.settings.flags.sdxl.original_size,
               },
             }
           : {}),
         ...(global.state.txt2img.highres
           ? {
               highres_fix: {
-                scale: settings.data.settings.extra.highres.scale,
+                mode: settings.data.settings.flags.highres.mode,
+                image_upscaler:
+                  settings.data.settings.flags.highres.image_upscaler,
+                scale: settings.data.settings.flags.highres.scale,
                 latent_scale_mode:
-                  settings.data.settings.extra.highres.latent_scale_mode,
-                strength: settings.data.settings.extra.highres.strength,
-                steps: settings.data.settings.extra.highres.steps,
-                antialiased: settings.data.settings.extra.highres.antialiased,
+                  settings.data.settings.flags.highres.latent_scale_mode,
+                strength: settings.data.settings.flags.highres.strength,
+                steps: settings.data.settings.flags.highres.steps,
+                antialiased: settings.data.settings.flags.highres.antialiased,
               },
             }
           : global.state.txt2img.refiner
           ? {
               refiner: {
-                model: settings.data.settings.extra.refiner.model,
+                model: settings.data.settings.flags.refiner.model,
                 aesthetic_score:
-                  settings.data.settings.extra.refiner.aesthetic_score,
+                  settings.data.settings.flags.refiner.aesthetic_score,
                 negative_aesthetic_score:
-                  settings.data.settings.extra.refiner.negative_aesthetic_score,
-                steps: settings.data.settings.extra.refiner.steps,
-                strength: settings.data.settings.extra.refiner.strength,
+                  settings.data.settings.flags.refiner.negative_aesthetic_score,
+                steps: settings.data.settings.flags.refiner.steps,
+                strength: settings.data.settings.flags.refiner.strength,
               },
             }
           : {}),
       },
-=======
-      flags: global.state.txt2img.highres
-        ? {
-            highres_fix: {
-              mode: settings.data.settings.flags.highres.mode,
-              image_upscaler:
-                settings.data.settings.flags.highres.image_upscaler,
-              scale: settings.data.settings.flags.highres.scale,
-              latent_scale_mode:
-                settings.data.settings.flags.highres.latent_scale_mode,
-              strength: settings.data.settings.flags.highres.strength,
-              steps: settings.data.settings.flags.highres.steps,
-              antialiased: settings.data.settings.flags.highres.antialiased,
-            },
-          }
-        : global.state.txt2img.refiner
-        ? {
-            refiner: {
-              model: settings.data.settings.flags.refiner.model,
-              steps: settings.data.settings.flags.refiner.steps,
-              strength: settings.data.settings.flags.refiner.strength,
-            },
-          }
-        : {},
->>>>>>> b2e4900d
     }),
   })
     .then((res) => {
