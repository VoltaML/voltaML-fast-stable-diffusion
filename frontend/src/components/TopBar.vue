--- conflicted
+++ resolved
@@ -393,9 +393,6 @@
 <script lang="ts" setup>
 import type { ModelEntry } from "@/core/interfaces";
 import {
-<<<<<<< HEAD
-  NAlert,
-  NButton,
   NCard,
   NDropdown,
   NGi,
@@ -403,56 +400,33 @@
   NIcon,
   NInput,
   NModal,
-  NProgress,
-  NResult,
   NScrollbar,
   NSelect,
   NTabPane,
   NTabs,
-  NTag,
   NText,
-  NTooltip,
-  useMessage,
   type DropdownOption,
-=======
-NCard,
-NDropdown,
-NGi,
-NGrid,
-NIcon,
-NInput,
-NModal,
-NScrollbar,
-NSelect,
-NTabPane,
-NTabs,
-NText,
-type DropdownOption,
->>>>>>> 5c2389b4
 } from "naive-ui";
 
 import { serverUrl } from "@/env";
 import { startWebsocket } from "@/functions";
 import { useWebsocket } from "@/store/websockets";
 import {
-DocumentText,
-PowerSharp,
-SettingsSharp,
-StatsChart,
-SyncSharp,
-Wifi,
+  DocumentText,
+  PowerSharp,
+  SettingsSharp,
+  StatsChart,
+  SyncSharp,
+  Wifi,
 } from "@vicons/ionicons5";
-<<<<<<< HEAD
-=======
 import {
-NAlert,
-NButton,
-NProgress,
-NResult,
-NTooltip,
-useMessage,
+  NAlert,
+  NButton,
+  NProgress,
+  NResult,
+  NTooltip,
+  useMessage,
 } from "naive-ui";
->>>>>>> 5c2389b4
 import type { SelectMixedOption } from "naive-ui/es/select/src/interface";
 import { computed, h, ref, type Component, type ComputedRef } from "vue";
 import { useRouter } from "vue-router";
