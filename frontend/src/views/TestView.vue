<<<<<<< HEAD
=======
<template>
  <ModelPopup
    :model="model"
    :show-modal="showModal"
    @update:show-modal="(e) => (showModal = e)"
  />
</template>

>>>>>>> 02272f0e
<script setup lang="ts">
import ModelPopup from "@/components/models/ModelPopup.vue";
import { ref } from "vue";
import type { ICivitAIModel } from "../civitai";

const model = ref<ICivitAIModel | null>(null);
const showModal = ref(false);

fetch("https://civitai.com/api/v1/models/7240").then((res) => {
  res.json().then((data) => {
    model.value = data;
  });
});
</script><|MERGE_RESOLUTION|>--- conflicted
+++ resolved
@@ -1,5 +1,3 @@
-<<<<<<< HEAD
-=======
 <template>
   <ModelPopup
     :model="model"
@@ -8,7 +6,6 @@
   />
 </template>
 
->>>>>>> 02272f0e
 <script setup lang="ts">
 import ModelPopup from "@/components/models/ModelPopup.vue";
 import { ref } from "vue";
