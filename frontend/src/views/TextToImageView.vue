<template>
<<<<<<< HEAD
  <div class="main-container">
    <!-- Main -->
    <NGrid cols="1 m:2" x-gap="12" responsive="screen">
      <NGi>
        <NCard title="Settings">
          <NSpace vertical class="left-container">
            <!-- Prompt -->
            <NInput
              v-model:value="settings.data.settings.txt2img.prompt"
              type="textarea"
              placeholder="Prompt"
              show-count
              @keyup="
                promptHandleKeyUp(
                  $event,
                  settings.data.settings.txt2img,
                  'prompt',
                  global
                )
              "
              @keydown="promptHandleKeyDown"
            >
              <template #count>{{ promptCount }}</template>
            </NInput>
            <NInput
              v-model:value="settings.data.settings.txt2img.negative_prompt"
              type="textarea"
              placeholder="Negative prompt"
              show-count
              @keyup="
                promptHandleKeyUp(
                  $event,
                  settings.data.settings.txt2img,
                  'negative_prompt',
                  global
                )
              "
              @keydown="promptHandleKeyDown"
            >
              <template #count>{{ negativePromptCount }}</template>
            </NInput>

            <!-- Sampler -->
            <SamplerPicker :type="'txt2img'" />

            <!-- Dimensions -->
            <DimensionsInput
              :dimensions-object="settings.data.settings.txt2img"
            />

            <!-- Steps -->
            <div class="flex-container">
              <NTooltip style="max-width: 600px">
                <template #trigger>
                  <p class="slider-label">Steps</p>
                </template>
                Number of steps to take in the diffusion process. Higher values
                will result in more detailed images but will take longer to
                generate. There is also a point of diminishing returns around
                100 steps.
                <b class="highlight"
                  >We recommend using 20-50 steps for most images.</b
                >
              </NTooltip>
              <NSlider
                v-model:value="settings.data.settings.txt2img.steps"
                :min="5"
                :max="300"
                style="margin-right: 12px"
              />
              <NInputNumber
                v-model:value="settings.data.settings.txt2img.steps"
                size="small"
                style="min-width: 96px; width: 96px"
              />
            </div>

            <!-- CFG Scale -->
            <div class="flex-container">
              <NTooltip style="max-width: 600px">
                <template #trigger>
                  <p class="slider-label">CFG Scale</p>
                </template>
                Guidance scale indicates how much should model stay close to the
                prompt. Higher values might be exactly what you want, but
                generated images might have some artefacts. Lower values
                indicates that model can "dream" about this prompt more.
                <b class="highlight"
                  >We recommend using 3-15 for most images.</b
                >
              </NTooltip>
              <NSlider
                v-model:value="settings.data.settings.txt2img.cfg_scale"
                :min="1"
                :max="30"
                :step="0.5"
                style="margin-right: 12px"
              />
              <NInputNumber
                v-model:value="settings.data.settings.txt2img.cfg_scale"
                size="small"
                style="min-width: 96px; width: 96px"
                :step="0.5"
              />
            </div>

            <!-- Self Attention Scale -->
<<<<<<< HEAD
            <div class="flex-container" v-if="isSelectedModelPyTorch">
=======
            <div
              class="flex-container"
              v-if="
                Number.isInteger(settings.data.settings.txt2img.sampler) &&
                settings.data.settings.model?.backend === 'PyTorch'
              "
            >
>>>>>>> origin/experimental
              <NTooltip style="max-width: 600px">
                <template #trigger>
                  <p class="slider-label">Self Attention Scale</p>
                </template>
                If self attention is >0, SAG will guide the model and improve
                the quality of the image at the cost of speed. Higher values
                will follow the guidance more closely, which can lead to better,
                more sharp and detailed outputs.
              </NTooltip>

              <NSlider
                v-model:value="
                  settings.data.settings.txt2img.self_attention_scale
                "
                :min="0"
                :max="1"
                :step="0.05"
                style="margin-right: 12px"
              />
              <NInputNumber
                v-model:value="
                  settings.data.settings.txt2img.self_attention_scale
                "
                size="small"
                style="min-width: 96px; width: 96px"
                :step="0.05"
              />
            </div>

            <!-- Number of images -->
            <div class="flex-container">
              <NTooltip style="max-width: 600px">
                <template #trigger>
                  <p class="slider-label">Batch Count</p>
                </template>
                Number of images to generate after each other.
              </NTooltip>
              <NSlider
                v-model:value="settings.data.settings.txt2img.batch_count"
                :min="1"
                :max="9"
                style="margin-right: 12px"
              />
              <NInputNumber
                v-model:value="settings.data.settings.txt2img.batch_count"
                size="small"
                style="min-width: 96px; width: 96px"
              />
            </div>

            <BatchSizeInput
              :batch-size-object="settings.data.settings.txt2img"
            />

            <!-- Seed -->
            <div class="flex-container">
              <NTooltip style="max-width: 600px">
                <template #trigger>
                  <p style="margin-right: 12px; width: 75px">Seed</p>
                </template>
                Seed is a number that represents the starting canvas of your
                image. If you want to create the same image as your friend, you
                can use the same settings and seed to do so.
                <b class="highlight">For random seed use -1.</b>
              </NTooltip>
              <NInputNumber
                v-model:value="settings.data.settings.txt2img.seed"
                size="small"
                style="flex-grow: 1"
              />
            </div>
          </NSpace>
        </NCard>

        <NCard
          title="SDXL Refiner"
          style="margin-top: 12px; margin-bottom: 12px"
          v-if="isSelectedModelSDXL"
        >
          <div class="flex-container">
            <div class="slider-label">
              <p>Enabled</p>
            </div>
            <NSwitch v-model:value="global.state.txt2img.refiner" />
          </div>
          <NSpace
            vertical
            class="left-container"
            v-if="global.state.txt2img.refiner"
          >
            <!-- Refiner model -->
            <div class="flex-container">
              <NTooltip style="max-width: 600px">
                <template #trigger>
                  <p class="slider-label">Refiner model</p>
                </template>
                The SDXL-Refiner model to use for this step of diffusion.
                <b class="highlight">
                  Generally, the refiner that came with your model is bound to
                  generate the best results.
                </b>
              </NTooltip>
              <NSelect
                :options="refinerModels"
                placeholder="None"
                @update:value="onRefinerChange"
                :value="
                  conf.data.settings.extra.refiner.model !== null
                    ? conf.data.settings.extra.refiner.model
                    : ''
                "
              />
            </div>

            <!-- Steps -->
            <div class="flex-container">
              <NTooltip style="max-width: 600px">
                <template #trigger>
                  <p class="slider-label">Steps</p>
                </template>
                Number of steps to take in the diffusion process. Higher values
                will result in more detailed images but will take longer to
                generate. There is also a point of diminishing returns around
                100 steps.
                <b class="highlight"
                  >We recommend using 20-50 steps for most images.</b
                >
              </NTooltip>
              <NSlider
                v-model:value="conf.data.settings.extra.refiner.steps"
                :min="5"
                :max="300"
                style="margin-right: 12px"
              />
              <NInputNumber
                v-model:value="conf.data.settings.extra.refiner.steps"
                size="small"
                style="min-width: 96px; width: 96px"
              />
            </div>

            <div class="flex-container">
              <p class="slider-label">Strength</p>
              <NSlider
                v-model:value="conf.data.settings.extra.refiner.strength"
                :min="0.1"
                :max="0.9"
                :step="0.05"
                style="margin-right: 12px"
              />
              <NInputNumber
                v-model:value="conf.data.settings.extra.refiner.strength"
                size="small"
                style="min-width: 96px; width: 96px"
                :min="0.1"
                :max="0.9"
                :step="0.05"
              />
            </div>
          </NSpace>
        </NCard>

        <NCard
          title="Highres fix"
          style="margin-top: 12px; margin-bottom: 12px"
          v-if="!isSelectedModelSDXL"
        >
          <div class="flex-container">
            <div class="slider-label">
              <p>Enabled</p>
            </div>
            <NSwitch v-model:value="global.state.txt2img.highres" />
          </div>

          <NSpace
            vertical
            class="left-container"
            v-if="global.state.txt2img.highres"
          >
            <!-- Steps -->
            <div class="flex-container">
              <NTooltip style="max-width: 600px">
                <template #trigger>
                  <p class="slider-label">Steps</p>
                </template>
                Number of steps to take in the diffusion process. Higher values
                will result in more detailed images but will take longer to
                generate. There is also a point of diminishing returns around
                100 steps.
                <b class="highlight"
                  >We recommend using 20-50 steps for most images.</b
                >
              </NTooltip>
              <NSlider
                v-model:value="settings.data.settings.extra.highres.steps"
                :min="5"
                :max="300"
                style="margin-right: 12px"
              />
              <NInputNumber
                v-model:value="settings.data.settings.extra.highres.steps"
                size="small"
                style="min-width: 96px; width: 96px"
              />
            </div>

            <!-- Scale -->
            <div class="flex-container">
              <p class="slider-label">Scale</p>
              <NSlider
                v-model:value="settings.data.settings.extra.highres.scale"
                :min="1"
                :max="8"
                :step="0.1"
                style="margin-right: 12px"
              />
              <NInputNumber
                v-model:value="settings.data.settings.extra.highres.scale"
                size="small"
                style="min-width: 96px; width: 96px"
                :step="0.1"
              />
            </div>

            <!-- Denoising strength -->
            <div class="flex-container">
              <p class="slider-label">Strength</p>
              <NSlider
                v-model:value="settings.data.settings.extra.highres.strength"
                :min="0.1"
                :max="0.9"
                :step="0.05"
                style="margin-right: 12px"
              />
              <NInputNumber
                v-model:value="settings.data.settings.extra.highres.strength"
                size="small"
                style="min-width: 96px; width: 96px"
                :min="0.1"
                :max="0.9"
                :step="0.05"
              />
            </div>

            <div class="flex-container">
              <p class="slider-label">Antialiased</p>
              <NSwitch
                v-model:value="settings.data.settings.extra.highres.antialiased"
              />
            </div>

            <div class="flex-container">
              <p class="slider-label">Latent Mode</p>
              <NSelect
                v-model:value="
                  settings.data.settings.extra.highres.latent_scale_mode
                "
                size="small"
                style="flex-grow: 1"
                :options="[
                  { label: 'Nearest', value: 'nearest' },
                  { label: 'Nearest exact', value: 'nearest-exact' },
                  { label: 'Area', value: 'area' },
                  { label: 'Bilinear', value: 'bilinear' },
                  { label: 'Bicubic', value: 'bicubic' },
                  {
                    label: 'Bislerp (Original, slow)',
                    value: 'bislerp-original',
                  },
                  {
                    label: 'Bislerp (Tortured, fast)',
                    value: 'bislerp-tortured',
                  },
                ]"
              />
            </div>
          </NSpace>
        </NCard>
      </NGi>

      <!-- Split -->

      <!-- Images -->
      <NGi>
        <GenerateSection :generate="generate" />

        <ImageOutput
          :current-image="global.state.txt2img.currentImage"
          :images="global.state.txt2img.images"
          :data="settings.data.settings.txt2img"
          @image-clicked="global.state.txt2img.currentImage = $event"
        />

        <OutputStats
          style="margin-top: 12px"
          :gen-data="global.state.txt2img.genData"
        />
      </NGi>
    </NGrid>
  </div>
</template>

<script setup lang="ts">
import "@/assets/2img.css";
import GenerateSection from "@/components/GenerateSection.vue";
import ImageOutput from "@/components/ImageOutput.vue";
import OutputStats from "@/components/OutputStats.vue";
import BatchSizeInput from "@/components/generate/BatchSizeInput.vue";
import DimensionsInput from "@/components/generate/DimensionsInput.vue";
import SamplerPicker from "@/components/generate/SamplerPicker.vue";
import { serverUrl } from "@/env";
import {
  promptHandleKeyDown,
  promptHandleKeyUp,
  spaceRegex,
} from "@/functions";
import {
  NCard,
  NGi,
  NGrid,
  NInput,
  NInputNumber,
  NSelect,
  NSlider,
  NSpace,
  NSwitch,
  NTooltip,
  useMessage,
} from "naive-ui";
import { v4 as uuidv4 } from "uuid";
import { computed, onUnmounted } from "vue";
import { BurnerClock } from "../clock";
import { useSettings } from "../store/settings";
import { useState } from "../store/state";

const global = useState();
const settings = useSettings();
const messageHandler = useMessage();

const promptCount = computed(() => {
  return settings.data.settings.txt2img.prompt.split(spaceRegex).length - 1;
});
const negativePromptCount = computed(() => {
  return (
    settings.data.settings.txt2img.negative_prompt.split(spaceRegex).length - 1
  );
});

const refinerModels = computed(() => {
  return global.state.models
    .filter(
      (model) =>
        model.backend === "SDXL" && model.name.toLowerCase().includes("refiner")
    )
    .map((model) => {
      return {
        label: model.name,
        value: model.name,
      };
    });
});

async function onRefinerChange(modelStr: string) {
  conf.data.settings.extra.refiner.model = modelStr;
}

const checkSeed = (seed: number) => {
  // If -1 create random seed
  if (seed === -1) {
    seed = Math.floor(Math.random() * 999_999_999_999);
  }

  return seed;
};

const generate = () => {
  if (settings.data.settings.txt2img.seed === null) {
    messageHandler.error("Please set a seed");
    return;
  }
  global.state.generating = true;

  const seed = checkSeed(settings.data.settings.txt2img.seed);

  fetch(`${serverUrl}/api/generate/txt2img`, {
    method: "POST",
    headers: {
      "Content-Type": "application/json",
    },
    body: JSON.stringify({
      data: {
        id: uuidv4(),
        prompt: settings.data.settings.txt2img.prompt,
        negative_prompt: settings.data.settings.txt2img.negative_prompt,
        width: settings.data.settings.txt2img.width,
        height: settings.data.settings.txt2img.height,
        steps: settings.data.settings.txt2img.steps,
        guidance_scale: settings.data.settings.txt2img.cfg_scale,
        seed: seed,
        batch_size: settings.data.settings.txt2img.batch_size,
        batch_count: settings.data.settings.txt2img.batch_count,
        scheduler: settings.data.settings.txt2img.sampler,
        self_attention_scale:
          settings.data.settings.txt2img.self_attention_scale,
        sigmas: settings.data.settings.txt2img.sigmas,
        sampler_settings:
          settings.data.settings.sampler_config[
            settings.data.settings.txt2img.sampler
          ],
      },
      model: settings.data.settings.model?.name,
      backend: "PyTorch",
      autoload: false,
      flags: global.state.txt2img.highres
        ? {
            highres_fix: {
              scale: settings.data.settings.extra.highres.scale,
              latent_scale_mode:
                settings.data.settings.extra.highres.latent_scale_mode,
              strength: settings.data.settings.extra.highres.strength,
              steps: settings.data.settings.extra.highres.steps,
              antialiased: settings.data.settings.extra.highres.antialiased,
            },
          }
        : global.state.txt2img.refiner
        ? {
            refiner: {
              model: conf.data.settings.extra.refiner.model,
              steps: conf.data.settings.extra.refiner.steps,
              strength: conf.data.settings.extra.refiner.strength,
            },
          }
        : {},
    }),
  })
    .then((res) => {
      if (!res.ok) {
        throw new Error(res.statusText);
      }
      global.state.generating = false;
      res.json().then((data) => {
        global.state.txt2img.images = data.images;
        global.state.txt2img.currentImage = data.images[0];
        global.state.progress = 0;
        global.state.total_steps = 0;
        global.state.current_step = 0;

        global.state.txt2img.genData = {
          time_taken: parseFloat(parseFloat(data.time as string).toFixed(4)),
          seed: seed,
        };
      });
    })
    .catch((err) => {
      global.state.generating = false;
      messageHandler.error(err);
      console.log(err);
    });
};

<<<<<<< HEAD
const isSelectedModelPyTorch = computed(() => {
  return conf.data.settings.model?.backend === "PyTorch";
});

const isSelectedModelSDXL = computed(() => {
  return conf.data.settings.model?.backend === "SDXL";
});

=======
>>>>>>> origin/experimental
// Burner clock
const burner = new BurnerClock(
  settings.data.settings.txt2img,
  settings,
  generate
);
onUnmounted(() => {
  burner.cleanup();
});
=======
  <TextToImage />
</template>

<script setup lang="ts">
import { TextToImage } from "@/components";
>>>>>>> abc74b23
</script><|MERGE_RESOLUTION|>--- conflicted
+++ resolved
@@ -1,5 +1,4 @@
 <template>
-<<<<<<< HEAD
   <div class="main-container">
     <!-- Main -->
     <NGrid cols="1 m:2" x-gap="12" responsive="screen">
@@ -107,9 +106,6 @@
             </div>
 
             <!-- Self Attention Scale -->
-<<<<<<< HEAD
-            <div class="flex-container" v-if="isSelectedModelPyTorch">
-=======
             <div
               class="flex-container"
               v-if="
@@ -117,7 +113,6 @@
                 settings.data.settings.model?.backend === 'PyTorch'
               "
             >
->>>>>>> origin/experimental
               <NTooltip style="max-width: 600px">
                 <template #trigger>
                   <p class="slider-label">Self Attention Scale</p>
@@ -225,8 +220,8 @@
                 placeholder="None"
                 @update:value="onRefinerChange"
                 :value="
-                  conf.data.settings.extra.refiner.model !== null
-                    ? conf.data.settings.extra.refiner.model
+                  settings.data.settings.extra.refiner.model !== null
+                    ? settings.data.settings.extra.refiner.model
                     : ''
                 "
               />
@@ -247,13 +242,13 @@
                 >
               </NTooltip>
               <NSlider
-                v-model:value="conf.data.settings.extra.refiner.steps"
+                v-model:value="settings.data.settings.extra.refiner.steps"
                 :min="5"
                 :max="300"
                 style="margin-right: 12px"
               />
               <NInputNumber
-                v-model:value="conf.data.settings.extra.refiner.steps"
+                v-model:value="settings.data.settings.extra.refiner.steps"
                 size="small"
                 style="min-width: 96px; width: 96px"
               />
@@ -262,14 +257,14 @@
             <div class="flex-container">
               <p class="slider-label">Strength</p>
               <NSlider
-                v-model:value="conf.data.settings.extra.refiner.strength"
+                v-model:value="settings.data.settings.extra.refiner.strength"
                 :min="0.1"
                 :max="0.9"
                 :step="0.05"
                 style="margin-right: 12px"
               />
               <NInputNumber
-                v-model:value="conf.data.settings.extra.refiner.strength"
+                v-model:value="settings.data.settings.extra.refiner.strength"
                 size="small"
                 style="min-width: 96px; width: 96px"
                 :min="0.1"
@@ -481,7 +476,7 @@
 });
 
 async function onRefinerChange(modelStr: string) {
-  conf.data.settings.extra.refiner.model = modelStr;
+  settings.data.settings.extra.refiner.model = modelStr;
 }
 
 const checkSeed = (seed: number) => {
@@ -545,9 +540,9 @@
         : global.state.txt2img.refiner
         ? {
             refiner: {
-              model: conf.data.settings.extra.refiner.model,
-              steps: conf.data.settings.extra.refiner.steps,
-              strength: conf.data.settings.extra.refiner.strength,
+              model: settings.data.settings.extra.refiner.model,
+              steps: settings.data.settings.extra.refiner.steps,
+              strength: settings.data.settings.extra.refiner.strength,
             },
           }
         : {},
@@ -578,17 +573,9 @@
     });
 };
 
-<<<<<<< HEAD
-const isSelectedModelPyTorch = computed(() => {
-  return conf.data.settings.model?.backend === "PyTorch";
+const isSelectedModelSDXL = computed(() => {
+  return settings.data.settings.model?.backend === "SDXL";
 });
-
-const isSelectedModelSDXL = computed(() => {
-  return conf.data.settings.model?.backend === "SDXL";
-});
-
-=======
->>>>>>> origin/experimental
 // Burner clock
 const burner = new BurnerClock(
   settings.data.settings.txt2img,
@@ -598,11 +585,4 @@
 onUnmounted(() => {
   burner.cleanup();
 });
-=======
-  <TextToImage />
-</template>
-
-<script setup lang="ts">
-import { TextToImage } from "@/components";
->>>>>>> abc74b23
 </script>