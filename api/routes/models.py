--- conflicted
+++ resolved
@@ -18,11 +18,7 @@
 from core.types import (
     DeleteModelRequest,
     InferenceBackend,
-<<<<<<< HEAD
-    LoraLoadRequest,
     VaeLoadRequest,
-=======
->>>>>>> 97371aeb
     ModelResponse,
     TextualInversionLoadRequest,
 )
@@ -63,17 +59,13 @@
                 backend=gpu.loaded_models[model_id].backend,
                 path=gpu.loaded_models[model_id].model_id,
                 state="loaded",
-<<<<<<< HEAD
                 vae=gpu.loaded_models[model_id].__dict__.get("vae_path", "default"),
-                loras=gpu.loaded_models[model_id].__dict__.get("loras", []),
-=======
                 loras=list(
                     map(
                         lambda x: Path(x[0]).name,
                         gpu.loaded_models[model_id].__dict__.get("loras", []),
                     )
                 ),
->>>>>>> 97371aeb
                 textual_inversions=gpu.loaded_models[model_id].__dict__.get(
                     "textual_inversions", []
                 ),
@@ -131,7 +123,6 @@
     return {"message": "All models unloaded"}
 
 
-<<<<<<< HEAD
 @router.post("/load-vae")
 async def load_vae(req: VaeLoadRequest):
     "Load a VAE into a model"
@@ -141,17 +132,6 @@
     return {"message": "VAE model loaded"}
 
 
-@router.post("/load-lora")
-async def load_lora(req: LoraLoadRequest):
-    "Load a LoRA model into a model"
-
-    await gpu.load_lora(req)
-    await websocket_manager.broadcast(data=Data(data_type="refresh_models", data={}))
-    return {"message": "LoRA model loaded"}
-
-
-=======
->>>>>>> 97371aeb
 @router.post("/load-textual-inversion")
 async def load_textual_inversion(req: TextualInversionLoadRequest):
     "Load a LoRA model into a model"
