version: "3.7"

services:
  voltaml:
<<<<<<< HEAD
    image: voltaml/volta_diffusion_webui:latest
=======
    image: voltaml/volta_diffusion_webui:v0.3
>>>>>>> 2ec411bf
    volumes:
      - engine:/workspace/voltaML-fast-stable-diffusion/engine
      - output:/workspace/voltaML-fast-stable-diffusion/static/output
    ports:
      - "5003:5003"
    deploy:
      resources:
        reservations:
          devices:
            - capabilities: ["gpu"]

volumes:
  output:
    driver: local
    driver_opts:
      type: none
      device: C:\voltaml\output
      o: bind
  engine: {}<|MERGE_RESOLUTION|>--- conflicted
+++ resolved
@@ -2,11 +2,8 @@
 
 services:
   voltaml:
-<<<<<<< HEAD
     image: voltaml/volta_diffusion_webui:latest
-=======
-    image: voltaml/volta_diffusion_webui:v0.3
->>>>>>> 2ec411bf
+
     volumes:
       - engine:/workspace/voltaML-fast-stable-diffusion/engine
       - output:/workspace/voltaML-fast-stable-diffusion/static/output
